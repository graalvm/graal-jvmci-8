--- conflicted
+++ resolved
@@ -55,11 +55,7 @@
             }
             );
         startTag("Platforms", null);
-<<<<<<< HEAD
-        tag("Platform", new String[] {"Name", Util.os()});
-=======
         tag("Platform", new String[] {"Name", (String) BuildConfig.getField(null, "PlatformName")});
->>>>>>> 83744c99
         endTag("Platforms");
 
         startTag("Configurations", null);
@@ -345,9 +341,6 @@
         if (container != null && !rv.contains(container)) {
             rv.add(container);
         }
-
-        rv.add(new DirectoryFilter("C1X", "share/vm/c1x", sbase));
-        rv.add(new DirectoryFilter("C1", "share/vm/c1", sbase));
 
         ContainerFilter generated = new ContainerFilter("Generated");
         ContainerFilter c1Generated = new ContainerFilter("C1");
@@ -551,7 +544,7 @@
                 "PreprocessorDefinitions", "NDEBUG",
                 "MkTypLibCompatible", "TRUE",
                 "SuppressStartupBanner", "TRUE",
-                "TargetEnvironment", Util.os().equals("Win32") ? "1" : "3",
+                "TargetEnvironment", "1",
                 "TypeLibraryName", cfg.get("OutputDir") + Util.sep + "vm.tlb",
                 "HeaderFileName", ""
             }
@@ -699,10 +692,6 @@
         addAttr(rv, "SubSystem", "2");
         addAttr(rv, "BaseAddress", "0x8000000");
         addAttr(rv, "ImportLibrary", outDir+Util.sep+"jvm.lib");
-<<<<<<< HEAD
-        // Set /MACHINE option. 1 is machineX86
-        addAttr(rv, "TargetMachine", Util.os().equals("Win32") ? "1" : "17");
-=======
         if(platformName.equals("Win32")) {
             // Set /MACHINE option. 1 is X86
             addAttr(rv, "TargetMachine", "1");
@@ -710,7 +699,6 @@
             // Set /MACHINE option. 17 is X64
             addAttr(rv, "TargetMachine", "17");
         }
->>>>>>> 83744c99
 
         return rv;
     }
@@ -792,12 +780,7 @@
         return "0";
     }
 
-<<<<<<< HEAD
-    String makeCfgName(String flavourBuild) {
-        return  flavourBuild + "|" + Util.os();
-=======
     String makeCfgName(String flavourBuild, String platform) {
         return  flavourBuild + "|" + platform;
->>>>>>> 83744c99
     }
 }