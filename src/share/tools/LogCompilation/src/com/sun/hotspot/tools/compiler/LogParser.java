/*
 * Copyright (c) 2009, 2015, Oracle and/or its affiliates. All rights reserved.
 * DO NOT ALTER OR REMOVE COPYRIGHT NOTICES OR THIS FILE HEADER.
 *
 * This code is free software; you can redistribute it and/or modify it
 * under the terms of the GNU General Public License version 2 only, as
 * published by the Free Software Foundation.
 *
 * This code is distributed in the hope that it will be useful, but WITHOUT
 * ANY WARRANTY; without even the implied warranty of MERCHANTABILITY or
 * FITNESS FOR A PARTICULAR PURPOSE.  See the GNU General Public License
 * version 2 for more details (a copy is included in the LICENSE file that
 * accompanied this code).
 *
 * You should have received a copy of the GNU General Public License version
 * 2 along with this work; if not, write to the Free Software Foundation,
 * Inc., 51 Franklin St, Fifth Floor, Boston, MA 02110-1301 USA.
 *
 * Please contact Oracle, 500 Oracle Parkway, Redwood Shores, CA 94065 USA
 * or visit www.oracle.com if you need additional information or have any
 * questions.
 *
 */

/**
 * A SAX based parser of LogCompilation output from HotSpot.  It takes a complete
 */

package com.sun.hotspot.tools.compiler;

import java.io.FileReader;
import java.io.PrintStream;
import java.io.Reader;
import java.util.ArrayList;
import java.util.Collections;
import java.util.Comparator;
import java.util.HashMap;
import java.util.LinkedHashMap;
import java.util.Stack;
import javax.xml.parsers.SAXParser;
import javax.xml.parsers.SAXParserFactory;
import org.xml.sax.Attributes;
import org.xml.sax.ErrorHandler;
import org.xml.sax.InputSource;
import org.xml.sax.helpers.DefaultHandler;

public class LogParser extends DefaultHandler implements ErrorHandler, Constants {

    static final HashMap<String, String> typeMap;
    static {
        typeMap = new HashMap<String, String>();
        typeMap.put("[I", "int[]");
        typeMap.put("[C", "char[]");
        typeMap.put("[Z", "boolean[]");
        typeMap.put("[L", "Object[]");
        typeMap.put("[B", "byte[]");
    }

    static Comparator<LogEvent> sortByStart = new Comparator<LogEvent>() {

        public int compare(LogEvent a, LogEvent b) {
            double difference = (a.getStart() - b.getStart());
            if (difference < 0) {
                return -1;
            }
            if (difference > 0) {
                return 1;
            }
            return 0;
        }

        @Override
        public boolean equals(Object other) {
            return false;
        }

        @Override
        public int hashCode() {
            return 7;
        }
    };
    static Comparator<LogEvent> sortByNameAndStart = new Comparator<LogEvent>() {

        public int compare(LogEvent a, LogEvent b) {
            Compilation c1 = a.getCompilation();
            Compilation c2 = b.getCompilation();
            if (c1 != null && c2 != null) {
                int result = c1.getMethod().toString().compareTo(c2.getMethod().toString());
                if (result != 0) {
                    return result;
                }
            } else if (c1 == null && c2 != null) {
                return -1;
            } else if (c2 == null && c1 != null) {
                return 1;
            }
            return Double.compare(a.getStart(), b.getStart());
        }

        public boolean equals(Object other) {
            return false;
        }

        @Override
        public int hashCode() {
            return 7;
        }
    };
    static Comparator<LogEvent> sortByElapsed = new Comparator<LogEvent>() {

        public int compare(LogEvent a, LogEvent b) {
            double difference = (a.getElapsedTime() - b.getElapsedTime());
            if (difference < 0) {
                return -1;
            }
            if (difference > 0) {
                return 1;
            }
            return 0;
        }

        @Override
        public boolean equals(Object other) {
            return false;
        }

        @Override
        public int hashCode() {
            return 7;
        }
    };

    class Jvms {
        Jvms(Method method, int bci) {
            this.method = method;
            this.bci = bci;
        }
        final public Method method;
        final public int bci;
        final public String toString() {
            return "@" + bci + " " + method;
        }
    }

    class LockElimination extends BasicLogEvent {

        ArrayList<Jvms> jvms = new ArrayList<Jvms>(1);
        final String kind;
        final String classId;
        final String tagName;
        LockElimination(String tagName, double start, String id, String kind, String classId) {
            super(start, id);
            this.kind = kind;
            this.classId = classId;
            this.tagName = tagName;
        }

        @Override
        public void print(PrintStream stream) {
            stream.printf("%s %s %s %s  %.3f ", getId(), tagName, kind, classId, getStart());
            stream.print(jvms.toString());
            stream.print("\n");
        }

        void addJVMS(Method method, int bci) {
            jvms.add(new Jvms(method, bci));
        }

    }

    private ArrayList<LogEvent> events = new ArrayList<LogEvent>();

    private HashMap<String, String> types = new HashMap<String, String>();
    private HashMap<String, Method> methods = new HashMap<String, Method>();
    private LinkedHashMap<String, NMethod> nmethods = new LinkedHashMap<String, NMethod>();
    private ArrayList<MakeNotEntrantEvent> notEntrantEvents = new ArrayList<MakeNotEntrantEvent>();
    private HashMap<String, Compilation> compiles = new HashMap<String, Compilation>();
    private String failureReason;
    private int bci;
    private Stack<CallSite> scopes = new Stack<CallSite>();
    private Compilation compile;
    private CallSite site;
    private Stack<Phase> phaseStack = new Stack<Phase>();
    private LockElimination currentLockElimination;
    private UncommonTrapEvent currentTrap;
    private Stack<CallSite> late_inline_scope;
    private JVMState eliminated_lock;
    private boolean in_eliminate_lock;

    long parseLong(String l) {
        try {
            return Long.decode(l).longValue();
        } catch (NumberFormatException nfe) {
            int split = l.length() - 8;
            String s1 = "0x" + l.substring(split);
            String s2 = l.substring(0, split);
            long v1 = Long.decode(s1).longValue() & 0xffffffffL;
            long v2 = (Long.decode(s2).longValue() & 0xffffffffL) << 32;
            if (!l.equals("0x" + Long.toHexString(v1 + v2))) {
                System.out.println(l);
                System.out.println(s1);
                System.out.println(s2);
                System.out.println(v1);
                System.out.println(v2);
                System.out.println(Long.toHexString(v1 + v2));
                throw new InternalError("bad conversion");
            }
            return v1 + v2;
        }
    }

    public static ArrayList<LogEvent> parse(String file, boolean cleanup) throws Exception {
        return parse(new FileReader(file), cleanup);
    }

    public static ArrayList<LogEvent> parse(Reader reader, boolean cleanup) throws Exception {
        // Create the XML input factory
        SAXParserFactory factory = SAXParserFactory.newInstance();

        // Create the XML LogEvent reader
        SAXParser p = factory.newSAXParser();

        if (cleanup) {
            // some versions of the log have slightly malformed XML, so clean it
            // up before passing it to SAX
            reader = new LogCleanupReader(reader);
        }

        LogParser log = new LogParser();
        try {
            p.parse(new InputSource(reader), log);
        } catch (Throwable th) {
            th.printStackTrace();
            // Carry on with what we've got...
        }

        // Associate compilations with their NMethods
        for (LogEvent le : log.events) {
            if (le instanceof BasicLogEvent) {
                BasicLogEvent ble = (BasicLogEvent) le;
                Compilation c = log.compiles.get(ble.getId());
                ble.setCompilation(c);
                if (ble instanceof NMethod) {
                    NMethod nm = (NMethod) ble;
                    // Native wrappers for methods don't have a compilation and Graal methods don't either.
                    if (c == null) {
                        c = new Compilation(Integer.parseInt(nm.getId()));
                        log.compiles.put(ble.getId(), c);
                    }
                    c.setNMethod(nm);
                } else {
                    if (c == null) {
                        // throw new InternalError("can't find compilation " + ble.getId() + " for " + ble);
                    }
                }
            }
        }


        for (MakeNotEntrantEvent ne : log.notEntrantEvents) {
            Compilation c = log.compiles.get(ne.getId());
            if (c == null) {
                throw new InternalError("can't find compilation " + ne.getId());
            }
            ne.setCompilation(c);
        }

        // Initially we want the LogEvent log sorted by timestamp
        Collections.sort(log.events, sortByStart);

        return log.events;
    }

    String search(Attributes attr, String name) {
        String result = attr.getValue(name);
        if (result != null) {
            return result;
        } else {
            throw new InternalError("can't find " + name);
        }
    }

    String search(Attributes attr, String name, String defaultValue) {
        String result = attr.getValue(name);
        if (result != null) {
            return result;
        }
        return defaultValue;
    }
    int indent = 0;

    String type(String id) {
        String result = types.get(id);
        if (result == null) {
            throw new InternalError(id);
        }
        String remapped = typeMap.get(result);
        if (remapped != null) {
            return remapped;
        }
        return result;
    }

    void type(String id, String name) {
        assert type(id) == null;
        types.put(id, name);
    }

    Method method(String id) {
        Method result = methods.get(id);
        if (result == null) {
            throw new InternalError(id);
        }
        return result;
    }

    public String makeId(Attributes atts) {
        String id = atts.getValue("compile_id");
        String kind = atts.getValue("kind");
        if (kind != null && kind.equals("osr")) {
            id += "%";
        }
        return id;
    }

    @Override
    public void startElement(String uri,
            String localName,
            String qname,
            Attributes atts) {
        if (qname.equals("phase")) {
            Phase p = new Phase(search(atts, "name"),
                    Double.parseDouble(search(atts, "stamp")),
                    Integer.parseInt(search(atts, "nodes", "0")),
                    Integer.parseInt(search(atts, "live", "0")));
            phaseStack.push(p);
        } else if (qname.equals("phase_done")) {
            Phase p = phaseStack.pop();
            String phaseName = search(atts, "name", null);
            if (phaseName != null && !p.getId().equals(phaseName)) {
                System.out.println("phase: " + p.getId());
                throw new InternalError("phase name mismatch");
            }
            p.setEnd(Double.parseDouble(search(atts, "stamp")));
            p.setEndNodes(Integer.parseInt(search(atts, "nodes", "0")));
            p.setEndLiveNodes(Integer.parseInt(search(atts, "live", "0")));
            compile.getPhases().add(p);
        } else if (qname.equals("task")) {
            compile = new Compilation(Integer.parseInt(search(atts, "compile_id", "-1")));
            compile.setStart(Double.parseDouble(search(atts, "stamp")));
            compile.setICount(search(atts, "count", "0"));
            compile.setBCount(search(atts, "backedge_count", "0"));

            String method = atts.getValue("method");
            Method m = new Method();
            int space = method.indexOf(' ');
            m.setHolder(method.substring(0, space));
            m.setName(method.substring(space + 1, method.indexOf(' ', space + 1) + 1));
            m.setReturnType(method.substring(method.lastIndexOf(')') + 1));
            m.setArguments(method.substring(method.indexOf('(') + 1, method.lastIndexOf(')')));
            m.setFlags("0");
            compile.setMethod(m);
            String compiler = atts.getValue("compiler");
            if (compiler == null) {
                compiler = "";
            }
            String kind = atts.getValue("compile_kind");
            if (kind == null) {
                kind = "normal";
            }
            if (kind.equals("osr")) {
                compile.setOsr(true);
                compile.setOsr_bci(Integer.parseInt(search(atts, "osr_bci")));
                compile.setMethod(m);
            } else if (kind.equals("c2i")) {
                compile.setSpecial("--- adapter " + method);
            } else {
                compile.setMethod(m);
            }
            events.add(compile);
            compiles.put(makeId(atts), compile);
            site = compile.getCall();
        } else if (qname.equals("type")) {
            type(search(atts, "id"), search(atts, "name"));
        } else if (qname.equals("bc")) {
            bci = Integer.parseInt(search(atts, "bci"));
        } else if (qname.equals("klass")) {
            type(search(atts, "id"), search(atts, "name"));
        } else if (qname.equals("method")) {
            String id = search(atts, "id");
            Method m = new Method();
            m.setHolder(type(search(atts, "holder")));
            m.setName(search(atts, "name"));
            m.setReturnType(type(search(atts, "return")));
            m.setArguments(search(atts, "arguments", "void"));

            if (search(atts, "unloaded", "0").equals("0")) {
               m.setBytes(search(atts, "bytes"));
               m.setIICount(search(atts, "iicount"));
               m.setFlags(search(atts, "flags"));
            }
            methods.put(id, m);
        } else if (qname.equals("call")) {
            site = new CallSite(bci, method(search(atts, "method")));
            site.setCount(Integer.parseInt(search(atts, "count", "0")));
            String receiver = atts.getValue("receiver");
            if (receiver != null) {
                site.setReceiver(type(receiver));
                site.setReceiver_count(Integer.parseInt(search(atts, "receiver_count")));
            }
            scopes.peek().add(site);
        } else if (qname.equals("regalloc")) {
            compile.setAttempts(Integer.parseInt(search(atts, "attempts")));
        } else if (qname.equals("inline_fail")) {
            scopes.peek().last().setReason(search(atts, "reason"));
        } else if (qname.equals("failure")) {
            failureReason = search(atts, "reason");
        } else if (qname.equals("task_queued")) {
            String id = makeId(atts);
            int level = Integer.parseInt(search(atts, "level", "4"));
            TaskEvent t = new TaskEvent(Double.parseDouble(search(atts, "stamp")), id, level, TaskEvent.Kind.Enqueue);
            events.add(t);
        } else if (qname.equals("task_dequeued")) {
            String id = makeId(atts);
            int level = Integer.parseInt(search(atts, "level", "4"));
            TaskEvent t = new TaskEvent(Double.parseDouble(search(atts, "stamp")), id, level, TaskEvent.Kind.Dequeue);
            t.setComment(search(atts, "comment"));
            events.add(t);
        } else if (qname.equals("task_done")) {
            compile.setEnd(Double.parseDouble(search(atts, "stamp")));
            if (Integer.parseInt(search(atts, "success")) == 0) {
                compile.setFailureReason(failureReason);
            }
        } else if (qname.equals("make_not_entrant")) {
            String id = makeId(atts);
            NMethod nm = nmethods.get(id);
            if (nm == null) throw new InternalError();
            MakeNotEntrantEvent e = new MakeNotEntrantEvent(Double.parseDouble(search(atts, "stamp")), id,
                                                            atts.getValue("zombie") != null, nm);
            notEntrantEvents.add(e);
            events.add(e);
        } else if (qname.equals("uncommon_trap")) {
            String id = atts.getValue("compile_id");
            if (id != null) {
                id = makeId(atts);
                currentTrap = new UncommonTrapEvent(Double.parseDouble(search(atts, "stamp")),
                        id,
                        atts.getValue("reason"),
                        atts.getValue("action"),
                        Integer.parseInt(search(atts, "count", "0")));
                events.add(currentTrap);
            } else {
                // uncommon trap inserted during parsing.
                // ignore for now
            }
        } else if (qname.startsWith("eliminate_lock")) {
            String id = atts.getValue("compile_id");
            if (id != null) {
                id = makeId(atts);
                String kind = atts.getValue("kind");
                String classId = atts.getValue("class_id");
                currentLockElimination = new LockElimination(qname, Double.parseDouble(search(atts, "stamp")), id, kind, classId);
                events.add(currentLockElimination);
            }
        } else if (qname.equals("late_inline")) {
            late_inline_scope = new Stack<CallSite>();
            site = new CallSite(-999, method(search(atts, "method")));
            late_inline_scope.push(site);
        } else if (qname.equals("eliminate_lock")) {
            in_eliminate_lock = true;
        } else if (qname.equals("jvms")) {
            // <jvms bci='4' method='java/io/DataInputStream readChar ()C' bytes='40' count='5815' iicount='20815'/>
            if (currentTrap != null) {
                currentTrap.addJVMS(atts.getValue("method"), Integer.parseInt(atts.getValue("bci")));
            } else if (currentLockElimination != null) {
                  currentLockElimination.addJVMS(method(atts.getValue("method")), Integer.parseInt(atts.getValue("bci")));
            } else if (late_inline_scope != null) {
                bci = Integer.parseInt(search(atts, "bci"));
                site = new CallSite(bci, method(search(atts, "method")));
                late_inline_scope.push(site);
            } else if (in_eliminate_lock) {
                JVMState jvms = new JVMState(method(atts.getValue("method")), Integer.parseInt(atts.getValue("bci")));
                if (eliminated_lock == null) {
                    eliminated_lock = jvms;
                } else {
                    eliminated_lock.push(jvms);
                }
            } else {
                // Ignore <eliminate_allocation type='667'>,
                //        <replace_string_concat arguments='2' string_alloc='0' multiple='0'>
            }
        } else if (qname.equals("nmethod")) {
            String id = makeId(atts);
            NMethod nm = new NMethod(Double.parseDouble(search(atts, "stamp")),
                                     id,
                                     atts.getValue("compile_kind"),
                                     parseLong(atts.getValue("address")),
                                     parseLong(atts.getValue("size")));
            nmethods.put(id, nm);
            events.add(nm);

            int level = Integer.parseInt(search(atts, "level", "4"));
            if (level > 0) {
                TaskEvent t = new TaskEvent(Double.parseDouble(search(atts, "stamp")), id, level, TaskEvent.Kind.Finish);
                events.add(t);
            }
        } else if (qname.equals("parse")) {
            Method m = method(search(atts, "method"));
            if (scopes.size() == 0) {
                compile.setMethod(m);
                scopes.push(site);
            } else {
                if (site.getMethod() == m) {
                    scopes.push(site);
                } else if (scopes.peek().getCalls().size() > 2 && m == scopes.peek().last(-2).getMethod()) {
                    scopes.push(scopes.peek().last(-2));
                } else {
                    // C1 prints multiple method tags during inlining when it narrows method being inlinied.
                    // Example:
                    //   ...
                    //   <method id="813" holder="694" name="toString" return="695" flags="1" bytes="36" iicount="1"/>
                    //   <call method="813" instr="invokevirtual"/>
                    //   <inline_success reason="receiver is statically known"/>
                    //   <method id="814" holder="792" name="toString" return="695" flags="1" bytes="5" iicount="3"/>
                    //   <parse method="814">
                    //   ...
                    site.setMethod(m);
                    scopes.push(site);
                }
            }
        } else if (qname.equals("parse_done")) {
            CallSite call = scopes.pop();
            call.setEndNodes(Integer.parseInt(search(atts, "nodes", "0")));
            call.setEndLiveNodes(Integer.parseInt(search(atts, "live", "0")));
            call.setTimeStamp(Double.parseDouble(search(atts, "stamp")));
            scopes.push(call);
        }
    }

    @Override
    public void endElement(String uri,
            String localName,
            String qname) {
        if (qname.equals("parse")) {
            indent -= 2;
            scopes.pop();
        } else if (qname.equals("uncommon_trap")) {
            currentTrap = null;
<<<<<<< HEAD
        } else if (qname.equals("eliminate_lock")) {
            if (eliminated_lock != null) {
                // There's no JVM state on the unlock, so ignore it
                compile.addEliminatedLock(eliminated_lock);
            }
            eliminated_lock = null;
            in_eliminate_lock = false;
=======
        } else if (qname.startsWith("eliminate_lock")) {
            currentLockElimination = null;
>>>>>>> d56100d4
        } else if (qname.equals("late_inline")) {
            // Populate late inlining info.

            // late_inline scopes are specified in reverse order:
            // compiled method should be on top of stack.
            CallSite caller = late_inline_scope.pop();
            Method m = compile.getMethod();
            if (m != caller.getMethod()) {
                System.err.println(m);
                System.err.println(caller.getMethod() + " bci: " + bci);
                throw new InternalError("call site and late_inline info don't match");
            }

            // late_inline contains caller+bci info, convert it
            // to bci+callee info used by LogCompilation.
            site = compile.getLateInlineCall();
            do {
                bci = caller.getBci();
                // Next inlined call.
                caller = late_inline_scope.pop();
                CallSite callee =  new CallSite(bci, caller.getMethod());
                site.add(callee);
                site = callee;
            } while (!late_inline_scope.empty());

            if (caller.getBci() != -999) {
                System.out.println(caller.getMethod());
                throw new InternalError("broken late_inline info");
            }
            if (site.getMethod() != caller.getMethod()) {
                System.out.println(site.getMethod());
                System.out.println(caller.getMethod());
                throw new InternalError("call site and late_inline info don't match");
            }
            // late_inline is followed by parse with scopes.size() == 0,
            // 'site' will be pushed to scopes.
            late_inline_scope = null;
        } else if (qname.equals("task")) {
            types.clear();
            methods.clear();
            site = null;
        }
    }

    @Override
    public void warning(org.xml.sax.SAXParseException e) {
        System.err.println(e.getMessage() + " at line " + e.getLineNumber() + ", column " + e.getColumnNumber());
        e.printStackTrace();
    }

    @Override
    public void error(org.xml.sax.SAXParseException e) {
        System.err.println(e.getMessage() + " at line " + e.getLineNumber() + ", column " + e.getColumnNumber());
        e.printStackTrace();
    }

    @Override
    public void fatalError(org.xml.sax.SAXParseException e) {
        System.err.println(e.getMessage() + " at line " + e.getLineNumber() + ", column " + e.getColumnNumber());
        e.printStackTrace();
    }
}<|MERGE_RESOLUTION|>--- conflicted
+++ resolved
@@ -184,8 +184,6 @@
     private LockElimination currentLockElimination;
     private UncommonTrapEvent currentTrap;
     private Stack<CallSite> late_inline_scope;
-    private JVMState eliminated_lock;
-    private boolean in_eliminate_lock;
 
     long parseLong(String l) {
         try {
@@ -466,8 +464,6 @@
             late_inline_scope = new Stack<CallSite>();
             site = new CallSite(-999, method(search(atts, "method")));
             late_inline_scope.push(site);
-        } else if (qname.equals("eliminate_lock")) {
-            in_eliminate_lock = true;
         } else if (qname.equals("jvms")) {
             // <jvms bci='4' method='java/io/DataInputStream readChar ()C' bytes='40' count='5815' iicount='20815'/>
             if (currentTrap != null) {
@@ -478,13 +474,6 @@
                 bci = Integer.parseInt(search(atts, "bci"));
                 site = new CallSite(bci, method(search(atts, "method")));
                 late_inline_scope.push(site);
-            } else if (in_eliminate_lock) {
-                JVMState jvms = new JVMState(method(atts.getValue("method")), Integer.parseInt(atts.getValue("bci")));
-                if (eliminated_lock == null) {
-                    eliminated_lock = jvms;
-                } else {
-                    eliminated_lock.push(jvms);
-                }
             } else {
                 // Ignore <eliminate_allocation type='667'>,
                 //        <replace_string_concat arguments='2' string_alloc='0' multiple='0'>
@@ -546,18 +535,8 @@
             scopes.pop();
         } else if (qname.equals("uncommon_trap")) {
             currentTrap = null;
-<<<<<<< HEAD
-        } else if (qname.equals("eliminate_lock")) {
-            if (eliminated_lock != null) {
-                // There's no JVM state on the unlock, so ignore it
-                compile.addEliminatedLock(eliminated_lock);
-            }
-            eliminated_lock = null;
-            in_eliminate_lock = false;
-=======
         } else if (qname.startsWith("eliminate_lock")) {
             currentLockElimination = null;
->>>>>>> d56100d4
         } else if (qname.equals("late_inline")) {
             // Populate late inlining info.
 
