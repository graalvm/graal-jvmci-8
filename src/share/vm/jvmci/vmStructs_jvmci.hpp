/*
 * Copyright (c) 2013, 2018, Oracle and/or its affiliates. All rights reserved.
 * DO NOT ALTER OR REMOVE COPYRIGHT NOTICES OR THIS FILE HEADER.
 *
 * This code is free software; you can redistribute it and/or modify it
 * under the terms of the GNU General Public License version 2 only, as
 * published by the Free Software Foundation.
 *
 * This code is distributed in the hope that it will be useful, but WITHOUT
 * ANY WARRANTY; without even the implied warranty of MERCHANTABILITY or
 * FITNESS FOR A PARTICULAR PURPOSE.  See the GNU General Public License
 * version 2 for more details (a copy is included in the LICENSE file that
 * accompanied this code).
 *
 * You should have received a copy of the GNU General Public License version
 * 2 along with this work; if not, write to the Free Software Foundation,
 * Inc., 51 Franklin St, Fifth Floor, Boston, MA 02110-1301 USA.
 *
 * Please contact Oracle, 500 Oracle Parkway, Redwood Shores, CA 94065 USA
 * or visit www.oracle.com if you need additional information or have any
 * questions.
 *
 */

#ifndef SHARE_VM_JVMCI_VMSTRUCTS_JVMCI_HPP
#define SHARE_VM_JVMCI_VMSTRUCTS_JVMCI_HPP

#include "compiler/abstractCompiler.hpp"
#include "jvmci/jvmciCodeInstaller.hpp"
#include "jvmci/jvmciCompilerToVM.hpp"
#include "jvmci/jvmciEnv.hpp"

#define VM_STRUCTS_JVMCI(nonstatic_field, static_field, volatile_nonstatic_field)                                                    \
  static_field(CompilerToVM::Data,             Klass_vtable_start_offset,              int)                                          \
  static_field(CompilerToVM::Data,             Klass_vtable_length_offset,             int)                                          \
                                                                                                                                     \
  static_field(CompilerToVM::Data,             Method_extra_stack_entries,             int)                                          \
                                                                                                                                     \
  static_field(CompilerToVM::Data,             SharedRuntime_ic_miss_stub,             address)                                      \
  static_field(CompilerToVM::Data,             SharedRuntime_handle_wrong_method_stub, address)                                      \
  static_field(CompilerToVM::Data,             SharedRuntime_deopt_blob_unpack,        address)                                      \
  static_field(CompilerToVM::Data,             SharedRuntime_deopt_blob_uncommon_trap, address)                                      \
                                                                                                                                     \
  static_field(CompilerToVM::Data,             ThreadLocalAllocBuffer_alignment_reserve, size_t)                                     \
                                                                                                                                     \
  static_field(CompilerToVM::Data,             Universe_collectedHeap,                 CollectedHeap*)                               \
  static_field(CompilerToVM::Data,             Universe_base_vtable_size,              int)                                          \
  static_field(CompilerToVM::Data,             Universe_narrow_oop_base,               address)                                      \
  static_field(CompilerToVM::Data,             Universe_narrow_oop_shift,              int)                                          \
  static_field(CompilerToVM::Data,             Universe_narrow_klass_base,             address)                                      \
  static_field(CompilerToVM::Data,             Universe_narrow_klass_shift,            int)                                          \
  static_field(CompilerToVM::Data,             Universe_non_oop_bits,                  void*)                                        \
  static_field(CompilerToVM::Data,             Universe_verify_oop_mask,               uintptr_t)                                    \
  static_field(CompilerToVM::Data,             Universe_verify_oop_bits,               uintptr_t)                                    \
                                                                                                                                     \
  static_field(CompilerToVM::Data,             _supports_inline_contig_alloc,          bool)                                         \
  static_field(CompilerToVM::Data,             _heap_end_addr,                         HeapWord**)                                   \
  static_field(CompilerToVM::Data,             _heap_top_addr,                         HeapWord**)                                   \
                                                                                                                                     \
  static_field(CompilerToVM::Data,             _max_oop_map_stack_offset,              int)                                          \
                                                                                                                                     \
  static_field(CompilerToVM::Data,             cardtable_start_address,                jbyte*)                                       \
  static_field(CompilerToVM::Data,             cardtable_shift,                        int)                                          \
  static_field(CompilerToVM::Data,             g1_young_card,                          int)                                          \
  static_field(CompilerToVM::Data,             dirty_card,                             int)                                          \
                                                                                                                                     \
  static_field(CompilerToVM::Data,             vm_page_size,                           int)                                          \
                                                                                                                                     \
  static_field(CompilerToVM::Data,             sizeof_vtableEntry,                     int)                                          \
  static_field(CompilerToVM::Data,             sizeof_ExceptionTableElement,           int)                                          \
  static_field(CompilerToVM::Data,             sizeof_LocalVariableTableElement,       int)                                          \
  static_field(CompilerToVM::Data,             sizeof_ConstantPool,                    int)                                          \
  static_field(CompilerToVM::Data,             sizeof_SymbolPointer,                   int)                                          \
  static_field(CompilerToVM::Data,             sizeof_narrowKlass,                     int)                                          \
  static_field(CompilerToVM::Data,             sizeof_arrayOopDesc,                    int)                                          \
  static_field(CompilerToVM::Data,             sizeof_BasicLock,                       int)                                          \
                                                                                                                                     \
  static_field(CompilerToVM::Data,             CodeCache_low_bound,                    address)                                      \
  static_field(CompilerToVM::Data,             CodeCache_high_bound,                   address)                                      \
                                                                                                                                     \
  static_field(CompilerToVM::Data,             dsin,                                   address)                                      \
  static_field(CompilerToVM::Data,             dcos,                                   address)                                      \
  static_field(CompilerToVM::Data,             dtan,                                   address)                                      \
  static_field(CompilerToVM::Data,             dexp,                                   address)                                      \
  static_field(CompilerToVM::Data,             dlog,                                   address)                                      \
  static_field(CompilerToVM::Data,             dlog10,                                 address)                                      \
  static_field(CompilerToVM::Data,             dpow,                                   address)                                      \
                                                                                                                                     \
  static_field(CompilerToVM::Data,             symbol_init,                            address)                                      \
  static_field(CompilerToVM::Data,             symbol_clinit,                          address)                                      \
                                                                                                                                     \
  static_field(StubRoutines,                   _sha1_implCompress,                     address)                                      \
  static_field(StubRoutines,                   _sha1_implCompressMB,                   address)                                      \
  static_field(StubRoutines,                   _sha256_implCompress,                   address)                                      \
  static_field(StubRoutines,                   _sha256_implCompressMB,                 address)                                      \
  static_field(StubRoutines,                   _sha512_implCompress,                   address)                                      \
  static_field(StubRoutines,                   _sha512_implCompressMB,                 address)                                      \
  static_field(StubRoutines,                   _montgomeryMultiply,                    address)                                      \
  static_field(StubRoutines,                   _montgomerySquare,                      address)                                      \
                                                                                                                                     \
  volatile_nonstatic_field(ObjectMonitor,      _cxq,                                   ObjectWaiter*)                                \
  volatile_nonstatic_field(ObjectMonitor,      _EntryList,                             ObjectWaiter*)                                \
                                                                                                                                     \
  nonstatic_field(Klass,                       _class_loader_data,                     ClassLoaderData*)                             \
                                                                                                                                     \
  nonstatic_field(JavaThread,                  _pending_deoptimization,                int)                                          \
  nonstatic_field(JavaThread,                  _pending_failed_speculation,            long)                                         \
  nonstatic_field(JavaThread,                  _pending_transfer_to_interpreter,       bool)                                         \
  nonstatic_field(JavaThread,                  _jvmci_counters,                        jlong*)                                       \
  nonstatic_field(MethodData,                  _jvmci_ir_size,                         int)                                          \
<<<<<<< HEAD
=======
  nonstatic_field(ConstantPool,                _flags,                                 int)                                          \
  nonstatic_field(JVMCIEnv,                    _task,                                  CompileTask*)                                 \
  nonstatic_field(JVMCIEnv,                    _jvmti_can_hotswap_or_post_breakpoint,  bool)                                         \
>>>>>>> 452657c6

#define VM_TYPES_JVMCI(declare_type, declare_toplevel_type)                   \
  declare_toplevel_type(narrowKlass)                                          \
  declare_toplevel_type(JVMCIEnv)                                             \
  declare_toplevel_type(CompilerToVM::Data)                                   \
  declare_toplevel_type(ObjectWaiter)                                         \

#define VM_INT_CONSTANTS_JVMCI(declare_constant, declare_preprocessor_constant)                   \
  declare_constant(Deoptimization::Reason_unreached0)                                             \
  declare_constant(Deoptimization::Reason_type_checked_inlining)                                  \
  declare_constant(Deoptimization::Reason_optimized_type_check)                                   \
  declare_constant(Deoptimization::Reason_aliasing)                                               \
  declare_constant(Deoptimization::Reason_transfer_to_interpreter)                                \
  declare_constant(Deoptimization::Reason_not_compiled_exception_handler)                         \
  declare_constant(Deoptimization::Reason_unresolved)                                             \
  declare_constant(Deoptimization::Reason_jsr_mismatch)                                           \
  declare_preprocessor_constant("JVMCIEnv::ok",                   JVMCI::ok)                      \
  declare_preprocessor_constant("JVMCIEnv::dependencies_failed",  JVMCI::dependencies_failed)     \
  declare_preprocessor_constant("JVMCIEnv::dependencies_invalid", JVMCI::dependencies_invalid)    \
  declare_preprocessor_constant("JVMCIEnv::cache_full",           JVMCI::cache_full)              \
  declare_preprocessor_constant("JVMCIEnv::code_too_large",       JVMCI::code_too_large)          \
  declare_constant(JVMCIRuntime::none)                                                            \
  declare_constant(JVMCIRuntime::by_holder)                                                       \
  declare_constant(JVMCIRuntime::by_full_signature)                                               \
                                                                                                  \
  declare_preprocessor_constant("JVM_ACC_VARARGS", JVM_ACC_VARARGS)                               \
  declare_preprocessor_constant("JVM_ACC_BRIDGE", JVM_ACC_BRIDGE)                                 \
  declare_preprocessor_constant("JVM_ACC_ANNOTATION", JVM_ACC_ANNOTATION)                         \
  declare_preprocessor_constant("JVM_ACC_ENUM", JVM_ACC_ENUM)                                     \
  declare_preprocessor_constant("JVM_ACC_SYNTHETIC", JVM_ACC_SYNTHETIC)                           \
  declare_preprocessor_constant("JVM_ACC_INTERFACE", JVM_ACC_INTERFACE)                           \
                                                                                                  \
  declare_constant(BitData::exception_seen_flag)                                                  \
  declare_constant(BitData::null_seen_flag)                                                       \
  declare_constant(CounterData::count_off)                                                        \
  declare_constant(JumpData::taken_off_set)                                                       \
  declare_constant(JumpData::displacement_off_set)                                                \
  declare_constant(ReceiverTypeData::nonprofiled_count_off_set)                                   \
  declare_constant(ReceiverTypeData::receiver_type_row_cell_count)                                \
  declare_constant(ReceiverTypeData::receiver0_offset)                                            \
  declare_constant(ReceiverTypeData::count0_offset)                                               \
  declare_constant(BranchData::not_taken_off_set)                                                 \
  declare_constant(ArrayData::array_len_off_set)                                                  \
  declare_constant(ArrayData::array_start_off_set)                                                \
  declare_constant(MultiBranchData::per_case_cell_count)                                          \
                                                                                                  \
  declare_constant(CodeInstaller::VERIFIED_ENTRY)                                                 \
  declare_constant(CodeInstaller::UNVERIFIED_ENTRY)                                               \
  declare_constant(CodeInstaller::OSR_ENTRY)                                                      \
  declare_constant(CodeInstaller::EXCEPTION_HANDLER_ENTRY)                                        \
  declare_constant(CodeInstaller::DEOPT_HANDLER_ENTRY)                                            \
  declare_constant(CodeInstaller::INVOKEINTERFACE)                                                \
  declare_constant(CodeInstaller::INVOKEVIRTUAL)                                                  \
  declare_constant(CodeInstaller::INVOKESTATIC)                                                   \
  declare_constant(CodeInstaller::INVOKESPECIAL)                                                  \
  declare_constant(CodeInstaller::INLINE_INVOKE)                                                  \
  declare_constant(CodeInstaller::POLL_NEAR)                                                      \
  declare_constant(CodeInstaller::POLL_RETURN_NEAR)                                               \
  declare_constant(CodeInstaller::POLL_FAR)                                                       \
  declare_constant(CodeInstaller::POLL_RETURN_FAR)                                                \
  declare_constant(CodeInstaller::CARD_TABLE_SHIFT)                                               \
  declare_constant(CodeInstaller::CARD_TABLE_ADDRESS)                                             \
  declare_constant(CodeInstaller::INVOKE_INVALID)                                                 \
                                                                                                  \
  declare_constant(Method::invalid_vtable_index)                                                  \

#define VM_ADDRESSES_JVMCI(declare_address, declare_preprocessor_address, declare_function) \
  declare_function(SharedRuntime::register_finalizer)                     \
  declare_function(SharedRuntime::exception_handler_for_return_address)   \
  declare_function(SharedRuntime::OSR_migration_end)                      \
  declare_function(SharedRuntime::frem)                                   \
  declare_function(SharedRuntime::drem)                                   \
                                                                          \
  declare_function(os::dll_load)                                          \
  declare_function(os::dll_lookup)                                        \
  declare_function(os::javaTimeMillis)                                    \
  declare_function(os::javaTimeNanos)                                     \
                                                                          \
  declare_function(Deoptimization::fetch_unroll_info)                     \
  declare_function(Deoptimization::uncommon_trap)                         \
  declare_function(Deoptimization::unpack_frames)                         \
                                                                          \
  declare_function(JVMCIRuntime::new_instance) \
  declare_function(JVMCIRuntime::new_array) \
  declare_function(JVMCIRuntime::new_multi_array) \
  declare_function(JVMCIRuntime::dynamic_new_array) \
  declare_function(JVMCIRuntime::dynamic_new_instance) \
  \
  declare_function(JVMCIRuntime::new_instance_or_null) \
  declare_function(JVMCIRuntime::new_array_or_null) \
  declare_function(JVMCIRuntime::new_multi_array_or_null) \
  declare_function(JVMCIRuntime::dynamic_new_array_or_null) \
  declare_function(JVMCIRuntime::dynamic_new_instance_or_null) \
  \
  declare_function(JVMCIRuntime::thread_is_interrupted) \
  declare_function(JVMCIRuntime::vm_message) \
  declare_function(JVMCIRuntime::identity_hash_code) \
  declare_function(JVMCIRuntime::exception_handler_for_pc) \
  declare_function(JVMCIRuntime::monitorenter) \
  declare_function(JVMCIRuntime::monitorexit) \
  declare_function(JVMCIRuntime::throw_and_post_jvmti_exception) \
  declare_function(JVMCIRuntime::throw_klass_external_name_exception) \
  declare_function(JVMCIRuntime::throw_class_cast_exception) \
  declare_function(JVMCIRuntime::log_primitive) \
  declare_function(JVMCIRuntime::log_object) \
  declare_function(JVMCIRuntime::log_printf) \
  declare_function(JVMCIRuntime::vm_error) \
  declare_function(JVMCIRuntime::load_and_clear_exception) \
  declare_function(JVMCIRuntime::write_barrier_pre) \
  declare_function(JVMCIRuntime::write_barrier_post) \
  declare_function(JVMCIRuntime::validate_object) \
  \
  declare_function(JVMCIRuntime::test_deoptimize_call_int)

#ifdef TARGET_OS_FAMILY_linux

#define VM_ADDRESSES_JVMCI_OS(declare_address, declare_preprocessor_address, declare_function) \
  declare_preprocessor_address("RTLD_DEFAULT", RTLD_DEFAULT)

#endif // TARGET_OS_FAMILY_linux


#ifdef TARGET_OS_FAMILY_bsd

#define VM_ADDRESSES_JVMCI_OS(declare_address, declare_preprocessor_address, declare_function) \
  declare_preprocessor_address("RTLD_DEFAULT", RTLD_DEFAULT)

#endif // TARGET_OS_FAMILY_bsd

#ifndef VM_ADDRESSES_JVMCI_OS
#define VM_ADDRESSES_JVMCI_OS(declare_address, declare_preprocessor_address, declare_function)
#endif

#endif // SHARE_VM_JVMCI_VMSTRUCTS_JVMCI_HPP<|MERGE_RESOLUTION|>--- conflicted
+++ resolved
@@ -108,12 +108,7 @@
   nonstatic_field(JavaThread,                  _pending_transfer_to_interpreter,       bool)                                         \
   nonstatic_field(JavaThread,                  _jvmci_counters,                        jlong*)                                       \
   nonstatic_field(MethodData,                  _jvmci_ir_size,                         int)                                          \
-<<<<<<< HEAD
-=======
   nonstatic_field(ConstantPool,                _flags,                                 int)                                          \
-  nonstatic_field(JVMCIEnv,                    _task,                                  CompileTask*)                                 \
-  nonstatic_field(JVMCIEnv,                    _jvmti_can_hotswap_or_post_breakpoint,  bool)                                         \
->>>>>>> 452657c6
 
 #define VM_TYPES_JVMCI(declare_type, declare_toplevel_type)                   \
   declare_toplevel_type(narrowKlass)                                          \
