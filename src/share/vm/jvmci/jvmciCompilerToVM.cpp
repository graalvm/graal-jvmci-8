/*
 * Copyright (c) 2011, 2018, Oracle and/or its affiliates. All rights reserved.
 * DO NOT ALTER OR REMOVE COPYRIGHT NOTICES OR THIS FILE HEADER.
 *
 * This code is free software; you can redistribute it and/or modify it
 * under the terms of the GNU General Public License version 2 only, as
 * published by the Free Software Foundation.
 *
 * This code is distributed in the hope that it will be useful, but WITHOUT
 * ANY WARRANTY; without even the implied warranty of MERCHANTABILITY or
 * FITNESS FOR A PARTICULAR PURPOSE.  See the GNU General Public License
 * version 2 for more details (a copy is included in the LICENSE file that
 * accompanied this code).
 *
 * You should have received a copy of the GNU General Public License version
 * 2 along with this work; if not, write to the Free Software Foundation,
 * Inc., 51 Franklin St, Fifth Floor, Boston, MA 02110-1301 USA.
 *
 * Please contact Oracle, 500 Oracle Parkway, Redwood Shores, CA 94065 USA
 * or visit www.oracle.com if you need additional information or have any
 * questions.
 */

#include "precompiled.hpp"
#include "code/codeCache.hpp"
#include "code/scopeDesc.hpp"
#include "interpreter/linkResolver.hpp"
#include "memory/oopFactory.hpp"
#include "oops/generateOopMap.hpp"
#include "oops/fieldStreams.hpp"
#include "oops/oop.inline.hpp"
#include "prims/nativeLookup.hpp"
#include "runtime/fieldDescriptor.hpp"
#include "runtime/javaCalls.hpp"
#include "jvmci/jvmciRuntime.hpp"
#include "compiler/abstractCompiler.hpp"
#include "compiler/compileBroker.hpp"
#include "compiler/compileLog.hpp"
#include "compiler/compilerOracle.hpp"
#include "compiler/disassembler.hpp"
#include "jvmci/jvmciCompilerToVM.hpp"
#include "jvmci/jvmciCompiler.hpp"
#include "jvmci/jvmciEnv.hpp"
#include "jvmci/jvmciJavaClasses.hpp"
#include "jvmci/jvmciCodeInstaller.hpp"
#include "gc_implementation/g1/heapRegion.hpp"
#include "gc_implementation/g1/g1SATBCardTableModRefBS.hpp"
#include "runtime/javaCalls.hpp"
#include "runtime/deoptimization.hpp"
#include "runtime/vframe.hpp"
#include "runtime/vframe_hp.hpp"
#include "runtime/vmStructs.hpp"
#include "utilities/resourceHash.hpp"

<<<<<<< HEAD
class JVMCITraceMark : public StackObj {
  const char* _msg;
 public:
  JVMCITraceMark(const char* msg) {
    _msg = msg;
    if (JVMCITraceLevel >= 1) {
      tty->print_cr(PTR_FORMAT " JVMCITrace-1: Enter %s", p2i(JavaThread::current()), _msg);
    }
  }
  ~JVMCITraceMark() {
    if (JVMCITraceLevel >= 1) {
      tty->print_cr(PTR_FORMAT " JVMCITrace-1: Exit %s", p2i(JavaThread::current()), _msg);
    }
  }
};
=======
JVMCIKlassHandle::JVMCIKlassHandle(Thread* thread, Klass* klass) {
  _thread = thread;
  _klass = klass;
  if (klass != NULL) {
    _holder = Handle(_thread, klass->java_mirror());
  }
}

JVMCIKlassHandle& JVMCIKlassHandle::operator=(Klass* klass) {
  _klass = klass;
  if (klass != NULL) {
    _holder = Handle(_thread, klass->java_mirror());
  }
  return *this;
}

void JNIHandleMark::push_jni_handle_block() {
  JavaThread* thread = JavaThread::current();
  if (thread != NULL) {
    // Allocate a new block for JNI handles.
    // Inlined code from jni_PushLocalFrame()
    JNIHandleBlock* java_handles = ((JavaThread*)thread)->active_handles();
    JNIHandleBlock* compile_handles = JNIHandleBlock::allocate_block(thread);
    assert(compile_handles != NULL && java_handles != NULL, "should not be NULL");
    compile_handles->set_pop_frame_link(java_handles);
    thread->set_active_handles(compile_handles);
  }
}

void JNIHandleMark::pop_jni_handle_block() {
  JavaThread* thread = JavaThread::current();
  if (thread != NULL) {
    // Release our JNI handle block
    JNIHandleBlock* compile_handles = thread->active_handles();
    JNIHandleBlock* java_handles = compile_handles->pop_frame_link();
    thread->set_active_handles(java_handles);
    compile_handles->set_pop_frame_link(NULL);
    JNIHandleBlock::release_block(compile_handles, thread); // may block
  }
}
>>>>>>> 452657c6

// Entry to native method implementation that transitions current thread to '_thread_in_vm'.
#define C2V_VMENTRY(result_type, name, signature)        \
  JNIEXPORT result_type JNICALL c2v_ ## name signature { \
  JVMCITraceMark jtm("CompilerToVM::" #name);            \
  TRACE_CALL(result_type, jvmci_ ## name signature)      \
  JVMCI_VM_ENTRY_MARK;                                   \
  ResourceMark rm;                                       \
  JNI_JVMCIENV(env);


<<<<<<< HEAD
#define C2V_END }

int CompilerToVM::Data::Klass_vtable_start_offset;
int CompilerToVM::Data::Klass_vtable_length_offset;

int CompilerToVM::Data::Method_extra_stack_entries;

address CompilerToVM::Data::SharedRuntime_ic_miss_stub;
address CompilerToVM::Data::SharedRuntime_handle_wrong_method_stub;
address CompilerToVM::Data::SharedRuntime_deopt_blob_unpack;
address CompilerToVM::Data::SharedRuntime_deopt_blob_uncommon_trap;

size_t CompilerToVM::Data::ThreadLocalAllocBuffer_alignment_reserve;

CollectedHeap* CompilerToVM::Data::Universe_collectedHeap;
int CompilerToVM::Data::Universe_base_vtable_size;
address CompilerToVM::Data::Universe_narrow_oop_base;
int CompilerToVM::Data::Universe_narrow_oop_shift;
address CompilerToVM::Data::Universe_narrow_klass_base;
int CompilerToVM::Data::Universe_narrow_klass_shift;
void* CompilerToVM::Data::Universe_non_oop_bits;
uintptr_t CompilerToVM::Data::Universe_verify_oop_mask;
uintptr_t CompilerToVM::Data::Universe_verify_oop_bits;

bool       CompilerToVM::Data::_supports_inline_contig_alloc;
HeapWord** CompilerToVM::Data::_heap_end_addr;
HeapWord** CompilerToVM::Data::_heap_top_addr;
int CompilerToVM::Data::_max_oop_map_stack_offset;

jbyte* CompilerToVM::Data::cardtable_start_address;
int CompilerToVM::Data::cardtable_shift;
int CompilerToVM::Data::g1_young_card;
int CompilerToVM::Data::dirty_card;

int CompilerToVM::Data::vm_page_size;

int CompilerToVM::Data::sizeof_vtableEntry = sizeof(vtableEntry);
int CompilerToVM::Data::sizeof_ExceptionTableElement = sizeof(ExceptionTableElement);
int CompilerToVM::Data::sizeof_LocalVariableTableElement = sizeof(LocalVariableTableElement);
int CompilerToVM::Data::sizeof_ConstantPool = sizeof(ConstantPool);
int CompilerToVM::Data::sizeof_SymbolPointer = sizeof(Symbol*);
int CompilerToVM::Data::sizeof_narrowKlass = sizeof(narrowKlass);
int CompilerToVM::Data::sizeof_arrayOopDesc = sizeof(arrayOopDesc);
int CompilerToVM::Data::sizeof_BasicLock = sizeof(BasicLock);

address CompilerToVM::Data::CodeCache_low_bound;
address CompilerToVM::Data::CodeCache_high_bound;

address CompilerToVM::Data::dsin;
address CompilerToVM::Data::dcos;
address CompilerToVM::Data::dtan;
address CompilerToVM::Data::dexp;
address CompilerToVM::Data::dlog;
address CompilerToVM::Data::dlog10;
address CompilerToVM::Data::dpow;

address CompilerToVM::Data::symbol_init;
address CompilerToVM::Data::symbol_clinit;

void CompilerToVM::Data::initialize(JVMCI_TRAPS) {
  Klass_vtable_start_offset = InstanceKlass::vtable_start_offset() * HeapWordSize;
  Klass_vtable_length_offset = InstanceKlass::vtable_length_offset() * HeapWordSize;
  Method_extra_stack_entries = Method::extra_stack_entries();

  SharedRuntime_ic_miss_stub = SharedRuntime::get_ic_miss_stub();
  SharedRuntime_handle_wrong_method_stub = SharedRuntime::get_handle_wrong_method_stub();
  SharedRuntime_deopt_blob_unpack = SharedRuntime::deopt_blob()->unpack();
  SharedRuntime_deopt_blob_uncommon_trap = SharedRuntime::deopt_blob()->uncommon_trap();

  ThreadLocalAllocBuffer_alignment_reserve = ThreadLocalAllocBuffer::alignment_reserve();

  Universe_collectedHeap = Universe::heap();
  Universe_base_vtable_size = Universe::base_vtable_size();
  Universe_narrow_oop_base = Universe::narrow_oop_base();
  Universe_narrow_oop_shift = Universe::narrow_oop_shift();
  Universe_narrow_klass_base = Universe::narrow_klass_base();
  Universe_narrow_klass_shift = Universe::narrow_klass_shift();
  Universe_non_oop_bits = Universe::non_oop_word();
  Universe_verify_oop_mask = Universe::verify_oop_mask();
  Universe_verify_oop_bits = Universe::verify_oop_bits();

  _supports_inline_contig_alloc = Universe::heap()->supports_inline_contig_alloc();
  _heap_end_addr = _supports_inline_contig_alloc ? Universe::heap()->end_addr() : (HeapWord**) -1;
  _heap_top_addr = _supports_inline_contig_alloc ? Universe::heap()->top_addr() : (HeapWord**) -1;

  _max_oop_map_stack_offset = (OopMapValue::register_mask - VMRegImpl::stack2reg(0)->value()) * VMRegImpl::stack_slot_size;
  int max_oop_map_stack_index = _max_oop_map_stack_offset / VMRegImpl::stack_slot_size;
  assert(OopMapValue::legal_vm_reg_name(VMRegImpl::stack2reg(max_oop_map_stack_index)), "should be valid");
  assert(!OopMapValue::legal_vm_reg_name(VMRegImpl::stack2reg(max_oop_map_stack_index + 1)), "should be invalid");

  g1_young_card = G1SATBCardTableModRefBS::g1_young_card_val();
  dirty_card = CardTableModRefBS::dirty_card_val();

  CodeCache_low_bound = CodeCache::low_bound();
  CodeCache_high_bound = CodeCache::high_bound();

  symbol_init = (address) vmSymbols::object_initializer_name();
  symbol_clinit = (address) vmSymbols::class_initializer_name();

  BarrierSet* bs = Universe::heap()->barrier_set();
  switch (bs->kind()) {
  case BarrierSet::CardTableModRef:
  case BarrierSet::CardTableExtension:
  case BarrierSet::G1SATBCT:
  case BarrierSet::G1SATBCTLogging: {
    jbyte* base = ((CardTableModRefBS*) bs)->byte_map_base;
    assert(base != 0, "unexpected byte_map_base");
    cardtable_start_address = base;
    cardtable_shift = CardTableModRefBS::card_shift;
    break;
  }
  case BarrierSet::ModRef:
    cardtable_start_address = 0;
    cardtable_shift = 0;
    // No post barriers
    break;
  default:
    JVMCI_ERROR("Unsupported BarrierSet kind %d", bs->kind());
    break;
  }

  vm_page_size = os::vm_page_size();

#define SET_TRIGFUNC(name)                                 \
  name = StubRoutines::name();                             \
  if (name == NULL) {                                      \
	  name = CAST_FROM_FN_PTR(address, SharedRuntime::name); \
  }                                                        \
  assert(name != NULL, "could not initialize " #name)

  SET_TRIGFUNC(dsin);
  SET_TRIGFUNC(dcos);
  SET_TRIGFUNC(dtan);
  SET_TRIGFUNC(dexp);
  SET_TRIGFUNC(dlog10);
  SET_TRIGFUNC(dlog);
  SET_TRIGFUNC(dpow);
#undef SET_TRIGFUNC
}

JVMCIObjectArray CompilerToVM::initialize_intrinsics(JVMCI_TRAPS) {
  JVMCIObjectArray vmIntrinsics = JVMCIENV->new_VMIntrinsicMethod_array(vmIntrinsics::ID_LIMIT - 1, JVMCI_CHECK_NULL);
  int index = 0;
  // The intrinsics for a class are usually adjacent to each other.
  // When they are, the string for the class name can be reused.
  vmSymbols::SID kls_sid = vmSymbols::NO_SID;
  JVMCIObject kls_str;
#define SID_ENUM(n) vmSymbols::VM_SYMBOL_ENUM_NAME(n)
#define VM_SYMBOL_TO_STRING(s) \
  JVMCIENV->create_string(vmSymbols::symbol_at(SID_ENUM(s)), JVMCI_CHECK_NULL);
#define VM_INTRINSIC_INFO(id, kls, name, sig, ignore_fcode) {             \
    if (kls_sid != SID_ENUM(kls)) {                                       \
      kls_str = VM_SYMBOL_TO_STRING(kls);                                 \
      kls_sid = SID_ENUM(kls);                                            \
    }                                                                     \
    JVMCIObject name_str = VM_SYMBOL_TO_STRING(name);                    \
    JVMCIObject sig_str = VM_SYMBOL_TO_STRING(sig);                      \
    JVMCIObject vmIntrinsicMethod = JVMCIENV->new_VMIntrinsicMethod(kls_str, name_str, sig_str, (jint) vmIntrinsics::id, JVMCI_CHECK_NULL); \
    JVMCIENV->put_object_at(vmIntrinsics, index++, vmIntrinsicMethod);   \
  }

  VM_INTRINSICS_DO(VM_INTRINSIC_INFO, VM_SYMBOL_IGNORE, VM_SYMBOL_IGNORE, VM_SYMBOL_IGNORE, VM_ALIAS_IGNORE)
#undef SID_ENUM
#undef VM_SYMBOL_TO_STRING
#undef VM_INTRINSIC_INFO
  assert(index == vmIntrinsics::ID_LIMIT - 1, "must be");

  return vmIntrinsics;
}

/**
 * The set of VM flags known to be used.
 */
#define PREDEFINED_CONFIG_FLAGS(do_bool_flag, do_intx_flag, do_uintx_flag) \
  do_intx_flag(AllocateInstancePrefetchLines)                              \
  do_intx_flag(AllocatePrefetchDistance)                                   \
  do_intx_flag(AllocatePrefetchInstr)                                      \
  do_intx_flag(AllocatePrefetchLines)                                      \
  do_intx_flag(AllocatePrefetchStepSize)                                   \
  do_intx_flag(AllocatePrefetchStyle)                                      \
  do_intx_flag(BciProfileWidth)                                            \
  do_bool_flag(BootstrapJVMCI)                                             \
  do_bool_flag(CITime)                                                     \
  do_bool_flag(CITimeEach)                                                 \
  do_uintx_flag(CodeCacheSegmentSize)                                      \
  do_intx_flag(CodeEntryAlignment)                                         \
  do_bool_flag(CompactFields)                                              \
  NOT_PRODUCT(do_intx_flag(CompileTheWorldStartAt))                        \
  NOT_PRODUCT(do_intx_flag(CompileTheWorldStopAt))                         \
  do_intx_flag(ContendedPaddingWidth)                                      \
  do_bool_flag(DontCompileHugeMethods)                                     \
  do_bool_flag(EnableContended)                                            \
  do_intx_flag(FieldsAllocationStyle)                                      \
  do_bool_flag(FoldStableValues)                                           \
  do_bool_flag(ForceUnreachable)                                           \
  do_intx_flag(HugeMethodLimit)                                            \
  do_bool_flag(Inline)                                                     \
  do_intx_flag(JVMCICounterSize)                                           \
  do_bool_flag(EagerJVMCI)                                                 \
  do_bool_flag(JVMCIPrintProperties)                                       \
  do_bool_flag(JVMCIUseFastLocking)                                        \
  do_intx_flag(MethodProfileWidth)                                         \
  do_intx_flag(ObjectAlignmentInBytes)                                     \
  do_bool_flag(PrintInlining)                                              \
  do_bool_flag(ReduceInitialCardMarks)                                     \
  do_bool_flag(RestrictContended)                                          \
  /* do_intx_flag(StackReservedPages) JDK 9 */                             \
  do_intx_flag(StackShadowPages)                                           \
  do_bool_flag(TLABStats)                                                  \
  do_uintx_flag(TLABWasteIncrement)                                        \
  do_intx_flag(TypeProfileWidth)                                           \
  do_bool_flag(UseAESIntrinsics)                                           \
  X86_ONLY(do_intx_flag(UseAVX))                                           \
  do_bool_flag(UseBiasedLocking)                                           \
  do_bool_flag(UseCRC32Intrinsics)                                         \
  do_bool_flag(UseCompressedClassPointers)                                 \
  do_bool_flag(UseCompressedOops)                                          \
  X86_ONLY(do_bool_flag(UseCountLeadingZerosInstruction))                  \
  X86_ONLY(do_bool_flag(UseCountTrailingZerosInstruction))                 \
  do_bool_flag(UseConcMarkSweepGC)                                         \
  do_bool_flag(UseG1GC)                                                    \
  do_bool_flag(UseParallelGC)                                              \
  do_bool_flag(UseParallelOldGC)                                           \
  do_bool_flag(UseParNewGC)                                                \
  do_bool_flag(UseSerialGC)                                                \
  COMPILER2_PRESENT(do_bool_flag(UseMontgomeryMultiplyIntrinsic))          \
  COMPILER2_PRESENT(do_bool_flag(UseMontgomerySquareIntrinsic))            \
  COMPILER2_PRESENT(do_bool_flag(UseMulAddIntrinsic))                      \
  COMPILER2_PRESENT(do_bool_flag(UseMultiplyToLenIntrinsic))               \
  do_bool_flag(UsePopCountInstruction)                                     \
  do_bool_flag(UseSHA1Intrinsics)                                          \
  do_bool_flag(UseSHA256Intrinsics)                                        \
  do_bool_flag(UseSHA512Intrinsics)                                        \
  do_intx_flag(UseSSE)                                                     \
  COMPILER2_PRESENT(do_bool_flag(UseSquareToLenIntrinsic))                 \
  do_bool_flag(UseStackBanging)                                            \
  do_bool_flag(UseTLAB)                                                    \
  do_bool_flag(VerifyOops)                                                 \

#define BOXED_BOOLEAN(name, value) name = ((jboolean)(value) ? boxedTrue : boxedFalse)
#define BOXED_DOUBLE(name, value) do { jvalue p; p.d = (jdouble) (value); name = JVMCIENV->create_box(T_DOUBLE, &p, JVMCI_CHECK_NULL);} while(0)
#define BOXED_LONG(name, value) \
  do { \
    jvalue p; p.j = (jlong) (value); \
    JVMCIObject* e = longs.get(p.j); \
    if (e == NULL) { \
      JVMCIObject h = JVMCIENV->create_box(T_LONG, &p, JVMCI_CHECK_NULL); \
      longs.put(p.j, h); \
      name = h; \
    } else { \
      name = (*e); \
    } \
  } while (0)

#define CSTRING_TO_JSTRING(name, value) \
  JVMCIObject name; \
  do { \
    if (value != NULL) { \
      JVMCIObject* e = strings.get(value); \
      if (e == NULL) { \
        JVMCIObject h = JVMCIENV->create_string(value, JVMCI_CHECK_NULL); \
        strings.put(value, h); \
        name = h; \
      } else { \
        name = (*e); \
      } \
    } \
  } while (0)

C2V_VMENTRY(jobjectArray, readConfiguration, (JNIEnv *env))
  HandleMark hm;

  // Used to canonicalize Long and String values.
  ResourceHashtable<jlong, JVMCIObject> longs;
  ResourceHashtable<const char*, JVMCIObject, &CompilerToVM::cstring_hash, &CompilerToVM::cstring_equals> strings;

  jvalue prim;
  prim.z = true;  JVMCIObject boxedTrue =  JVMCIENV->create_box(T_BOOLEAN, &prim, JVMCI_CHECK_NULL);
  prim.z = false; JVMCIObject boxedFalse = JVMCIENV->create_box(T_BOOLEAN, &prim, JVMCI_CHECK_NULL);

  CompilerToVM::Data::initialize(JVMCI_CHECK_NULL);

  JVMCIENV->VMField_initialize(JVMCI_CHECK_NULL);
  JVMCIENV->VMFlag_initialize(JVMCI_CHECK_NULL);
  JVMCIENV->VMIntrinsicMethod_initialize(JVMCI_CHECK_NULL);

  int len = VMStructs::localHotSpotVMStructs_count();
  JVMCIObjectArray vmFields = JVMCIENV->new_VMField_array(len, JVMCI_CHECK_NULL);
  for (int i = 0; i < len ; i++) {
    VMStructEntry vmField = VMStructs::localHotSpotVMStructs[i];
    size_t name_buf_len = strlen(vmField.typeName) + strlen(vmField.fieldName) + 2 /* "::" */;
    char* name_buf = NEW_RESOURCE_ARRAY_IN_THREAD(THREAD, char, name_buf_len + 1);
    sprintf(name_buf, "%s::%s", vmField.typeName, vmField.fieldName);
    CSTRING_TO_JSTRING(name, name_buf);
    CSTRING_TO_JSTRING(type, vmField.typeString);
    JVMCIObject box;
    if (vmField.isStatic && vmField.typeString != NULL) {
      if (strcmp(vmField.typeString, "bool") == 0) {
        BOXED_BOOLEAN(box, *(jbyte*) vmField.address);
        assert(box.is_non_null(), "must have a box");
      } else if (strcmp(vmField.typeString, "int") == 0 ||
                 strcmp(vmField.typeString, "jint") == 0) {
        BOXED_LONG(box, *(jint*) vmField.address);
        assert(box.is_non_null(), "must have a box");
      } else if (strcmp(vmField.typeString, "uint64_t") == 0) {
        BOXED_LONG(box, *(uint64_t*) vmField.address);
        assert(box.is_non_null(), "must have a box");
      } else if (strcmp(vmField.typeString, "address") == 0 ||
                 strcmp(vmField.typeString, "intptr_t") == 0 ||
                 strcmp(vmField.typeString, "uintptr_t") == 0 ||
                 strcmp(vmField.typeString, "size_t") == 0 ||
                 // All foo* types are addresses.
                 vmField.typeString[strlen(vmField.typeString) - 1] == '*') {
        BOXED_LONG(box, *((address*) vmField.address));
        assert(box.is_non_null(), "must have a box");
      }
    }
    JVMCIObject vmFieldObj = JVMCIENV->new_VMField(name, type, vmField.offset, (jlong) vmField.address, box, JVMCI_CHECK_NULL);
    JVMCIENV->put_object_at(vmFields, i, vmFieldObj);
  }

  int ints_len = VMStructs::localHotSpotVMIntConstants_count();
  int longs_len = VMStructs::localHotSpotVMLongConstants_count();
  len = ints_len + longs_len;
  JVMCIObjectArray vmConstants = JVMCIENV->new_Object_array(len * 2, JVMCI_CHECK_NULL);
  int insert = 0;
  for (int i = 0; i < ints_len ; i++) {
    VMIntConstantEntry c = VMStructs::localHotSpotVMIntConstants[i];
    CSTRING_TO_JSTRING(name, c.name);
    JVMCIObject value;
    BOXED_LONG(value, c.value);
    JVMCIENV->put_object_at(vmConstants, insert++, name);
    JVMCIENV->put_object_at(vmConstants, insert++, value);
  }
  for (int i = 0; i < longs_len ; i++) {
    VMLongConstantEntry c = VMStructs::localHotSpotVMLongConstants[i];
    CSTRING_TO_JSTRING(name, c.name);
    JVMCIObject value;
    BOXED_LONG(value, c.value);
    JVMCIENV->put_object_at(vmConstants, insert++, name);
    JVMCIENV->put_object_at(vmConstants, insert++, value);
  }
  assert(insert == len * 2, "must be");

  len = VMStructs::localHotSpotVMAddresses_count();
  JVMCIObjectArray vmAddresses = JVMCIENV->new_Object_array(len * 2, JVMCI_CHECK_NULL);
  for (int i = 0; i < len ; i++) {
    VMAddressEntry a = VMStructs::localHotSpotVMAddresses[i];
    CSTRING_TO_JSTRING(name, a.name);
    JVMCIObject value;
    BOXED_LONG(value, a.value);
    JVMCIENV->put_object_at(vmAddresses, i * 2, name);
    JVMCIENV->put_object_at(vmAddresses, i * 2 + 1, value);
  }

#define COUNT_FLAG(ignore) +1
#ifdef ASSERT
#define CHECK_FLAG(type, name) { \
  Flag* flag = Flag::find_flag(#name, strlen(#name), /*allow_locked*/ true, /* return_flag */ true); \
  assert(flag != NULL, "No such flag named " #name); \
  assert(flag->is_##type(), "Flag " #name " is not of type " #type); \
}
#else
#define CHECK_FLAG(type, name)
#endif

#define ADD_FLAG(type, name, convert) {                                                \
  CHECK_FLAG(type, name)                                                               \
  CSTRING_TO_JSTRING(fname, #name);                                                    \
  CSTRING_TO_JSTRING(ftype, #type);                                                    \
  convert(value, name);                                                                \
  JVMCIObject vmFlagObj = JVMCIENV->new_VMFlag(fname, ftype, value, JVMCI_CHECK_NULL); \
  JVMCIENV->put_object_at(vmFlags, i++, vmFlagObj);                                    \
}
#define ADD_BOOL_FLAG(name)  ADD_FLAG(bool, name, BOXED_BOOLEAN)
#define ADD_INTX_FLAG(name)  ADD_FLAG(intx, name, BOXED_LONG)
#define ADD_UINTX_FLAG(name) ADD_FLAG(uintx, name, BOXED_LONG)

  len = 0 + PREDEFINED_CONFIG_FLAGS(COUNT_FLAG, COUNT_FLAG, COUNT_FLAG);
  JVMCIObjectArray vmFlags = JVMCIENV->new_VMFlag_array(len, JVMCI_CHECK_NULL);
  int i = 0;
  JVMCIObject value;
  PREDEFINED_CONFIG_FLAGS(ADD_BOOL_FLAG, ADD_INTX_FLAG, ADD_UINTX_FLAG)

  JVMCIObjectArray vmIntrinsics = CompilerToVM::initialize_intrinsics(JVMCI_CHECK_NULL);

  JVMCIObjectArray data = JVMCIENV->new_Object_array(5, JVMCI_CHECK_NULL);
  JVMCIENV->put_object_at(data, 0, vmFields);
  JVMCIENV->put_object_at(data, 1, vmConstants);
  JVMCIENV->put_object_at(data, 2, vmAddresses);
  JVMCIENV->put_object_at(data, 3, vmFlags);
  JVMCIENV->put_object_at(data, 4, vmIntrinsics);

  return JVMCIENV->get_jobjectArray(data);

#undef COUNT_FLAG
#undef ADD_FLAG
#undef ADD_BOOL_FLAG
#undef ADD_INTX_FLAG
#undef ADD_UINTX_FLAG
#undef CHECK_FLAG
C2V_END

C2V_VMENTRY(jobject, getFlagValue, (JNIEnv* env, jobject c2vm, jobject name_handle))
#define RETURN_BOXED_LONG(value) jvalue p; p.j = (jlong) (value); JVMCIObject box = JVMCIENV->create_box(T_LONG, &p, JVMCI_CHECK_NULL); return box.as_jobject();
#define RETURN_BOXED_DOUBLE(value) jvalue p; p.d = (jdouble) (value); JVMCIObject box = JVMCIENV->create_box(T_DOUBLE, &p, JVMCI_CHECK_NULL); return box.as_jobject();
  JVMCIObject name = JVMCIENV->wrap(name_handle);
=======
    return (oop)result.get_jobject();
  }
  return NULL;
}

oop CompilerToVM::get_jvmci_type(JVMCIKlassHandle& klass, TRAPS) {
  if (!klass.is_null()) {
    JavaValue result(T_OBJECT);
    JavaCallArguments args;
    args.push_oop(Handle(THREAD, klass->java_mirror()));
    JavaCalls::call_static(&result, SystemDictionary::HotSpotResolvedObjectTypeImpl_klass(), vmSymbols::fromMetaspace_name(), vmSymbols::klass_fromMetaspace_signature(), &args, CHECK_NULL);

    return (oop)result.get_jobject();
  }
  return NULL;
}

Handle JavaArgumentUnboxer::next_arg(BasicType expectedType) {
  assert(_index < _args->length(), "out of bounds");
  oop arg=((objArrayOop) (_args))->obj_at(_index++);
  assert(expectedType == T_OBJECT || java_lang_boxing_object::is_instance(arg, expectedType), "arg type mismatch");
  return Handle(Thread::current(), arg);
}

jobjectArray readConfiguration0(JNIEnv *env, TRAPS);

C2V_VMENTRY(jobjectArray, readConfiguration, (JNIEnv *env))
   jobjectArray config = readConfiguration0(env, CHECK_NULL);
   return config;
C2V_END

C2V_VMENTRY(jobject, getFlagValue, (JNIEnv *, jobject c2vm, jobject name_handle))
#define RETURN_BOXED_LONG(value) oop box; jvalue p; p.j = (jlong) (value); box = java_lang_boxing_object::create(T_LONG, &p, CHECK_NULL); return JNIHandles::make_local(THREAD, box);
#define RETURN_BOXED_DOUBLE(value) oop box; jvalue p; p.d = (jdouble) (value); box = java_lang_boxing_object::create(T_DOUBLE, &p, CHECK_NULL); return JNIHandles::make_local(THREAD, box);
  Handle name(THREAD, JNIHandles::resolve(name_handle));
>>>>>>> 452657c6
  if (name.is_null()) {
    JVMCI_THROW_NULL(NullPointerException);
  }
  const char* cstring = JVMCIENV->as_utf8_string(name);
  Flag* flag = Flag::find_flag(cstring, strlen(cstring), /* allow_locked */ true, /* return_flag */ true);
  if (flag == NULL) {
    return c2vm;
  }
  if (flag->is_bool()) {
    jvalue prim;
    prim.z = flag->get_bool();
    JVMCIObject box = JVMCIENV->create_box(T_BOOLEAN, &prim, JVMCI_CHECK_NULL);
    return JVMCIENV->get_jobject(box);
  } else if (flag->is_ccstr()) {
    JVMCIObject value = JVMCIENV->create_string(flag->get_ccstr(), JVMCI_CHECK_NULL);
    return JVMCIENV->get_jobject(value);
  } else if (flag->is_intx()) {
    RETURN_BOXED_LONG(flag->get_intx());
/*} else if (flag->is_int()) {
    RETURN_BOXED_LONG(flag->get_int());
  } else if (flag->is_uint()) {
    RETURN_BOXED_LONG(flag->get_uint());*/
  } else if (flag->is_uint64_t()) {
    RETURN_BOXED_LONG(flag->get_uint64_t());
/*} else if (flag->is_size_t()) {
    RETURN_BOXED_LONG(flag->get_size_t());*/
  } else if (flag->is_uintx()) {
    RETURN_BOXED_LONG(flag->get_uintx());
  } else if (flag->is_double()) {
    RETURN_BOXED_DOUBLE(flag->get_double());
  } else {
    JVMCI_ERROR_NULL("VM flag %s has unsupported type %s", flag->_name, flag->_type);
  }
#undef RETURN_BOXED_LONG
#undef RETURN_BOXED_DOUBLE
C2V_END

<<<<<<< HEAD
#undef BOXED_LONG
#undef BOXED_DOUBLE
#undef CSTRING_TO_JSTRING

C2V_VMENTRY(jobject, getObjectAtAddress, (JNIEnv* env, jobject c2vm, jlong oop_address))
  if (env != JavaThread::current()->jni_environment()) {
    JVMCI_THROW_MSG_NULL(InternalError, "Only supported when running in HotSpot");
  }
  if (oop_address == 0) {
    JVMCI_THROW_MSG_NULL(InternalError, "Handle must be non-zero");
  }
  oop obj = *((oopDesc**) oop_address);
  if (obj != NULL) {
    obj->verify();
  }
  return JNIHandles::make_local(obj);
C2V_END

C2V_VMENTRY(jbyteArray, getBytecode, (JNIEnv* env, jobject, jobject jvmci_method))
  methodHandle method = JVMCIENV->asMethod(jvmci_method);
=======
C2V_VMENTRY(jbyteArray, getBytecode, (JNIEnv *, jobject, jobject jvmci_method))
  methodHandle method = CompilerToVM::asMethod(jvmci_method);
  ResourceMark rm;
>>>>>>> 452657c6

  int code_size = method->code_size();
  jbyte* reconstituted_code = NEW_RESOURCE_ARRAY(jbyte, code_size);

  guarantee(method->method_holder()->is_rewritten(), "Method's holder should be rewritten");
  // iterate over all bytecodes and replace non-Java bytecodes

  for (BytecodeStream s(method); s.next() != Bytecodes::_illegal; ) {
    Bytecodes::Code code = s.code();
    Bytecodes::Code raw_code = s.raw_code();
    int bci = s.bci();
    int len = s.instruction_size();

    // Restore original byte code.
    reconstituted_code[bci] =  (jbyte) (s.is_wide()? Bytecodes::_wide : code);
    if (len > 1) {
      memcpy(reconstituted_code + (bci + 1), s.bcp()+1, len-1);
    }

    if (len > 1) {
      // Restore the big-endian constant pool indexes.
      // Cf. Rewriter::scan_method
      switch (code) {
        case Bytecodes::_getstatic:
        case Bytecodes::_putstatic:
        case Bytecodes::_getfield:
        case Bytecodes::_putfield:
        case Bytecodes::_invokevirtual:
        case Bytecodes::_invokespecial:
        case Bytecodes::_invokestatic:
        case Bytecodes::_invokeinterface:
        case Bytecodes::_invokehandle: {
          int cp_index = Bytes::get_native_u2((address) reconstituted_code + (bci + 1));
          Bytes::put_Java_u2((address) reconstituted_code + (bci + 1), (u2) cp_index);
          break;
        }

<<<<<<< HEAD
        case Bytecodes::_invokedynamic:
          int cp_index = Bytes::get_native_u4((address) reconstituted_code + (bci + 1));
          Bytes::put_Java_u4((address) reconstituted_code + (bci + 1), (u4) cp_index);
=======
        case Bytecodes::_invokedynamic: {
          int cp_index = Bytes::get_native_u4((address) reconstituted_code->byte_at_addr(bci + 1));
          Bytes::put_Java_u4((address) reconstituted_code->byte_at_addr(bci + 1), (u4) cp_index);
>>>>>>> 452657c6
          break;
        }

        default:
          break;
      }

      // Not all ldc byte code are rewritten.
      switch (raw_code) {
        case Bytecodes::_fast_aldc: {
          int cpc_index = reconstituted_code[bci + 1] & 0xff;
          int cp_index = method->constants()->object_to_cp_index(cpc_index);
          assert(cp_index < method->constants()->length(), "sanity check");
          reconstituted_code[bci + 1] = (jbyte) cp_index;
          break;
        }

        case Bytecodes::_fast_aldc_w: {
          int cpc_index = Bytes::get_native_u2((address) reconstituted_code + (bci + 1));
          int cp_index = method->constants()->object_to_cp_index(cpc_index);
          assert(cp_index < method->constants()->length(), "sanity check");
          Bytes::put_Java_u2((address) reconstituted_code + (bci + 1), (u2) cp_index);
          break;
        }

        default:
          break;
      }
    }
  }

  JVMCIPrimitiveArray result = JVMCIENV->new_byteArray(code_size, JVMCI_CHECK_NULL);
  JVMCIENV->copy_bytes_from(reconstituted_code, result, 0, code_size);
  return JVMCIENV->get_jbyteArray(result);
C2V_END

C2V_VMENTRY(jint, getExceptionTableLength, (JNIEnv* env, jobject, jobject jvmci_method))
  methodHandle method = JVMCIENV->asMethod(jvmci_method);
  return method->exception_table_length();
C2V_END

C2V_VMENTRY(jlong, getExceptionTableStart, (JNIEnv* env, jobject, jobject jvmci_method))
  methodHandle method = JVMCIENV->asMethod(jvmci_method);
  if (method->exception_table_length() == 0) {
    return 0L;
  }
  return (jlong) (address) method->exception_table_start();
C2V_END

C2V_VMENTRY(jobject, asResolvedJavaMethod, (JNIEnv* env, jobject, jobject executable_handle))
  if (env != JavaThread::current()->jni_environment()) {
    JVMCI_THROW_MSG_NULL(InternalError, "Only supported when running in HotSpot");
  }

  oop executable = JNIHandles::resolve(executable_handle);
  oop mirror = NULL;
  int slot = 0;

  if (executable->klass() == SystemDictionary::reflect_Constructor_klass()) {
    mirror = java_lang_reflect_Constructor::clazz(executable);
    slot = java_lang_reflect_Constructor::slot(executable);
  } else {
    assert(executable->klass() == SystemDictionary::reflect_Method_klass(), "wrong type");
    mirror = java_lang_reflect_Method::clazz(executable);
    slot = java_lang_reflect_Method::slot(executable);
  }
  Klass* holder = java_lang_Class::as_Klass(mirror);
  methodHandle method = InstanceKlass::cast(holder)->method_with_idnum(slot);
  JVMCIObject result = JVMCIENV->get_jvmci_method(method, JVMCI_CHECK_NULL);
  return JVMCIENV->get_jobject(result);
}

C2V_VMENTRY(jobject, getResolvedJavaMethod, (JNIEnv* env, jobject, jobject base, jlong offset))
  methodHandle method;
  JVMCIObject base_object = JVMCIENV->wrap(base);
  if (base_object.is_null()) {
    method = *((Method**)(offset));
  } else if (JVMCIENV->isa_HotSpotObjectConstantImpl(base_object)) {
    oop obj = JVMCIENV->asConstant(base_object, JVMCI_CHECK_NULL);
    if (obj->is_a(SystemDictionary::MemberName_klass())) {
      method = (Method*) (intptr_t) obj->long_field(offset);
    }
  } else if (JVMCIENV->isa_HotSpotResolvedJavaMethodImpl(base_object)) {
    method = JVMCIENV->asMethod(base_object);
  }
  if (method.is_null()) {
    JVMCI_THROW_MSG_NULL(IllegalArgumentException, err_msg("Unexpected type: %s", JVMCIENV->klass_name(base_object)));
  }
  assert (method.is_null() || method->is_method(), "invalid read");
  JVMCIObject result = JVMCIENV->get_jvmci_method(method, JVMCI_CHECK_NULL);
  return JVMCIENV->get_jobject(result);
}

C2V_VMENTRY(jobject, getConstantPool, (JNIEnv* env, jobject, jobject object_handle))
  constantPoolHandle cp;
  JVMCIObject object = JVMCIENV->wrap(object_handle);
  if (object.is_null()) {
    JVMCI_THROW_NULL(NullPointerException);
  }
  if (JVMCIENV->isa_HotSpotResolvedJavaMethodImpl(object)) {
    cp = JVMCIENV->asMethod(object)->constMethod()->constants();
  } else if (JVMCIENV->isa_HotSpotResolvedObjectTypeImpl(object)) {
    cp = InstanceKlass::cast(JVMCIENV->asKlass(object))->constants();
  } else {
    JVMCI_THROW_MSG_NULL(IllegalArgumentException,
                err_msg("Unexpected type: %s", JVMCIENV->klass_name(object)));
  }
  assert(!cp.is_null(), "npe");

  JVMCIObject result = JVMCIENV->get_jvmci_constant_pool(cp, JVMCI_CHECK_NULL);
  return JVMCIENV->get_jobject(result);
}

<<<<<<< HEAD
C2V_VMENTRY(jobject, getResolvedJavaType0, (JNIEnv* env, jobject, jobject base, jlong offset, jboolean compressed))
  KlassHandle klass;
  JVMCIObject base_object = JVMCIENV->wrap(base);
=======
C2V_VMENTRY(jobject, getResolvedJavaType, (JNIEnv *, jobject, jobject base, jlong offset, jboolean compressed))
  JVMCIKlassHandle klass(THREAD);
  oop base_object = JNIHandles::resolve(base);
>>>>>>> 452657c6
  jlong base_address = 0;
  if (base_object.is_non_null() && offset == oopDesc::klass_offset_in_bytes()) {
    // klass = JVMCIENV->unhandle(base_object)->klass();
    if (JVMCIENV->isa_HotSpotObjectConstantImpl(base_object)) {
      oop base_oop = JVMCIENV->asConstant(base_object, JVMCI_CHECK_NULL);
      klass = base_oop->klass();
    } else {
      assert(false, "What types are we actually expecting here?");
    }
  } else if (!compressed) {
    if (base_object.is_non_null()) {
      if (JVMCIENV->isa_HotSpotResolvedJavaMethodImpl(base_object)) {
        base_address = (intptr_t) JVMCIENV->asMethod(base_object);
      } else if (JVMCIENV->isa_HotSpotConstantPool(base_object)) {
        base_address = (intptr_t) JVMCIENV->asConstantPool(base_object);
      } else if (JVMCIENV->isa_HotSpotResolvedObjectTypeImpl(base_object)) {
        base_address = (intptr_t) JVMCIENV->asKlass(base_object);
      } else if (JVMCIENV->isa_HotSpotObjectConstantImpl(base_object)) {
        oop base_oop = JVMCIENV->asConstant(base_object, JVMCI_CHECK_NULL);
        if (base_oop->is_a(SystemDictionary::Class_klass())) {
          base_address = (jlong) (address) base_oop;
        }
      }
      if (base_address == 0) {
        JVMCI_THROW_MSG_NULL(IllegalArgumentException,
                    err_msg("Unexpected arguments: %s " JLONG_FORMAT " %s", JVMCIENV->klass_name(base_object), offset, compressed ? "true" : "false"));
      }
    }
    klass = *((Klass**) (intptr_t) (base_address + offset));
  } else {
    JVMCI_THROW_MSG_NULL(IllegalArgumentException,
                err_msg("Unexpected arguments: %s " JLONG_FORMAT " %s",
                        base_object.is_non_null() ? JVMCIENV->klass_name(base_object) : "null",
                        offset, compressed ? "true" : "false"));
  }
<<<<<<< HEAD
  assert (klass.is_null() || klass->is_klass(), "invalid read");
  JVMCIObject result = JVMCIENV->get_jvmci_type(klass, JVMCI_CHECK_NULL);
  return JVMCIENV->get_jobject(result);
}

C2V_VMENTRY(jobject, findUniqueConcreteMethod, (JNIEnv* env, jobject, jobject jvmci_type, jobject jvmci_method))
  methodHandle method = JVMCIENV->asMethod(jvmci_method);
  KlassHandle holder = JVMCIENV->asKlass(jvmci_type);
=======
  assert (klass == NULL || klass->is_klass(), "invalid read");
  oop result = CompilerToVM::get_jvmci_type(klass, CHECK_NULL);
  return JNIHandles::make_local(THREAD, result);
}

C2V_VMENTRY(jobject, findUniqueConcreteMethod, (JNIEnv *, jobject, jobject jvmci_type, jobject jvmci_method))
  ResourceMark rm;
  methodHandle method = CompilerToVM::asMethod(jvmci_method);
  Klass* holder = CompilerToVM::asKlass(jvmci_type);
>>>>>>> 452657c6
  if (holder->is_interface()) {
    JVMCI_THROW_MSG_NULL(InternalError, err_msg("Interface %s should be handled in Java code", holder->external_name()));
  }

  methodHandle ucm;
  {
    MutexLocker locker(Compile_lock);
    ucm = Dependencies::find_unique_concrete_method(holder, method());
  }
  JVMCIObject result = JVMCIENV->get_jvmci_method(ucm, JVMCI_CHECK_NULL);
  return JVMCIENV->get_jobject(result);
C2V_END

C2V_VMENTRY(jobject, getImplementor, (JNIEnv* env, jobject, jobject jvmci_type))
  Klass* klass = JVMCIENV->asKlass(jvmci_type);
  if (!klass->is_interface()) {
    THROW_MSG_0(vmSymbols::java_lang_IllegalArgumentException(),
        err_msg("Expected interface type, got %s", klass->external_name()));
  }
  InstanceKlass* iklass = InstanceKlass::cast(klass);
<<<<<<< HEAD
  JVMCIObject implementor = JVMCIENV->get_jvmci_type(iklass->implementor(), JVMCI_CHECK_NULL);
  return JVMCIENV->get_jobject(implementor);
=======
  JVMCIKlassHandle handle(THREAD);
  {
    // Need Compile_lock around implementor()
    MutexLocker locker(Compile_lock);
    handle = iklass->implementor();
  }
  oop implementor = CompilerToVM::get_jvmci_type(handle, CHECK_NULL);
  return JNIHandles::make_local(THREAD, implementor);
>>>>>>> 452657c6
C2V_END

C2V_VMENTRY(jboolean, methodIsIgnoredBySecurityStackWalk,(JNIEnv* env, jobject, jobject jvmci_method))
  methodHandle method = JVMCIENV->asMethod(jvmci_method);
  return method->is_ignored_by_security_stack_walk();
C2V_END

C2V_VMENTRY(jboolean, isCompilable,(JNIEnv* env, jobject, jobject jvmci_method))
  methodHandle method = JVMCIENV->asMethod(jvmci_method);
  // Skip redefined methods
  if (method->is_old()) {
    return false;
  }
  return !method->is_not_compilable(CompLevel_full_optimization);
C2V_END

C2V_VMENTRY(jboolean, hasNeverInlineDirective,(JNIEnv* env, jobject, jobject jvmci_method))
  methodHandle method = JVMCIENV->asMethod(jvmci_method);
  return !Inline || CompilerOracle::should_not_inline(method) || method->dont_inline();
C2V_END

C2V_VMENTRY(jboolean, shouldInlineMethod,(JNIEnv* env, jobject, jobject jvmci_method))
  methodHandle method = JVMCIENV->asMethod(jvmci_method);
  return CompilerOracle::should_inline(method) || method->force_inline();
C2V_END

<<<<<<< HEAD
C2V_VMENTRY(jobject, lookupType, (JNIEnv* env, jobject, jstring jname, jclass accessing_class, jboolean resolve))
  JVMCIObject name = JVMCIENV->wrap(jname);
  const char* str = JVMCIENV->as_utf8_string(name);
  TempNewSymbol class_name = SymbolTable::new_symbol(str, CHECK_NULL);

  if (class_name->utf8_length() <= 1) {
    JVMCI_THROW_MSG_0(InternalError, err_msg("Primitive type %s should be handled in Java code", class_name->as_C_string()));
  }

  Klass* resolved_klass = NULL;
  Handle class_loader;
  Handle protection_domain;
  Klass* accessing_klass = NULL;
  if (accessing_class != NULL) {
    accessing_klass = JVMCIENV->asKlass(accessing_class);
    class_loader = accessing_klass->class_loader();
    protection_domain = accessing_klass->protection_domain();
  }
=======
C2V_VMENTRY(jobject, lookupType, (JNIEnv*, jobject, jstring jname, jclass accessing_class, jboolean resolve))
  ResourceMark rm;
  Handle name(THREAD, JNIHandles::resolve(jname));
  Symbol* class_name = java_lang_String::as_symbol(name(), CHECK_0);
  if (java_lang_String::length(name()) <= 1) {
    THROW_MSG_0(vmSymbols::java_lang_InternalError(), err_msg("Primitive type %s should be handled in Java code", class_name->as_C_string()));
  }

  JVMCIKlassHandle resolved_klass(THREAD);
  if (JNIHandles::resolve(accessing_class) == NULL) {
    THROW_0(vmSymbols::java_lang_NullPointerException());
  }
  Klass* accessing_klass = java_lang_Class::as_Klass(JNIHandles::resolve(accessing_class));
  Handle class_loader(THREAD, accessing_klass->class_loader());
  Handle protection_domain(THREAD, accessing_klass->protection_domain());
>>>>>>> 452657c6

  if (resolve) {
    resolved_klass = SystemDictionary::resolve_or_null(class_name, class_loader, protection_domain, CHECK_0);
  } else {
    if (class_name->byte_at(0) == 'L' &&
      class_name->byte_at(class_name->utf8_length()-1) == ';') {
      // This is a name from a signature.  Strip off the trimmings.
      // Call recursive to keep scope of strippedsym.
      TempNewSymbol strippedsym = SymbolTable::new_symbol(class_name->as_utf8()+1,
                                                          class_name->utf8_length()-2,
                                                          CHECK_0);
      resolved_klass = SystemDictionary::find(strippedsym, class_loader, protection_domain, CHECK_0);
    } else if (FieldType::is_array(class_name)) {
      FieldArrayInfo fd;
      // dimension and object_key in FieldArrayInfo are assigned as a side-effect
      // of this call
      BasicType t = FieldType::get_array_info(class_name, fd, CHECK_0);
      if (t == T_OBJECT) {
        TempNewSymbol strippedsym = SymbolTable::new_symbol(class_name->as_utf8()+1+fd.dimension(),
                                                            class_name->utf8_length()-2-fd.dimension(),
                                                            CHECK_0);
        // naked oop "k" is OK here -- we assign back into it
        resolved_klass = SystemDictionary::find(strippedsym,
                                                             class_loader,
                                                             protection_domain,
                                                             CHECK_0);
        if (!resolved_klass.is_null()) {
          resolved_klass = resolved_klass->array_klass(fd.dimension(), CHECK_0);
        }
      } else {
        resolved_klass = TypeArrayKlass::cast(Universe::typeArrayKlassObj(t))->array_klass(fd.dimension(), CHECK_0);
      }
    } else {
      resolved_klass = SystemDictionary::find(class_name, class_loader, protection_domain, CHECK_0);
    }
  }
<<<<<<< HEAD
  JVMCIObject result = JVMCIENV->get_jvmci_type(resolved_klass, JVMCI_CHECK_NULL);
  return JVMCIENV->get_jobject(result);
=======
  oop result = CompilerToVM::get_jvmci_type(resolved_klass, CHECK_NULL);
  return JNIHandles::make_local(THREAD, result);
>>>>>>> 452657c6
C2V_END

C2V_VMENTRY(jobject, lookupClass, (JNIEnv* env, jobject, jclass mirror))
  if (env != JavaThread::current()->jni_environment()) {
    JVMCI_THROW_MSG_NULL(InternalError, "Only supported when running in HotSpot");
  }
  if (mirror == NULL) {
    return NULL;
  }
  Klass* klass = java_lang_Class::as_Klass(JNIHandles::resolve(mirror));
  if (klass == NULL) {
    JVMCI_THROW_MSG_NULL(IllegalArgumentException, "Primitive classes are unsupported");
  }
  JVMCIObject result = JVMCIENV->get_jvmci_type(klass, JVMCI_CHECK_NULL);
  return JVMCIENV->get_jobject(result);
}

C2V_VMENTRY(jobject, resolveConstantInPool, (JNIEnv* env, jobject, jobject jvmci_constant_pool, jint index))
  constantPoolHandle cp = JVMCIENV->asConstantPool(jvmci_constant_pool);
  oop result = cp->resolve_constant_at(index, CHECK_NULL);
  return JVMCIENV->get_jobject(JVMCIENV->get_object_constant(result));
C2V_END

C2V_VMENTRY(jobject, resolvePossiblyCachedConstantInPool, (JNIEnv* env, jobject, jobject jvmci_constant_pool, jint index))
  constantPoolHandle cp = JVMCIENV->asConstantPool(jvmci_constant_pool);
  oop result = cp->resolve_possibly_cached_constant_at(index, CHECK_NULL);
  return JVMCIENV->get_jobject(JVMCIENV->get_object_constant(result));
C2V_END

C2V_VMENTRY(jint, lookupNameAndTypeRefIndexInPool, (JNIEnv* env, jobject, jobject jvmci_constant_pool, jint index))
  constantPoolHandle cp = JVMCIENV->asConstantPool(jvmci_constant_pool);
  return cp->name_and_type_ref_index_at(index);
C2V_END

C2V_VMENTRY(jobject, lookupNameInPool, (JNIEnv* env, jobject, jobject jvmci_constant_pool, jint which))
  constantPoolHandle cp = JVMCIENV->asConstantPool(jvmci_constant_pool);
  JVMCIObject sym = JVMCIENV->create_string(cp->name_ref_at(which), JVMCI_CHECK_NULL);
  return JVMCIENV->get_jobject(sym);
C2V_END

C2V_VMENTRY(jobject, lookupSignatureInPool, (JNIEnv* env, jobject, jobject jvmci_constant_pool, jint which))
  constantPoolHandle cp = JVMCIENV->asConstantPool(jvmci_constant_pool);
  JVMCIObject sym = JVMCIENV->create_string(cp->signature_ref_at(which), JVMCI_CHECK_NULL);
  return JVMCIENV->get_jobject(sym);
C2V_END

C2V_VMENTRY(jint, lookupKlassRefIndexInPool, (JNIEnv* env, jobject, jobject jvmci_constant_pool, jint index))
  constantPoolHandle cp = JVMCIENV->asConstantPool(jvmci_constant_pool);
  return cp->klass_ref_index_at(index);
C2V_END

<<<<<<< HEAD
C2V_VMENTRY(jobject, resolveTypeInPool, (JNIEnv* env, jobject, jobject jvmci_constant_pool, jint index))
  constantPoolHandle cp = JVMCIENV->asConstantPool(jvmci_constant_pool);
  Klass* resolved_klass = cp->klass_at(index, CHECK_NULL);
=======
C2V_VMENTRY(jobject, resolveTypeInPool, (JNIEnv*, jobject, jobject jvmci_constant_pool, jint index))
  constantPoolHandle cp = CompilerToVM::asConstantPool(jvmci_constant_pool);
  Klass* klass = cp->klass_at(index, CHECK_NULL);
  JVMCIKlassHandle resolved_klass(THREAD, klass);
>>>>>>> 452657c6
  if (resolved_klass->oop_is_instance()) {
    InstanceKlass::cast(resolved_klass())->link_class_or_fail(THREAD);
  }
<<<<<<< HEAD
  JVMCIObject klass = JVMCIENV->get_jvmci_type(resolved_klass, JVMCI_CHECK_NULL);
  return JVMCIENV->get_jobject(klass);
C2V_END

C2V_VMENTRY(jobject, lookupKlassInPool, (JNIEnv* env, jobject, jobject jvmci_constant_pool, jint index, jbyte opcode))
  constantPoolHandle cp = JVMCIENV->asConstantPool(jvmci_constant_pool);
  KlassHandle loading_klass(cp->pool_holder());
  bool is_accessible = false;
  KlassHandle klass = JVMCIRuntime::get_klass_by_index(cp, index, is_accessible, loading_klass);
=======
  oop jvmci_type = CompilerToVM::get_jvmci_type(resolved_klass, CHECK_NULL);
  return JNIHandles::make_local(THREAD, jvmci_type);
C2V_END

C2V_VMENTRY(jobject, lookupKlassInPool, (JNIEnv*, jobject, jobject jvmci_constant_pool, jint index, jbyte opcode))
  constantPoolHandle cp = CompilerToVM::asConstantPool(jvmci_constant_pool);
  Klass* loading_klass = cp->pool_holder();
  bool is_accessible = false;
  JVMCIKlassHandle klass(THREAD, JVMCIEnv::get_klass_by_index(cp, index, is_accessible, loading_klass));
>>>>>>> 452657c6
  Symbol* symbol = NULL;
  if (klass == NULL) {
    symbol = cp->klass_name_at(index);
  }
<<<<<<< HEAD
  JVMCIObject result;
  if (!klass.is_null()) {
    result = JVMCIENV->get_jvmci_type(klass, JVMCI_CHECK_NULL);
  } else {
    result = JVMCIENV->create_string(symbol, JVMCI_CHECK_NULL);
  }
  return JVMCIENV->get_jobject(result);
=======
  oop result_oop;
  if (!klass.is_null()) {
    result_oop = CompilerToVM::get_jvmci_type(klass, CHECK_NULL);
  } else {
    Handle result = java_lang_String::create_from_symbol(symbol, CHECK_NULL);
    result_oop = result();
  }
  return JNIHandles::make_local(THREAD, result_oop);
>>>>>>> 452657c6
C2V_END

C2V_VMENTRY(jobject, lookupAppendixInPool, (JNIEnv* env, jobject, jobject jvmci_constant_pool, jint index))
  constantPoolHandle cp = JVMCIENV->asConstantPool(jvmci_constant_pool);
  oop appendix_oop = ConstantPool::appendix_at_if_loaded(cp, index);
  return JVMCIENV->get_jobject(JVMCIENV->get_object_constant(appendix_oop));
C2V_END

<<<<<<< HEAD
C2V_VMENTRY(jobject, lookupMethodInPool, (JNIEnv* env, jobject, jobject jvmci_constant_pool, jint index, jbyte opcode))
  constantPoolHandle cp = JVMCIENV->asConstantPool(jvmci_constant_pool);
  instanceKlassHandle pool_holder(cp->pool_holder());
=======
C2V_VMENTRY(jobject, lookupMethodInPool, (JNIEnv*, jobject, jobject jvmci_constant_pool, jint index, jbyte opcode))
  constantPoolHandle cp = CompilerToVM::asConstantPool(jvmci_constant_pool);
  InstanceKlass* pool_holder = cp->pool_holder();
>>>>>>> 452657c6
  Bytecodes::Code bc = (Bytecodes::Code) (((int) opcode) & 0xFF);
  methodHandle method = JVMCIRuntime::get_method_by_index(cp, index, bc, pool_holder);
  JVMCIObject result = JVMCIENV->get_jvmci_method(method, JVMCI_CHECK_NULL);
  return JVMCIENV->get_jobject(result);
C2V_END

C2V_VMENTRY(jint, constantPoolRemapInstructionOperandFromCache, (JNIEnv* env, jobject, jobject jvmci_constant_pool, jint index))
  constantPoolHandle cp = JVMCIENV->asConstantPool(jvmci_constant_pool);
  return cp->remap_instruction_operand_from_cache(index);
C2V_END

<<<<<<< HEAD
C2V_VMENTRY(jobject, resolveFieldInPool, (JNIEnv* env, jobject, jobject jvmci_constant_pool, jint index, jbyte opcode, jintArray info_handle))
  constantPoolHandle cp = JVMCIENV->asConstantPool(jvmci_constant_pool);
=======
C2V_VMENTRY(jobject, resolveFieldInPool, (JNIEnv*, jobject, jobject jvmci_constant_pool, jint index, jobject jvmci_method, jbyte opcode, jintArray info_handle))
  ResourceMark rm;
  constantPoolHandle cp = CompilerToVM::asConstantPool(jvmci_constant_pool);
>>>>>>> 452657c6
  Bytecodes::Code code = (Bytecodes::Code)(((int) opcode) & 0xFF);
  fieldDescriptor fd;
  LinkResolver::resolve_field_access(fd, cp, index, Bytecodes::java_code(code), true, false, CHECK_0);
  JVMCIPrimitiveArray info = JVMCIENV->wrap(info_handle);
  if (info.is_null() || JVMCIENV->get_length(info) != 3) {
    JVMCI_ERROR_NULL("info must not be null and have a length of 3");
  }
<<<<<<< HEAD
  JVMCIENV->put_int_at(info, 0, fd.access_flags().as_int());
  JVMCIENV->put_int_at(info, 1, fd.offset());
  JVMCIENV->put_int_at(info, 2, fd.index());
  JVMCIObject field_holder = JVMCIENV->get_jvmci_type(fd.field_holder(), JVMCI_CHECK_NULL);
  return JVMCIENV->get_jobject(field_holder);
=======
  info->int_at_put(0, fd.access_flags().as_int());
  info->int_at_put(1, fd.offset());
  info->int_at_put(2, fd.index());
  JVMCIKlassHandle handle(THREAD, fd.field_holder());
  oop field_holder = CompilerToVM::get_jvmci_type(handle, CHECK_NULL);
  return JNIHandles::make_local(THREAD, field_holder);
>>>>>>> 452657c6
C2V_END

C2V_VMENTRY(jint, getVtableIndexForInterfaceMethod, (JNIEnv* env, jobject, jobject jvmci_type, jobject jvmci_method))
  Klass* klass = JVMCIENV->asKlass(jvmci_type);
  Method* method = JVMCIENV->asMethod(jvmci_method);
  if (klass->is_interface()) {
    JVMCI_THROW_MSG_0(InternalError, err_msg("Interface %s should be handled in Java code", klass->external_name()));
  }
  if (!method->method_holder()->is_interface()) {
    JVMCI_THROW_MSG_0(InternalError, err_msg("Method %s is not held by an interface, this case should be handled in Java code", method->name_and_sig_as_C_string()));
  }
  if (!klass->oop_is_instance()) {
    JVMCI_THROW_MSG_0(InternalError, err_msg("Class %s must be instance klass", klass->external_name()));
  }
  if (!InstanceKlass::cast(klass)->is_linked()) {
    JVMCI_THROW_MSG_0(InternalError, err_msg("Class %s must be linked", klass->external_name()));
  }
  return LinkResolver::vtable_index_of_interface_method(klass, method);
C2V_END

<<<<<<< HEAD
C2V_VMENTRY(jobject, resolveMethod, (JNIEnv* env, jobject, jobject receiver_jvmci_type, jobject jvmci_method, jobject caller_jvmci_type))
  KlassHandle recv_klass = JVMCIENV->asKlass(receiver_jvmci_type);
  KlassHandle caller_klass = JVMCIENV->asKlass(caller_jvmci_type);
  methodHandle method = JVMCIENV->asMethod(jvmci_method);
=======
C2V_VMENTRY(jobject, resolveMethod, (JNIEnv *, jobject, jobject receiver_jvmci_type, jobject jvmci_method, jobject caller_jvmci_type))
  Klass* recv_klass = CompilerToVM::asKlass(receiver_jvmci_type);
  Klass* caller_klass = CompilerToVM::asKlass(caller_jvmci_type);
  methodHandle method = CompilerToVM::asMethod(jvmci_method);
>>>>>>> 452657c6

  Klass* resolved     = method->method_holder();
  Symbol* h_name      = method->name();
  Symbol* h_signature = method->signature();

  if (MethodHandles::is_signature_polymorphic_method(method())) {
      // Signature polymorphic methods are already resolved, JVMCI just returns NULL in this case.
      return NULL;
  }
  methodHandle m;
  // Only do exact lookup if receiver klass has been linked.  Otherwise,
  // the vtable has not been setup, and the LinkResolver will fail.
  if (recv_klass->oop_is_array() ||
      InstanceKlass::cast(recv_klass)->is_linked() && !recv_klass->is_interface()) {
    bool check_access = true;
    if (resolved->is_interface()) {
      m = LinkResolver::resolve_interface_call_or_null(recv_klass, resolved, h_name, h_signature, caller_klass, check_access);
    } else {
      m = LinkResolver::resolve_virtual_call_or_null(recv_klass, resolved, h_name, h_signature, caller_klass, check_access);
    }
  }

  if (m.is_null()) {
    // Return NULL if there was a problem with lookup (uninitialized class, etc.)
    return NULL;
  }

  JVMCIObject result = JVMCIENV->get_jvmci_method(m, JVMCI_CHECK_NULL);
  return JVMCIENV->get_jobject(result);
C2V_END

C2V_VMENTRY(jboolean, hasFinalizableSubclass,(JNIEnv* env, jobject, jobject jvmci_type))
  Klass* klass = JVMCIENV->asKlass(jvmci_type);
  assert(klass != NULL, "method must not be called for primitive types");
  return Dependencies::find_finalizable_subclass(klass) != NULL;
C2V_END

C2V_VMENTRY(jobject, getClassInitializer, (JNIEnv* env, jobject, jobject jvmci_type))
  Klass* klass = JVMCIENV->asKlass(jvmci_type);
  if (!klass->oop_is_instance()) {
    return NULL;
  }
  InstanceKlass* iklass = InstanceKlass::cast(klass);
  JVMCIObject result = JVMCIENV->get_jvmci_method(iklass->class_initializer(), JVMCI_CHECK_NULL);
  return JVMCIENV->get_jobject(result);
C2V_END

C2V_VMENTRY(jlong, getMaxCallTargetOffset, (JNIEnv* env, jobject, jlong addr))
  address target_addr = (address) addr;
  if (target_addr != 0x0) {
    int64_t off_low = (int64_t)target_addr - ((int64_t)CodeCache::low_bound() + sizeof(int));
    int64_t off_high = (int64_t)target_addr - ((int64_t)CodeCache::high_bound() + sizeof(int));
    return MAX2(ABS(off_low), ABS(off_high));
  }
  return -1;
C2V_END

C2V_VMENTRY(void, setNotInlinableOrCompilable,(JNIEnv* env, jobject,  jobject jvmci_method))
  methodHandle method = JVMCIENV->asMethod(jvmci_method);
  method->set_not_c1_compilable();
  method->set_not_c2_compilable();
  method->set_dont_inline(true);
C2V_END

C2V_VMENTRY(jint, installCode, (JNIEnv *env, jobject, jobject target, jobject compiled_code, jobject installed_code, jobject speculation_log))
  HandleMark hm;
<<<<<<< HEAD
  JVMCIObject target_handle = JVMCIENV->wrap(target);
  JVMCIObject compiled_code_handle = JVMCIENV->wrap(compiled_code);
  CodeBlob* cb = NULL;
  JVMCIObject installed_code_handle = JVMCIENV->wrap(installed_code);
  JVMCIObject speculation_log_handle = JVMCIENV->wrap(speculation_log);
=======
  JNIHandleMark jni_hm;

  Handle target_handle(THREAD, JNIHandles::resolve(target));
  Handle compiled_code_handle(THREAD, JNIHandles::resolve(compiled_code));
  CodeBlob* cb = NULL;
  Handle installed_code_handle(THREAD, JNIHandles::resolve(installed_code));
  Handle speculation_log_handle(THREAD, JNIHandles::resolve(speculation_log));
>>>>>>> 452657c6

  JVMCICompiler* compiler = JVMCICompiler::instance(true, CHECK_JNI_ERR);

  TraceTime install_time("installCode", JVMCICompiler::codeInstallTimer());
<<<<<<< HEAD

  JVMCINMethodData::cleanup();

  CodeInstaller installer(JVMCIENV);
  JVMCI::CodeInstallResult result = installer.install(compiler, target_handle, compiled_code_handle, cb, installed_code_handle, speculation_log_handle, JVMCI_CHECK_0);
=======
  bool is_immutable_PIC = HotSpotCompiledCode::isImmutablePIC(compiled_code_handle) > 0;
  CodeInstaller installer(is_immutable_PIC);
  JVMCIEnv::CodeInstallResult result = installer.install(compiler, target_handle, compiled_code_handle, cb, installed_code_handle, speculation_log_handle, CHECK_0);
>>>>>>> 452657c6

  if (PrintCodeCacheOnCompilation) {
    stringStream s;
    // Dump code cache into a buffer before locking the tty,
    {
      MutexLockerEx mu(CodeCache_lock, Mutex::_no_safepoint_check_flag);
      CodeCache::print_summary(&s, false);
    }
    ttyLocker ttyl;
    tty->print_raw_cr(s.as_string());
  }

  if (result != JVMCI::ok) {
    assert(cb == NULL, "should be");
  } else {
    if (installed_code_handle.is_non_null()) {
      if (cb->is_nmethod()) {
        assert(JVMCIENV->isa_HotSpotNmethod(installed_code_handle), "wrong type");
        // Clear the link to an old nmethod first
        JVMCIObject nmethod_mirror = installed_code_handle;
        JVMCIENV->invalidate_nmethod_mirror(nmethod_mirror, JVMCI_CHECK_0);
      } else {
        assert(JVMCIENV->isa_InstalledCode(installed_code_handle), "wrong type");
      }
<<<<<<< HEAD
      // Initialize the link to the new code blob
      JVMCIENV->initialize_installed_code(installed_code_handle, cb, JVMCI_CHECK_0);
=======
>>>>>>> 452657c6
    }
  }
  return result;
C2V_END

<<<<<<< HEAD
C2V_VMENTRY(void, resetCompilationStatistics, (JNIEnv* env, jobject))
=======
C2V_VMENTRY(jint, getMetadata, (JNIEnv *jniEnv, jobject, jobject target, jobject compiled_code, jobject metadata))
#if INCLUDE_AOT
  ResourceMark rm;
  HandleMark hm;

  Handle target_handle(THREAD, JNIHandles::resolve(target));
  Handle compiled_code_handle(THREAD, JNIHandles::resolve(compiled_code));
  Handle metadata_handle(THREAD, JNIHandles::resolve(metadata));

  CodeMetadata code_metadata;
  CodeBlob *cb = NULL;
  CodeInstaller installer(true /* immutable PIC compilation */);

  JVMCIEnv::CodeInstallResult result = installer.gather_metadata(target_handle, compiled_code_handle, code_metadata, CHECK_0);
  if (result != JVMCIEnv::ok) {
    return result;
  }

  if (code_metadata.get_nr_pc_desc() > 0) {
    typeArrayHandle pcArrayOop = oopFactory::new_byteArray(sizeof(PcDesc) * code_metadata.get_nr_pc_desc(), CHECK_(JVMCIEnv::cache_full));
    memcpy(pcArrayOop->byte_at_addr(0), code_metadata.get_pc_desc(), sizeof(PcDesc) * code_metadata.get_nr_pc_desc());
    HotSpotMetaData::set_pcDescBytes(metadata_handle, pcArrayOop());
  }

  if (code_metadata.get_scopes_size() > 0) {
    typeArrayHandle scopesArrayOop = oopFactory::new_byteArray(code_metadata.get_scopes_size(), CHECK_(JVMCIEnv::cache_full));
    memcpy(scopesArrayOop->byte_at_addr(0), code_metadata.get_scopes_desc(), code_metadata.get_scopes_size());
    HotSpotMetaData::set_scopesDescBytes(metadata_handle, scopesArrayOop());
  }

  RelocBuffer* reloc_buffer = code_metadata.get_reloc_buffer();
  typeArrayHandle relocArrayOop = oopFactory::new_byteArray((int) reloc_buffer->size(), CHECK_(JVMCIEnv::cache_full));
  if (reloc_buffer->size() > 0) {
    memcpy(relocArrayOop->byte_at_addr(0), reloc_buffer->begin(), reloc_buffer->size());
  }
  HotSpotMetaData::set_relocBytes(metadata_handle, relocArrayOop());

  const OopMapSet* oopMapSet = installer.oopMapSet();
  {
    ResourceMark mark;
    ImmutableOopMapBuilder builder(oopMapSet);
    int oopmap_size = builder.heap_size();
    typeArrayHandle oopMapArrayHandle = oopFactory::new_byteArray(oopmap_size, CHECK_(JVMCIEnv::cache_full));
    builder.generate_into((address) oopMapArrayHandle->byte_at_addr(0));
    HotSpotMetaData::set_oopMaps(metadata_handle, oopMapArrayHandle());
  }

  AOTOopRecorder* recorder = code_metadata.get_oop_recorder();

  int nr_meta_refs = recorder->nr_meta_refs();
  objArrayOop metadataArray = oopFactory::new_objectArray(nr_meta_refs, CHECK_(JVMCIEnv::cache_full));
  objArrayHandle metadataArrayHandle(THREAD, metadataArray);
  for (int i = 0; i < nr_meta_refs; ++i) {
    jobject element = recorder->meta_element(i);
    if (element == NULL) {
      return JVMCIEnv::cache_full;
    }
    metadataArrayHandle->obj_at_put(i, JNIHandles::resolve(element));
  }
  HotSpotMetaData::set_metadata(metadata_handle, metadataArrayHandle());

  ExceptionHandlerTable* handler = code_metadata.get_exception_table();
  int table_size = handler->size_in_bytes();
  typeArrayHandle exceptionArrayOop = oopFactory::new_byteArray(table_size, CHECK_(JVMCIEnv::cache_full));

  if (table_size > 0) {
    handler->copy_bytes_to((address) exceptionArrayOop->byte_at_addr(0));
  }
  HotSpotMetaData::set_exceptionBytes(metadata_handle, exceptionArrayOop());

  return result;
#else
  THROW_MSG_0(vmSymbols::java_lang_InternalError(), "unimplemented");
#endif
C2V_END

C2V_VMENTRY(void, resetCompilationStatistics, (JNIEnv *jniEnv, jobject))
>>>>>>> 452657c6
  JVMCICompiler* compiler = JVMCICompiler::instance(true, CHECK);
  CompilerStatistics* stats = compiler->stats();
  stats->_standard.reset();
  stats->_osr.reset();
C2V_END

C2V_VMENTRY(jobject, disassembleCodeBlob, (JNIEnv* env, jobject, jobject installedCode))
  HandleMark hm;

  if (installedCode == NULL) {
    JVMCI_THROW_MSG_NULL(NullPointerException, "installedCode is null");
  }

  JVMCIObject installedCodeObject = JVMCIENV->wrap(installedCode);
  CodeBlob* cb = JVMCIENV->asCodeBlob(installedCodeObject);
  if (cb == NULL) {
    return NULL;
  }

  // We don't want the stringStream buffer to resize during disassembly as it
  // uses scoped resource memory. If a nested function called during disassembly uses
  // a ResourceMark and the buffer expands within the scope of the mark,
  // the buffer becomes garbage when that scope is exited. Experience shows that
  // the disassembled code is typically about 10x the code size so a fixed buffer
  // sized to 20x code size plus a fixed amount for header info should be sufficient.
  int bufferSize = cb->code_size() * 20 + 1024;
  char* buffer = NEW_RESOURCE_ARRAY(char, bufferSize);
  stringStream st(buffer, bufferSize);
  if (cb->is_nmethod()) {
    nmethod* nm = (nmethod*) cb;
    if (!nm->is_alive()) {
      return NULL;
    }
  }
  Disassembler::decode(cb, &st);
  if (st.size() <= 0) {
    return NULL;
  }

  JVMCIObject result = JVMCIENV->create_string(st.as_string(), JVMCI_CHECK_NULL);
  return JVMCIENV->get_jobject(result);
C2V_END

C2V_VMENTRY(jobject, getStackTraceElement, (JNIEnv* env, jobject, jobject jvmci_method, int bci))
  HandleMark hm;

  methodHandle method = JVMCIENV->asMethod(jvmci_method);
  JVMCIObject element = JVMCIENV->new_StackTraceElement(method, bci, JVMCI_CHECK_NULL);
  return JVMCIENV->get_jobject(element);
C2V_END

C2V_VMENTRY(jobject, executeHotSpotNmethod, (JNIEnv* env, jobject, jobject args, jobject hs_nmethod))
  bool wrap_objects = false;
  if (env != JavaThread::current()->jni_environment()) {
    wrap_objects = true;
  }

  if (wrap_objects) {
    // The incoming arguments array would have to contain JavaConstants instead of regular objects
    // and the return value would have to be wrapped as a JavaConstant.
    JVMCI_THROW_MSG_NULL(InternalError, "Wrapping of arguments is currently unsupported");
  }

  HandleMark hm;

  JVMCIObject nmethod_mirror = JVMCIENV->wrap(hs_nmethod);
  nmethod* nm = JVMCIENV->asNmethod(nmethod_mirror);
  if (nm == NULL) {
    JVMCI_THROW_NULL(InvalidInstalledCodeException);
  }
  methodHandle mh = nm->method();
  Symbol* signature = mh->signature();
  JavaCallArguments jca(mh->size_of_parameters());

  JavaArgumentUnboxer jap(signature, &jca, (arrayOop) JNIHandles::resolve(args), mh->is_static());
  JavaValue result(jap.get_ret_type());
  jca.set_alternative_target(nm);
  JavaCalls::call(&result, mh, &jca, CHECK_NULL);

  if (jap.get_ret_type() == T_VOID) {
    return NULL;
  } else if (jap.get_ret_type() == T_OBJECT || jap.get_ret_type() == T_ARRAY) {
    return JNIHandles::make_local((oop) result.get_jobject());
  } else {
    jvalue *value = (jvalue *) result.get_value_addr();
    // Narrow the value down if required (Important on big endian machines)
    switch (jap.get_ret_type()) {
      case T_BOOLEAN:
       value->z = (jboolean) value->i;
       break;
      case T_BYTE:
       value->b = (jbyte) value->i;
       break;
      case T_CHAR:
       value->c = (jchar) value->i;
       break;
      case T_SHORT:
       value->s = (jshort) value->i;
       break;
<<<<<<< HEAD
     }
    JVMCIObject o = JVMCIENV->create_box(jap.get_ret_type(), value, JVMCI_CHECK_NULL);
    return JVMCIENV->get_jobject(o);
=======
      default:
        break;
    }
    oop o = java_lang_boxing_object::create(jap.get_ret_type(), value, CHECK_NULL);
    return JNIHandles::make_local(THREAD, o);
>>>>>>> 452657c6
  }
C2V_END

C2V_VMENTRY(jlongArray, getLineNumberTable, (JNIEnv* env, jobject, jobject jvmci_method))
  Method* method = JVMCIENV->asMethod(jvmci_method);
  if (!method->has_linenumber_table()) {
    return NULL;
  }
  u2 num_entries = 0;
  CompressedLineNumberReadStream streamForSize(method->compressed_linenumber_table());
  while (streamForSize.read_pair()) {
    num_entries++;
  }

  CompressedLineNumberReadStream stream(method->compressed_linenumber_table());
  JVMCIPrimitiveArray result = JVMCIENV->new_longArray(2 * num_entries, JVMCI_CHECK_NULL);

  int i = 0;
  jlong value;
  while (stream.read_pair()) {
    value = ((long) stream.bci());
    JVMCIENV->put_long_at(result, i, value);
    value = ((long) stream.line());
    JVMCIENV->put_long_at(result, i + 1, value);
    i += 2;
  }

  return (jlongArray) JVMCIENV->get_jobject(result);
C2V_END

C2V_VMENTRY(jlong, getLocalVariableTableStart, (JNIEnv* env, jobject, jobject jvmci_method))
  Method* method = JVMCIENV->asMethod(jvmci_method);
  if (!method->has_localvariable_table()) {
    return 0;
  }
  return (jlong) (address) method->localvariable_table_start();
C2V_END

C2V_VMENTRY(jint, getLocalVariableTableLength, (JNIEnv* env, jobject, jobject jvmci_method))
  Method* method = JVMCIENV->asMethod(jvmci_method);
  return method->localvariable_table_length();
C2V_END

C2V_VMENTRY(void, reprofile, (JNIEnv* env, jobject, jobject jvmci_method))
  Method* method = JVMCIENV->asMethod(jvmci_method);
  MethodCounters* mcs = method->method_counters();
  if (mcs != NULL) {
    mcs->clear_counters();
  }
  NOT_PRODUCT(method->set_compiled_invocation_count(0));

  nmethod* code = method->code();
  if (code != NULL) {
    code->make_not_entrant();
  }

  MethodData* method_data = method->method_data();
  if (method_data == NULL) {
    ClassLoaderData* loader_data = method->method_holder()->class_loader_data();
    method_data = MethodData::allocate(loader_data, method, CHECK);
    method->set_method_data(method_data);
  } else {
    method_data->initialize();
  }
C2V_END


<<<<<<< HEAD
C2V_VMENTRY(void, invalidateHotSpotNmethod, (JNIEnv* env, jobject, jobject hs_nmethod))
  JVMCIObject nmethod_mirror = JVMCIENV->wrap(hs_nmethod);
  JVMCIENV->invalidate_nmethod_mirror(nmethod_mirror, JVMCI_CHECK);
=======
C2V_VMENTRY(void, invalidateInstalledCode, (JNIEnv*, jobject, jobject installed_code))
  Handle installed_code_handle(THREAD, JNIHandles::resolve(installed_code));
  nmethod::invalidate_installed_code(installed_code_handle, CHECK);
>>>>>>> 452657c6
C2V_END

C2V_VMENTRY(jobject, readUncompressedOop, (JNIEnv* env, jobject, jlong addr))
  oop ret = oopDesc::load_decode_heap_oop((oop*)(address)addr);
  return JVMCIENV->get_jobject(JVMCIENV->get_object_constant(ret));
C2V_END

C2V_VMENTRY(jlongArray, collectCounters, (JNIEnv* env, jobject))
  JVMCIPrimitiveArray array = JVMCIENV->new_longArray(JVMCICounterSize, JVMCI_CHECK_NULL);
  JavaThread::collect_counters(JVMCIENV, array);
  return (jlongArray) JVMCIENV->get_jobject(array);
C2V_END

C2V_VMENTRY(int, allocateCompileId, (JNIEnv* env, jobject, jobject jvmci_method, int entry_bci))
  HandleMark hm;
  if (jvmci_method == NULL) {
    JVMCI_THROW_0(NullPointerException);
  }
  Method* method = JVMCIENV->asMethod(jvmci_method);
  if (entry_bci >= method->code_size() || entry_bci < -1) {
    JVMCI_THROW_MSG_0(IllegalArgumentException, err_msg("Unexpected bci %d", entry_bci));
  }
  return CompileBroker::assign_compile_id_unlocked(THREAD, method, entry_bci);
C2V_END


C2V_VMENTRY(jboolean, isMature, (JNIEnv* env, jobject, jlong metaspace_method_data))
  MethodData* mdo = JVMCIENV->asMethodData(metaspace_method_data);
  return mdo != NULL && mdo->is_mature();
C2V_END

C2V_VMENTRY(jboolean, hasCompiledCodeForOSR, (JNIEnv* env, jobject, jobject jvmci_method, int entry_bci, int comp_level))
  Method* method = JVMCIENV->asMethod(jvmci_method);
  return method->lookup_osr_nmethod_for(entry_bci, comp_level, true) != NULL;
C2V_END

C2V_VMENTRY(jobject, getSymbol, (JNIEnv* env, jobject, jlong symbol))
  JVMCIObject sym = JVMCIENV->create_string((Symbol*)(address)symbol, JVMCI_CHECK_NULL);
  return JVMCIENV->get_jobject(sym);
C2V_END

bool matches(jobjectArray methods, Method* method, GrowableArray<Method*>** resolved_methods_ref, JVMCIEnv* JVMCIENV) {
  GrowableArray<Method*>* resolved_methods = *resolved_methods_ref;
  if (resolved_methods == NULL) {
    objArrayOop methods_oop = (objArrayOop) JNIHandles::resolve(methods);
    resolved_methods = new GrowableArray<Method*>(methods_oop->length());
    for (int i = 0; i < methods_oop->length(); i++) {
      oop resolved = methods_oop->obj_at(i);
      assert(HotSpotJVMCI::HotSpotResolvedJavaMethodImpl::klass()->is_leaf_class(), "must be leaf to perform direct comparison");
      Method* resolved_method = NULL;
      if (resolved->klass() == HotSpotJVMCI::HotSpotResolvedJavaMethodImpl::klass()) {
        resolved_method = HotSpotJVMCI::asMethod(JVMCIENV, resolved);
      }
      resolved_methods->append(resolved_method);
    }
    *resolved_methods_ref = resolved_methods;
  }
  assert(method != NULL, "method should not be NULL");
  for (int i = 0; i < resolved_methods->length(); i++) {
    Method* m = resolved_methods->at(i);
    if (m == method) {
      return true;
    }
  }
  return false;
}

C2V_VMENTRY(jobject, iterateFrames, (JNIEnv* env, jobject compilerToVM, jobjectArray initial_methods, jobjectArray match_methods, jint initialSkip, jobject visitor))

  if (!thread->has_last_Java_frame()) {
    return NULL;
  }

  if (env != JavaThread::current()->jni_environment()) {
    JVMCI_THROW_MSG_NULL(InternalError, "getNextStackFrame is only supported for HotSpot stack walking");
  }

  HotSpotJVMCI::HotSpotStackFrameReference::klass()->initialize(CHECK_NULL);
  Handle frame_reference = Handle();

  StackFrameStream fst(thread);
  jobjectArray methods = initial_methods;
  methodHandle visitor_method = NULL;
  GrowableArray<Method*>* resolved_methods = NULL;

  int frame_number = 0;
  vframe* vf = vframe::new_vframe(fst.current(), fst.register_map(), thread);

  while (true) {
    // look for the given method
    bool realloc_called = false;
    while (true) {
      StackValueCollection* locals = NULL;
      if (vf->is_compiled_frame()) {
        // compiled method frame
        compiledVFrame* cvf = compiledVFrame::cast(vf);
        if (methods == NULL || matches(methods, cvf->method(), &resolved_methods, JVMCIENV)) {
          if (initialSkip > 0) {
            initialSkip --;
          } else {
            frame_reference = HotSpotJVMCI::HotSpotStackFrameReference::klass()->allocate_instance(CHECK_NULL);
            ScopeDesc* scope = cvf->scope();
            // native wrappers do not have a scope
            if (scope != NULL && scope->objects() != NULL) {
              GrowableArray<ScopeValue*>* objects;
              if (!realloc_called) {
                objects = scope->objects();
              } else {
                // some object might already have been re-allocated, only reallocate the non-allocated ones
                objects = new GrowableArray<ScopeValue*>(scope->objects()->length());
                for (int i = 0; i < scope->objects()->length(); i++) {
                  ObjectValue* sv = (ObjectValue*) scope->objects()->at(i);
                  if (sv->value().is_null()) {
                    objects->append(sv);
                  }
                }
              }
              bool realloc_failures = Deoptimization::realloc_objects(thread, fst.current(), NULL, objects, CHECK_NULL);
              Deoptimization::reassign_fields(fst.current(), fst.register_map(), objects, realloc_failures, false);
              realloc_called = true;

              GrowableArray<ScopeValue*>* local_values = scope->locals();
              typeArrayHandle array = oopFactory::new_boolArray(local_values->length(), CHECK_NULL);
              for (int i = 0; i < local_values->length(); i++) {
                ScopeValue* value = local_values->at(i);
                if (value->is_object()) {
                  array->bool_at_put(i, true);
                }
              }
              HotSpotJVMCI::HotSpotStackFrameReference::set_localIsVirtual(JVMCIENV, frame_reference(), array());
            } else {
              HotSpotJVMCI::HotSpotStackFrameReference::set_localIsVirtual(JVMCIENV, frame_reference(), NULL);
            }

            locals = cvf->locals();
            HotSpotJVMCI::HotSpotStackFrameReference::set_bci(JVMCIENV, frame_reference(), cvf->bci());
            JVMCIObject method = JVMCIENV->get_jvmci_method(cvf->method(), JVMCI_CHECK_NULL);
            HotSpotJVMCI::HotSpotStackFrameReference::set_method(JVMCIENV, frame_reference(), JNIHandles::resolve(method.as_jobject()));
          }
        }
      } else if (vf->is_interpreted_frame()) {
        // interpreted method frame
        interpretedVFrame* ivf = interpretedVFrame::cast(vf);
        if (methods == NULL || matches(methods, ivf->method(), &resolved_methods, JVMCIENV)) {
          if (initialSkip > 0) {
            initialSkip --;
          } else {
            frame_reference = HotSpotJVMCI::HotSpotStackFrameReference::klass()->allocate_instance(CHECK_NULL);
            locals = ivf->locals_no_oop_map_cache();
            HotSpotJVMCI::HotSpotStackFrameReference::set_bci(JVMCIENV, frame_reference(), ivf->bci());
            JVMCIObject method = JVMCIENV->get_jvmci_method(ivf->method(), JVMCI_CHECK_NULL);
            HotSpotJVMCI::HotSpotStackFrameReference::set_method(JVMCIENV, frame_reference(), JNIHandles::resolve(method.as_jobject()));
            HotSpotJVMCI::HotSpotStackFrameReference::set_localIsVirtual(JVMCIENV, frame_reference(), NULL);
          }
        }
      }

      assert((locals == NULL) == (frame_reference.is_null()), "should be synchronized");

      // locals != NULL means that we found a matching frame and result is already partially initialized
      if (locals != NULL) {
        HotSpotJVMCI::HotSpotStackFrameReference::set_compilerToVM(JVMCIENV, frame_reference(), JNIHandles::resolve(compilerToVM));
        HotSpotJVMCI::HotSpotStackFrameReference::set_stackPointer(JVMCIENV, frame_reference(), (jlong) fst.current()->sp());
        HotSpotJVMCI::HotSpotStackFrameReference::set_frameNumber(JVMCIENV, frame_reference(), frame_number);

        // initialize the locals array
        objArrayHandle array = oopFactory::new_objectArray(locals->size(), CHECK_NULL);
        for (int i = 0; i < locals->size(); i++) {
          StackValue* var = locals->at(i);
          if (var->type() == T_OBJECT) {
            array->obj_at_put(i, locals->at(i)->get_obj()());
          }
        }
        HotSpotJVMCI::HotSpotStackFrameReference::set_locals(JVMCIENV, frame_reference(), array());
        HotSpotJVMCI::HotSpotStackFrameReference::set_objectsMaterialized(JVMCIENV, frame_reference(), JNI_FALSE);

        JavaValue result(T_OBJECT);
        JavaCallArguments args(JNIHandles::resolve_non_null(visitor));
        if (visitor_method.is_null()) {
          CallInfo callinfo;
          Handle receiver = args.receiver();
          KlassHandle recvrKlass(THREAD, receiver.is_null() ? (Klass*)NULL : receiver->klass());
          LinkResolver::resolve_interface_call(
                  callinfo, receiver, recvrKlass, HotSpotJVMCI::InspectedFrameVisitor::klass(), vmSymbols::visitFrame_name(), vmSymbols::visitFrame_signature(),
                  KlassHandle(), false, true, CHECK_NULL);
          visitor_method = callinfo.selected_method();
          assert(visitor_method.not_null(), "should have thrown exception");
        }

        args.push_oop(frame_reference);
        JavaCalls::call(&result, visitor_method, &args, CHECK_NULL);
        if (result.get_jobject() != NULL) {
          return JNIHandles::make_local(thread, (oop) result.get_jobject());
        }
        if (methods == initial_methods) {
          methods = match_methods;
          if (resolved_methods != NULL && JNIHandles::resolve(match_methods) != JNIHandles::resolve(initial_methods)) {
            resolved_methods = NULL;
          }
        }
        assert(initialSkip == 0, "There should be no match before initialSkip == 0");
        if (HotSpotJVMCI::HotSpotStackFrameReference::objectsMaterialized(JVMCIENV, frame_reference()) == JNI_TRUE) {
          // the frame has been deoptimized, we need to re-synchronize the frame and vframe
          intptr_t* stack_pointer = (intptr_t*) HotSpotJVMCI::HotSpotStackFrameReference::stackPointer(JVMCIENV, frame_reference());
          fst = StackFrameStream(thread);
          while (fst.current()->sp() != stack_pointer && !fst.is_done()) {
            fst.next();
          }
          if (fst.current()->sp() != stack_pointer) {
            THROW_MSG_NULL(vmSymbols::java_lang_IllegalStateException(), "stack frame not found after deopt")
          }
          vf = vframe::new_vframe(fst.current(), fst.register_map(), thread);
          if (!vf->is_compiled_frame()) {
            THROW_MSG_NULL(vmSymbols::java_lang_IllegalStateException(), "compiled stack frame expected")
          }
          for (int i = 0; i < frame_number; i++) {
            if (vf->is_top()) {
              THROW_MSG_NULL(vmSymbols::java_lang_IllegalStateException(), "vframe not found after deopt")
            }
            vf = vf->sender();
            assert(vf->is_compiled_frame(), "Wrong frame type");
          }
        }
        frame_reference = Handle();
      }

      if (vf->is_top()) {
        break;
      }
      frame_number++;
      vf = vf->sender();
    } // end of vframe loop

    if (fst.is_done()) {
      break;
    }
    fst.next();
    vf = vframe::new_vframe(fst.current(), fst.register_map(), thread);
    frame_number = 0;
  } // end of frame loop

  // the end was reached without finding a matching method
  return NULL;
C2V_END

C2V_VMENTRY(void, resolveInvokeDynamicInPool, (JNIEnv* env, jobject, jobject jvmci_constant_pool, jint index))
  constantPoolHandle cp = JVMCIENV->asConstantPool(jvmci_constant_pool);
  CallInfo callInfo;
  LinkResolver::resolve_invoke(callInfo, Handle(), cp, index, Bytecodes::_invokedynamic, CHECK);
  ConstantPoolCacheEntry* cp_cache_entry = cp->invokedynamic_cp_cache_entry_at(index);
  cp_cache_entry->set_dynamic_call(cp, callInfo);
C2V_END

<<<<<<< HEAD
C2V_VMENTRY(void, resolveInvokeHandleInPool, (JNIEnv* env, jobject, jobject jvmci_constant_pool, jint index))
  constantPoolHandle cp = JVMCIENV->asConstantPool(jvmci_constant_pool);
  KlassHandle holder = cp->klass_ref_at(index, CHECK);
=======
C2V_VMENTRY(void, resolveInvokeHandleInPool, (JNIEnv*, jobject, jobject jvmci_constant_pool, jint index))
  constantPoolHandle cp = CompilerToVM::asConstantPool(jvmci_constant_pool);
  Klass* holder = cp->klass_ref_at(index, CHECK);
>>>>>>> 452657c6
  Symbol* name = cp->name_ref_at(index);
  if (MethodHandles::is_signature_polymorphic_name(holder, name)) {
    CallInfo callInfo;
    LinkResolver::resolve_invoke(callInfo, Handle(), cp, index, Bytecodes::_invokehandle, CHECK);
    ConstantPoolCacheEntry* cp_cache_entry = cp->cache()->entry_at(cp->decode_cpcache_index(index));
    cp_cache_entry->set_method_handle(cp, callInfo);
  }
C2V_END

<<<<<<< HEAD
C2V_VMENTRY(jobject, getSignaturePolymorphicHolders, (JNIEnv* env, jobject))
  JVMCIObjectArray holders = JVMCIENV->new_String_array(2, JVMCI_CHECK_NULL);
  JVMCIObject mh = JVMCIENV->create_string("Ljava/lang/invoke/MethodHandle;", JVMCI_CHECK_NULL);
  JVMCIObject vh = JVMCIENV->create_string("Ljava/lang/invoke/VarHandle;", JVMCI_CHECK_NULL);
  JVMCIENV->put_object_at(holders, 0, mh);
  JVMCIENV->put_object_at(holders, 1, vh);
  return JVMCIENV->get_jobject(holders);
=======
C2V_VMENTRY(jint, isResolvedInvokeHandleInPool, (JNIEnv*, jobject, jobject jvmci_constant_pool, jint index))
  constantPoolHandle cp = CompilerToVM::asConstantPool(jvmci_constant_pool);
  ConstantPoolCacheEntry* cp_cache_entry = cp->cache()->entry_at(cp->decode_cpcache_index(index));
  if (cp_cache_entry->is_resolved(Bytecodes::_invokehandle)) {
    // MethodHandle.invoke* --> LambdaForm?
    ResourceMark rm;

    Klass* resolved_klass = cp->klass_ref_at(index, CHECK_0);

    Symbol* name_sym = cp->name_ref_at(index);

    assert(MethodHandles::is_method_handle_invoke_name(resolved_klass, name_sym), "!");
    assert(MethodHandles::is_signature_polymorphic_name(resolved_klass, name_sym), "!");

    methodHandle adapter_method(cp_cache_entry->f1_as_method());

    methodHandle resolved_method(adapter_method);

    // Can we treat it as a regular invokevirtual?
    if (resolved_method->method_holder() == resolved_klass && resolved_method->name() == name_sym) {
      assert(!resolved_method->is_static(),"!");
      assert(MethodHandles::is_signature_polymorphic_method(resolved_method()),"!");
      assert(!MethodHandles::is_signature_polymorphic_static(resolved_method->intrinsic_id()), "!");
      assert(cp_cache_entry->appendix_if_resolved(cp) == NULL, "!");
      assert(cp_cache_entry->method_type_if_resolved(cp) == NULL, "!");

      methodHandle m(LinkResolver::linktime_resolve_virtual_method_or_null(resolved_klass, name_sym, cp->signature_ref_at(index),
                                                                           cp->pool_holder(), true));
      assert(m == resolved_method, "!!");
      return -1;
    }

    return Bytecodes::_invokevirtual;
  }
  if (cp_cache_entry->is_resolved(Bytecodes::_invokedynamic)) {
    return Bytecodes::_invokedynamic;
  }
  return -1;
C2V_END


C2V_VMENTRY(jobject, getSignaturePolymorphicHolders, (JNIEnv*, jobject))
  objArrayHandle holders = oopFactory::new_objArray(SystemDictionary::String_klass(), 2, CHECK_NULL);
  Handle mh = java_lang_String::create_from_str("Ljava/lang/invoke/MethodHandle;", CHECK_NULL);
  Handle vh = java_lang_String::create_from_str("Ljava/lang/invoke/VarHandle;", CHECK_NULL);
  holders->obj_at_put(0, mh());
  holders->obj_at_put(1, vh());
  return JNIHandles::make_local(THREAD, holders());
>>>>>>> 452657c6
C2V_END

C2V_VMENTRY(jboolean, shouldDebugNonSafepoints, (JNIEnv* env, jobject))
  //see compute_recording_non_safepoints in debugInfroRec.cpp
  if (JvmtiExport::should_post_compiled_method_load() && FLAG_IS_DEFAULT(DebugNonSafepoints)) {
    return true;
  }
  return DebugNonSafepoints;
C2V_END

// public native void materializeVirtualObjects(HotSpotStackFrameReference stackFrame, boolean invalidate);
C2V_VMENTRY(void, materializeVirtualObjects, (JNIEnv* env, jobject, jobject _hs_frame, bool invalidate))
  JVMCIObject hs_frame = JVMCIENV->wrap(_hs_frame);
  if (hs_frame.is_null()) {
    JVMCI_THROW_MSG(NullPointerException, "stack frame is null");
  }

  if (env != JavaThread::current()->jni_environment()) {
    JVMCI_THROW_MSG(InternalError, "getNextStackFrame is only supported for HotSpot stack walking");
  }

  JVMCIENV->HotSpotStackFrameReference_initialize(JVMCI_CHECK);

  // look for the given stack frame
  StackFrameStream fst(thread);
  intptr_t* stack_pointer = (intptr_t*) JVMCIENV->get_HotSpotStackFrameReference_stackPointer(hs_frame);
  while (fst.current()->sp() != stack_pointer && !fst.is_done()) {
    fst.next();
  }
  if (fst.current()->sp() != stack_pointer) {
    JVMCI_THROW_MSG(IllegalStateException, "stack frame not found");
  }

  if (invalidate) {
    if (!fst.current()->is_compiled_frame()) {
      JVMCI_THROW_MSG(IllegalStateException, "compiled stack frame expected");
    }
    assert(fst.current()->cb()->is_nmethod(), "nmethod expected");
    ((nmethod*) fst.current()->cb())->make_not_entrant();
  }
  Deoptimization::deoptimize(thread, *fst.current(), fst.register_map(), Deoptimization::Reason_none);
  // look for the frame again as it has been updated by deopt (pc, deopt state...)
  StackFrameStream fstAfterDeopt(thread);
  while (fstAfterDeopt.current()->sp() != stack_pointer && !fstAfterDeopt.is_done()) {
    fstAfterDeopt.next();
  }
  if (fstAfterDeopt.current()->sp() != stack_pointer) {
    JVMCI_THROW_MSG(IllegalStateException, "stack frame not found after deopt");
  }

  vframe* vf = vframe::new_vframe(fstAfterDeopt.current(), fstAfterDeopt.register_map(), thread);
  if (!vf->is_compiled_frame()) {
    JVMCI_THROW_MSG(IllegalStateException, "compiled stack frame expected");
  }

  GrowableArray<compiledVFrame*>* virtualFrames = new GrowableArray<compiledVFrame*>(10);
  while (true) {
    assert(vf->is_compiled_frame(), "Wrong frame type");
    virtualFrames->push(compiledVFrame::cast(vf));
    if (vf->is_top()) {
      break;
    }
    vf = vf->sender();
  }

  int last_frame_number = JVMCIENV->get_HotSpotStackFrameReference_frameNumber(hs_frame);
  if (last_frame_number >= virtualFrames->length()) {
    JVMCI_THROW_MSG(IllegalStateException, "invalid frame number");
  }

  // Reallocate the non-escaping objects and restore their fields.
  assert (virtualFrames->at(last_frame_number)->scope() != NULL,"invalid scope");
  GrowableArray<ScopeValue*>* objects = virtualFrames->at(last_frame_number)->scope()->objects();

  if (objects == NULL) {
    // no objects to materialize
    return;
  }

  bool realloc_failures = Deoptimization::realloc_objects(thread, fstAfterDeopt.current(), NULL, objects, CHECK);
  Deoptimization::reassign_fields(fstAfterDeopt.current(), fstAfterDeopt.register_map(), objects, realloc_failures, false);

  for (int frame_index = 0; frame_index < virtualFrames->length(); frame_index++) {
    compiledVFrame* cvf = virtualFrames->at(frame_index);

    GrowableArray<ScopeValue*>* scopeLocals = cvf->scope()->locals();
    StackValueCollection* locals = cvf->locals();
    if (locals != NULL) {
      for (int i2 = 0; i2 < locals->size(); i2++) {
        StackValue* var = locals->at(i2);
        if (var->type() == T_OBJECT && scopeLocals->at(i2)->is_object()) {
          jvalue val;
          val.l = (jobject) locals->at(i2)->get_obj()();
          cvf->update_local(T_OBJECT, i2, val);
        }
      }
    }

    GrowableArray<ScopeValue*>* scopeExpressions = cvf->scope()->expressions();
    StackValueCollection* expressions = cvf->expressions();
    if (expressions != NULL) {
      for (int i2 = 0; i2 < expressions->size(); i2++) {
        StackValue* var = expressions->at(i2);
        if (var->type() == T_OBJECT && scopeExpressions->at(i2)->is_object()) {
          jvalue val;
          val.l = (jobject) expressions->at(i2)->get_obj()();
          cvf->update_stack(T_OBJECT, i2, val);
        }
      }
    }

    GrowableArray<MonitorValue*>* scopeMonitors = cvf->scope()->monitors();
    GrowableArray<MonitorInfo*>* monitors = cvf->monitors();
    if (monitors != NULL) {
      for (int i2 = 0; i2 < monitors->length(); i2++) {
        cvf->update_monitor(i2, monitors->at(i2));
      }
    }
  }

  // all locals are materialized by now
  JVMCIENV->set_HotSpotStackFrameReference_localIsVirtual(hs_frame, NULL);
  // update the locals array
<<<<<<< HEAD
  JVMCIObjectArray array = JVMCIENV->get_HotSpotStackFrameReference_locals(hs_frame);
=======
  objArrayHandle array(THREAD, HotSpotStackFrameReference::locals(hs_frame));
>>>>>>> 452657c6
  StackValueCollection* locals = virtualFrames->at(last_frame_number)->locals();
  for (int i = 0; i < locals->size(); i++) {
    StackValue* var = locals->at(i);
    if (var->type() == T_OBJECT) {
      JVMCIENV->put_object_at(array, i, HotSpotJVMCI::wrap(locals->at(i)->get_obj()()));
    }
  }
  HotSpotJVMCI::HotSpotStackFrameReference::set_objectsMaterialized(JVMCIENV, hs_frame, JNI_TRUE);
C2V_END

C2V_VMENTRY(void, writeDebugOutput, (JNIEnv* env, jobject, jbyteArray bytes, jint offset, jint length))
  if (bytes == NULL) {
    JVMCI_THROW(NullPointerException);
  }
  JVMCIPrimitiveArray array = JVMCIENV->wrap(bytes);

  // Check if offset and length are non negative.
  if (offset < 0 || length < 0) {
<<<<<<< HEAD
    JVMCI_THROW(ArrayIndexOutOfBoundsException);
  }
  // Check if the range is valid.
  int array_length = JVMCIENV->get_length(array);
  if ((((unsigned int) length + (unsigned int) offset) > (unsigned int) array_length)) {
    JVMCI_THROW(ArrayIndexOutOfBoundsException);
=======
    THROW(vmSymbols::java_lang_ArrayIndexOutOfBoundsException());
  }
  // Check if the range is valid.
  if ((((unsigned int) length + (unsigned int) offset) > (unsigned int) array->length())) {
    THROW(vmSymbols::java_lang_ArrayIndexOutOfBoundsException());
>>>>>>> 452657c6
  }
  jbyte buffer[O_BUFLEN];
  while (length > 0) {
<<<<<<< HEAD
    int copy_len = MIN2(length, O_BUFLEN);
    JVMCIENV->copy_bytes_to(array, buffer, offset, copy_len);
    tty->write((char*) buffer, copy_len);
=======
    jbyte* start = array->byte_at_addr(offset);
    tty->write((char*) start, MIN2(length, (jint)O_BUFLEN));
>>>>>>> 452657c6
    length -= O_BUFLEN;
    offset += O_BUFLEN;
  }
C2V_END

C2V_VMENTRY(void, flushDebugOutput, (JNIEnv* env, jobject))
  tty->flush();
C2V_END

C2V_VMENTRY(void, writeCompileLogOutput, (JNIEnv* env, jobject, jbyteArray bytes, jint offset, jint length))
  CompileLog*     log = NULL;
  if (THREAD->is_Compiler_thread()) {
    log = ((CompilerThread*)THREAD)->log();
  }
  if (log == NULL) {
    JVMCI_THROW_MSG(IllegalArgumentException, "No CompileLog available");
  }
  if (bytes == NULL) {
    JVMCI_THROW(NullPointerException);
  }
  JVMCIPrimitiveArray array = JVMCIENV->wrap(bytes);

  // Check if offset and length are non negative.
  if (offset < 0 || length < 0) {
    JVMCI_THROW(ArrayIndexOutOfBoundsException);
  }
  // Check if the range is valid.
  int array_length = JVMCIENV->get_length(array);
  if ((((unsigned int) length + (unsigned int) offset) > (unsigned int) array_length)) {
    JVMCI_THROW(ArrayIndexOutOfBoundsException);
  }
  jbyte buffer[O_BUFLEN];
  while (length > 0) {
    int copy_len = MIN2(length, O_BUFLEN);
    JVMCIENV->copy_bytes_to(array, buffer, offset, copy_len);
    log->write((char*) buffer, copy_len);
    length -= O_BUFLEN;
    offset += O_BUFLEN;
  }
C2V_END

C2V_VMENTRY(void, flushCompileLogOutput, (JNIEnv* env, jobject))
  CompileLog*     log = NULL;
  if (THREAD->is_Compiler_thread()) {
    log = ((CompilerThread*)THREAD)->log();
  }
  if (log == NULL) {
    THROW_MSG(vmSymbols::java_lang_IllegalArgumentException(), "No CompileLog available");
  }
  log->flush();
C2V_END

C2V_VMENTRY(int, methodDataProfileDataSize, (JNIEnv* env, jobject, jlong metaspace_method_data, jint position))
  MethodData* mdo = JVMCIENV->asMethodData(metaspace_method_data);
  ProfileData* profile_data = mdo->data_at(position);
  if (mdo->is_valid(profile_data)) {
    return profile_data->size_in_bytes();
  }
  DataLayout* data    = mdo->extra_data_base();
  DataLayout* end   = mdo->extra_data_limit();
  for (;; data = mdo->next_extra(data)) {
    assert(data < end, "moved past end of extra data");
    profile_data = data->data_in();
    if (mdo->dp_to_di(profile_data->dp()) == position) {
      return profile_data->size_in_bytes();
    }
  }
  JVMCI_THROW_MSG_0(IllegalArgumentException, err_msg("Invalid profile data position %d", position));
C2V_END

<<<<<<< HEAD
C2V_VMENTRY(jobject, getHostClass, (JNIEnv* env, jobject, jobject jvmci_type))
  InstanceKlass* k = InstanceKlass::cast(JVMCIENV->asKlass(jvmci_type));
  Klass* host = k->host_klass();
  JVMCIObject result = JVMCIENV->get_jvmci_type(host, JVMCI_CHECK_NULL);
  return JVMCIENV->get_jobject(result);
C2V_END

C2V_VMENTRY(jobject, getInterfaces, (JNIEnv* env, jobject, jobject jvmci_type))
  if (jvmci_type == NULL) {
    JVMCI_THROW_0(NullPointerException);
  }

  Klass* klass = JVMCIENV->asKlass(jvmci_type);
  if (klass == NULL) {
    JVMCI_THROW_0(NullPointerException);
  }
  if (!klass->oop_is_instance()) {
    JVMCI_THROW_MSG_0(InternalError, err_msg("Class %s must be instance klass", klass->external_name()));
  }
  InstanceKlass* iklass = InstanceKlass::cast(klass);

  // Regular instance klass, fill in all local interfaces
  int size = iklass->local_interfaces()->length();
  JVMCIObjectArray interfaces = JVMCIENV->new_HotSpotResolvedObjectTypeImpl_array(size, JVMCI_CHECK_NULL);
  for (int index = 0; index < size; index++) {
    Klass* k = iklass->local_interfaces()->at(index);
    JVMCIObject type = JVMCIENV->get_jvmci_type(k, JVMCI_CHECK_NULL);
    JVMCIENV->put_object_at(interfaces, index, type);
  }
  return JVMCIENV->get_jobject(interfaces);
C2V_END

C2V_VMENTRY(jobject, getComponentType, (JNIEnv* env, jobject, jobject jvmci_type))
  if (jvmci_type == NULL) {
    JVMCI_THROW_0(NullPointerException);
  }

  Klass* klass = JVMCIENV->asKlass(jvmci_type);
  oop component_mirror = Reflection::array_component_type(klass->java_mirror(), CHECK_NULL);
  if (component_mirror == NULL) {
    return NULL;
  }
  Klass* component_klass = java_lang_Class::as_Klass(component_mirror);
  if (component_klass != NULL) {
    JVMCIObject result = JVMCIENV->get_jvmci_type(component_klass, JVMCI_CHECK_NULL);
    return JVMCIENV->get_jobject(result);
  }
  BasicType type = java_lang_Class::primitive_type(component_mirror);
  JVMCIObject result = JVMCIENV->get_jvmci_primitive_type(type);
  return JVMCIENV->get_jobject(result);
C2V_END

C2V_VMENTRY(void, ensureInitialized, (JNIEnv* env, jobject, jobject jvmci_type))
  if (jvmci_type == NULL) {
    JVMCI_THROW(NullPointerException);
  }

  Klass* klass = JVMCIENV->asKlass(jvmci_type);
  if (klass != NULL && klass->should_be_initialized()) {
    InstanceKlass* k = InstanceKlass::cast(klass);
    k->initialize(CHECK);
  }
=======
C2V_VMENTRY(jlong, getFingerprint, (JNIEnv*, jobject, jlong metaspace_klass))
#if INCLUDE_AOT
  Klass *k = CompilerToVM::asKlass(metaspace_klass);
  if (k->is_instance_klass()) {
    return InstanceKlass::cast(k)->get_stored_fingerprint();
  } else {
    return 0;
  }
#else
  THROW_MSG_0(vmSymbols::java_lang_InternalError(), "unimplemented");
#endif
C2V_END

C2V_VMENTRY(jobject, getHostClass, (JNIEnv*, jobject, jobject jvmci_type))
  InstanceKlass* k = InstanceKlass::cast(CompilerToVM::asKlass(jvmci_type));
  Klass* host = k->host_klass();
  JVMCIKlassHandle handle(THREAD, host);
  oop result = CompilerToVM::get_jvmci_type(handle, CHECK_NULL);
  return JNIHandles::make_local(THREAD, result);
>>>>>>> 452657c6
C2V_END

C2V_VMENTRY(int, interpreterFrameSize, (JNIEnv* env, jobject, jobject bytecode_frame_handle))
  if (bytecode_frame_handle == NULL) {
    JVMCI_THROW_0(NullPointerException);
  }

  JVMCIObject top_bytecode_frame = JVMCIENV->wrap(bytecode_frame_handle);
  JVMCIObject bytecode_frame = top_bytecode_frame;
  int size = 0;
  int callee_parameters = 0;
  int callee_locals = 0;
  Method* method = JVMCIENV->asMethod(JVMCIENV->get_BytecodePosition_method(bytecode_frame));
  int extra_args = method->max_stack() - JVMCIENV->get_BytecodeFrame_numStack(bytecode_frame);

  while (bytecode_frame.is_non_null()) {
    int locks = JVMCIENV->get_BytecodeFrame_numLocks(bytecode_frame);
    int temps = JVMCIENV->get_BytecodeFrame_numStack(bytecode_frame);
    bool is_top_frame = (JVMCIENV->equals(bytecode_frame, top_bytecode_frame));
    Method* method = JVMCIENV->asMethod(JVMCIENV->get_BytecodePosition_method(bytecode_frame));

    int frame_size = BytesPerWord * Interpreter::size_activation(method->max_stack(),
                                                                 temps + callee_parameters,
                                                                 extra_args,
                                                                 locks,
                                                                 callee_parameters,
                                                                 callee_locals,
                                                                 is_top_frame);
    size += frame_size;

    callee_parameters = method->size_of_parameters();
    callee_locals = method->max_locals();
    extra_args = 0;
    bytecode_frame = JVMCIENV->get_BytecodePosition_caller(bytecode_frame);
  }
  return size + Deoptimization::last_frame_adjust(0, callee_locals) * BytesPerWord;
C2V_END

<<<<<<< HEAD
C2V_VMENTRY(void, compileToBytecode, (JNIEnv* env, jobject, jobject lambda_form_handle))
  Handle lambda_form = JVMCIENV->asConstant(JVMCIENV->wrap(lambda_form_handle), JVMCI_CHECK);
=======
C2V_VMENTRY(void, compileToBytecode, (JNIEnv*, jobject, jobject lambda_form_handle))
  Handle lambda_form(THREAD, JNIHandles::resolve_non_null(lambda_form_handle));
>>>>>>> 452657c6
  if (lambda_form->is_a(SystemDictionary::LambdaForm_klass())) {
    TempNewSymbol compileToBytecode = SymbolTable::new_symbol("compileToBytecode", CHECK);
    JavaValue result(T_VOID);
    JavaCalls::call_special(&result, lambda_form, SystemDictionary::LambdaForm_klass(), compileToBytecode, vmSymbols::void_method_signature(), CHECK);
  } else {
    JVMCI_THROW_MSG(IllegalArgumentException,
                    err_msg("Unexpected type: %s", lambda_form->klass()->external_name()));
  }
C2V_END

C2V_VMENTRY(int, getIdentityHashCode, (JNIEnv* env, jobject, jobject object))
  oop obj = JVMCIENV->asConstant(JVMCIENV->wrap(object), JVMCI_CHECK_0);
  return obj->identity_hash();
C2V_END

C2V_VMENTRY(jboolean, isInternedString, (JNIEnv* env, jobject, jobject object))
  Handle str = JVMCIENV->asConstant(JVMCIENV->wrap(object), JVMCI_CHECK_0);
  int len;
  jchar* name = java_lang_String::as_unicode_string(str(), len, CHECK_0);
  return (StringTable::lookup(name, len) != NULL);
C2V_END


C2V_VMENTRY(jobject, unboxPrimitive, (JNIEnv* env, jobject, jobject object))
  if (object == NULL) {
    JVMCI_THROW_0(NullPointerException);
  }
  Handle box = JVMCIENV->asConstant(JVMCIENV->wrap(object), JVMCI_CHECK_NULL);
  BasicType type = java_lang_boxing_object::basic_type(box());
  jvalue result;
  java_lang_boxing_object::get_value(box(), &result);
  JVMCIObject boxResult = JVMCIENV->create_box(type, &result, JVMCI_CHECK_NULL);
  return JVMCIENV->get_jobject(boxResult);
C2V_END

C2V_VMENTRY(jobject, boxPrimitive, (JNIEnv* env, jobject, jobject object))
  if (object == NULL) {
    JVMCI_THROW_0(NullPointerException);
  }
  JVMCIObject box = JVMCIENV->wrap(object);
  BasicType type = JVMCIENV->get_box_type(box);
  jvalue value = JVMCIENV->get_boxed_value(type, box);
  JavaValue box_result(T_OBJECT);
  JavaCallArguments jargs;
  Klass* box_klass = NULL;
  Symbol* box_signature = NULL;
#define BOX_CASE(bt, v, argtype, name)           \
  case bt: \
    jargs.push_##argtype(value.v); \
    box_klass = SystemDictionary::name##_klass(); \
    box_signature = vmSymbols::name##_valueOf_signature(); \
    break

  switch (type) {
    BOX_CASE(T_BOOLEAN, z, int, Boolean);
    BOX_CASE(T_BYTE, b, int, Byte);
    BOX_CASE(T_CHAR, c, int, Character);
    BOX_CASE(T_SHORT, s, int, Short);
    BOX_CASE(T_INT, i, int, Integer);
    BOX_CASE(T_LONG, j, long, Long);
    BOX_CASE(T_FLOAT, f, float, Float);
    BOX_CASE(T_DOUBLE, d, double, Double);
    default:
      ShouldNotReachHere();
  }
#undef BOX_CASE

  JavaCalls::call_static(&box_result,
                         box_klass,
                         vmSymbols::valueOf_name(),
                         box_signature, &jargs, CHECK_NULL);
  oop hotspot_box = (oop) box_result.get_jobject();
  JVMCIObject result = JVMCIENV->get_object_constant(hotspot_box, false);
  return JVMCIENV->get_jobject(result);
C2V_END

C2V_VMENTRY(jobjectArray, getDeclaredConstructors, (JNIEnv* env, jobject, jobject holder))
  if (holder == NULL) {
    JVMCI_THROW_0(NullPointerException);
  }
  Klass* klass = JVMCIENV->asKlass(holder);
  if (!klass->oop_is_instance()) {
    JVMCIObjectArray methods = JVMCIENV->new_ResolvedJavaMethod_array(0, JVMCI_CHECK_NULL);
    return JVMCIENV->get_jobjectArray(methods);
  }

  InstanceKlass* iklass = InstanceKlass::cast(klass);
  // Ensure class is linked
  iklass->link_class(CHECK_NULL);

  GrowableArray<Method*> constructors_array;
  for (int i = 0; i < iklass->methods()->length(); i++) {
    Method* m = iklass->methods()->at(i);
    if (m->is_initializer() && !m->is_static()) {
      constructors_array.append(m);
    }
  }
  JVMCIObjectArray methods = JVMCIENV->new_ResolvedJavaMethod_array(constructors_array.length(), JVMCI_CHECK_NULL);
  for (int i = 0; i < constructors_array.length(); i++) {
    JVMCIObject method = JVMCIENV->get_jvmci_method(constructors_array.at(i), JVMCI_CHECK_NULL);
    JVMCIENV->put_object_at(methods, i, method);
  }
  return JVMCIENV->get_jobjectArray(methods);
C2V_END

C2V_VMENTRY(jobjectArray, getDeclaredMethods, (JNIEnv* env, jobject, jobject holder))
  if (holder == NULL) {
    JVMCI_THROW_0(NullPointerException);
  }
  Klass* klass = JVMCIENV->asKlass(holder);
  if (!klass->oop_is_instance()) {
    JVMCIObjectArray methods = JVMCIENV->new_ResolvedJavaMethod_array(0, JVMCI_CHECK_NULL);
    return JVMCIENV->get_jobjectArray(methods);
  }

  InstanceKlass* iklass = InstanceKlass::cast(klass);
  // Ensure class is linked
  iklass->link_class(CHECK_NULL);

  GrowableArray<Method*> methods_array;
  for (int i = 0; i < iklass->methods()->length(); i++) {
    Method* m = iklass->methods()->at(i);
    if (!m->is_initializer() && !m->is_overpass()) {
      methods_array.append(m);
    }
  }
  JVMCIObjectArray methods = JVMCIENV->new_ResolvedJavaMethod_array(methods_array.length(), JVMCI_CHECK_NULL);
  for (int i = 0; i < methods_array.length(); i++) {
    JVMCIObject method = JVMCIENV->get_jvmci_method(methods_array.at(i), JVMCI_CHECK_NULL);
    JVMCIENV->put_object_at(methods, i, method);
  }
  return JVMCIENV->get_jobjectArray(methods);
C2V_END

C2V_VMENTRY(jobject, readFieldValue, (JNIEnv* env, jobject, jobject object, jobject field, jboolean is_volatile))
  if (object == NULL || field == NULL) {
    JVMCI_THROW_0(NullPointerException);
  }
  JVMCIObject field_object = JVMCIENV->wrap(field);
  JVMCIObject java_type = JVMCIENV->get_HotSpotResolvedJavaFieldImpl_type(field_object);
  int modifiers = JVMCIENV->get_HotSpotResolvedJavaFieldImpl_modifiers(field_object);
  Klass* holder = JVMCIENV->asKlass(JVMCIENV->get_HotSpotResolvedJavaFieldImpl_holder(field_object));
  if (!holder->oop_is_instance()) {
    JVMCI_THROW_MSG_0(InternalError, err_msg("Holder %s must be instance klass", holder->external_name()));
  }
  InstanceKlass* ik = InstanceKlass::cast(holder);
  BasicType constant_type;
  if (JVMCIENV->isa_HotSpotResolvedPrimitiveType(java_type)) {
    constant_type = JVMCIENV->kindToBasicType(JVMCIENV->get_HotSpotResolvedPrimitiveType_kind(java_type), JVMCI_CHECK_NULL);
  } else {
    constant_type = T_OBJECT;
  }
  int displacement = JVMCIENV->get_HotSpotResolvedJavaFieldImpl_offset(field_object);
  fieldDescriptor fd;
  if (!ik->find_local_field_from_offset(displacement, modifiers & JVM_ACC_STATIC, &fd)) {
    JVMCI_THROW_MSG_0(InternalError, err_msg("Can't find field with displacement %d", displacement));
  }
  JVMCIObject base = JVMCIENV->wrap(object);
  Handle obj;
  if (JVMCIENV->isa_HotSpotObjectConstantImpl(base)) {
    obj = JVMCIENV->asConstant(base, JVMCI_CHECK_NULL);
  } else if (JVMCIENV->isa_HotSpotResolvedObjectTypeImpl(base)) {
    Klass* klass = JVMCIENV->asKlass(base);
    obj = klass->java_mirror();
  } else {
    JVMCI_THROW_MSG_NULL(IllegalArgumentException,
                         err_msg("Unexpected type: %s", JVMCIENV->klass_name(base)));
  }
  jlong value = 0;
  JVMCIObject kind;
  switch (constant_type) {
    case T_OBJECT: {
      oop object = is_volatile ? obj->obj_field_acquire(displacement) : obj->obj_field(displacement);
      JVMCIObject result = JVMCIENV->get_object_constant(object);
      if (result.is_null()) {
        return JVMCIENV->get_jobject(JVMCIENV->get_JavaConstant_NULL_POINTER());
      }
      return JVMCIENV->get_jobject(result);
    }
    case T_FLOAT: {
      float f = is_volatile ? obj->float_field_acquire(displacement) : obj->float_field(displacement);
      JVMCIObject result = JVMCIENV->call_JavaConstant_forFloat(f, JVMCI_CHECK_NULL);
      return JVMCIENV->get_jobject(result);
    }
    case T_DOUBLE: {
      double f = is_volatile ? obj->double_field_acquire(displacement) : obj->double_field(displacement);
      JVMCIObject result = JVMCIENV->call_JavaConstant_forDouble(f, JVMCI_CHECK_NULL);
      return JVMCIENV->get_jobject(result);
    }
    case T_BOOLEAN: value = is_volatile ? obj->bool_field_acquire(displacement) : obj->bool_field(displacement); break;
    case T_BYTE: value = is_volatile ? obj->byte_field_acquire(displacement) : obj->byte_field(displacement); break;
    case T_SHORT: value = is_volatile ? obj->short_field_acquire(displacement) : obj->short_field(displacement); break;
    case T_CHAR: value = is_volatile ? obj->char_field_acquire(displacement) : obj->char_field(displacement); break;
    case T_INT: value = is_volatile ? obj->int_field_acquire(displacement) : obj->int_field(displacement); break;
    case T_LONG: value = is_volatile ? obj->long_field_acquire(displacement) : obj->long_field(displacement); break;
    default:
      ShouldNotReachHere();
  }
  JVMCIObject result = JVMCIENV->call_PrimitiveConstant_forTypeChar(type2char(constant_type), value, JVMCI_CHECK_NULL);
  return JVMCIENV->get_jobject(result);
C2V_END

C2V_VMENTRY(jboolean, isInstance, (JNIEnv* env, jobject, jobject holder, jobject object))
  if (object == NULL || holder == NULL) {
    JVMCI_THROW_0(NullPointerException);
  }
  Handle obj = JVMCIENV->asConstant(JVMCIENV->wrap(object), JVMCI_CHECK_0);
  Klass* klass = JVMCIENV->asKlass(JVMCIENV->wrap(holder));
  return obj->is_a(klass);
C2V_END

C2V_VMENTRY(jboolean, isAssignableFrom, (JNIEnv* env, jobject, jobject holder, jobject otherHolder))
  if (holder == NULL || otherHolder == NULL) {
    JVMCI_THROW_0(NullPointerException);
  }
  Klass* klass = JVMCIENV->asKlass(JVMCIENV->wrap(holder));
  Klass* otherKlass = JVMCIENV->asKlass(JVMCIENV->wrap(otherHolder));
  return otherKlass->is_subtype_of(klass);
C2V_END


C2V_VMENTRY(jobject, asJavaType, (JNIEnv* env, jobject, jobject object))
  if (object == NULL) {
    JVMCI_THROW_0(NullPointerException);
  }
  Handle obj = JVMCIENV->asConstant(JVMCIENV->wrap(object), JVMCI_CHECK_NULL);
  if (java_lang_Class::is_instance(obj())) {
    if (java_lang_Class::is_primitive(obj())) {
      JVMCIObject type = JVMCIENV->get_jvmci_primitive_type(java_lang_Class::primitive_type(obj()));
      return JVMCIENV->get_jobject(type);
    }
    Klass* klass = java_lang_Class::as_Klass(obj());
    JVMCIObject type = JVMCIENV->get_jvmci_type(klass, JVMCI_CHECK_NULL);
    return JVMCIENV->get_jobject(type);
  }
  return NULL;
C2V_END


C2V_VMENTRY(jobject, asString, (JNIEnv* env, jobject, jobject object))
  if (object == NULL) {
    JVMCI_THROW_0(NullPointerException);
  }
  Handle obj = JVMCIENV->asConstant(JVMCIENV->wrap(object), JVMCI_CHECK_NULL);
  const char* str = java_lang_String::as_utf8_string(obj());
  JVMCIObject result = JVMCIENV->create_string(str, JVMCI_CHECK_NULL);
  return JVMCIENV->get_jobject(result);
C2V_END


C2V_VMENTRY(jboolean, equals, (JNIEnv* env, jobject, jobject x, jlong xHandle, jobject y, jlong yHandle))
  if (x == NULL || y == NULL) {
    JVMCI_THROW_0(NullPointerException);
  }
  return JVMCIENV->resolve_handle(xHandle) == JVMCIENV->resolve_handle(yHandle);
C2V_END

C2V_VMENTRY(jobject, getJavaMirror, (JNIEnv* env, jobject, jobject object))
  if (object == NULL) {
    JVMCI_THROW_0(NullPointerException);
  }
  JVMCIObject base_object = JVMCIENV->wrap(object);
  Handle mirror;
  if (JVMCIENV->isa_HotSpotResolvedObjectTypeImpl(base_object)) {
    mirror = JVMCIENV->asKlass(base_object)->java_mirror();
  } else if (JVMCIENV->isa_HotSpotResolvedPrimitiveType(base_object)) {
    mirror = JVMCIENV->asConstant(JVMCIENV->get_HotSpotResolvedPrimitiveType_mirror(base_object), JVMCI_CHECK_NULL);
  } else {
    JVMCI_THROW_MSG_NULL(IllegalArgumentException,
                         err_msg("Unexpected type: %s", JVMCIENV->klass_name(base_object)));
 }
  JVMCIObject result = JVMCIENV->get_object_constant(mirror());
  return JVMCIENV->get_jobject(result);
C2V_END


C2V_VMENTRY(jint, getArrayLength, (JNIEnv* env, jobject, jobject x))
  if (x == NULL) {
    JVMCI_THROW_0(NullPointerException);
  }
  Handle xobj = JVMCIENV->asConstant(JVMCIENV->wrap(x), JVMCI_CHECK_0);
  if (xobj->klass()->oop_is_array()) {
    return arrayOop(xobj())->length();
  }
  return -1;
C2V_END


C2V_VMENTRY(jobject, readArrayElement, (JNIEnv* env, jobject, jobject x, int index))
  if (x == NULL) {
    JVMCI_THROW_0(NullPointerException);
  }
  Handle xobj = JVMCIENV->asConstant(JVMCIENV->wrap(x), JVMCI_CHECK_NULL);
  if (xobj->klass()->oop_is_array()) {
    arrayOop array = arrayOop(xobj());
    BasicType element_type = ArrayKlass::cast(array->klass())->element_type();
    if (index < 0 || index >= array->length()) {
      return NULL;
    }
    JVMCIObject result;

    if (element_type == T_OBJECT) {
      result = JVMCIENV->get_object_constant(objArrayOop(xobj())->obj_at(index));
      if (result.is_null()) {
        result = JVMCIENV->get_JavaConstant_NULL_POINTER();
      }
    } else {
      jvalue value;
      switch (element_type) {
        case T_DOUBLE:        value.d = typeArrayOop(xobj())->double_at(index);        break;
        case T_FLOAT:         value.f = typeArrayOop(xobj())->float_at(index);         break;
        case T_LONG:          value.j = typeArrayOop(xobj())->long_at(index);          break;
        case T_INT:           value.i = typeArrayOop(xobj())->int_at(index);            break;
        case T_SHORT:         value.s = typeArrayOop(xobj())->short_at(index);          break;
        case T_CHAR:          value.c = typeArrayOop(xobj())->char_at(index);           break;
        case T_BYTE:          value.b = typeArrayOop(xobj())->byte_at(index);           break;
        case T_BOOLEAN:       value.z = typeArrayOop(xobj())->byte_at(index) & 1;       break;
        default:              ShouldNotReachHere();
      }
      result = JVMCIENV->create_box(element_type, &value, JVMCI_CHECK_NULL);
    }
    assert(!result.is_null(), "must have a value");
    return JVMCIENV->get_jobject(result);
  }
  return NULL;;
C2V_END


C2V_VMENTRY(jint, arrayBaseOffset, (JNIEnv* env, jobject, jobject kind))
  if (kind == NULL) {
    JVMCI_THROW_0(NullPointerException);
  }
  BasicType type = JVMCIENV->kindToBasicType(JVMCIENV->wrap(kind), JVMCI_CHECK_0);
  return arrayOopDesc::header_size(type) * HeapWordSize;
C2V_END

C2V_VMENTRY(jint, arrayIndexScale, (JNIEnv* env, jobject, jobject kind))
  if (kind == NULL) {
    JVMCI_THROW_0(NullPointerException);
  }
  BasicType type = JVMCIENV->kindToBasicType(JVMCIENV->wrap(kind), JVMCI_CHECK_0);
  return type2aelembytes(type);
C2V_END

C2V_VMENTRY(jbyte, getByte, (JNIEnv* env, jobject, jobject x, long displacement))
  if (x == NULL) {
    JVMCI_THROW_0(NullPointerException);
  }
  Handle xobj = JVMCIENV->asConstant(JVMCIENV->wrap(x), JVMCI_CHECK_0);
  return xobj->byte_field(displacement);
}

C2V_VMENTRY(jshort, getShort, (JNIEnv* env, jobject, jobject x, long displacement))
  if (x == NULL) {
    JVMCI_THROW_0(NullPointerException);
  }
  Handle xobj = JVMCIENV->asConstant(JVMCIENV->wrap(x), JVMCI_CHECK_0);
  return xobj->short_field(displacement);
}

C2V_VMENTRY(jint, getInt, (JNIEnv* env, jobject, jobject x, long displacement))
  if (x == NULL) {
    JVMCI_THROW_0(NullPointerException);
  }
  Handle xobj = JVMCIENV->asConstant(JVMCIENV->wrap(x), JVMCI_CHECK_0);
  return xobj->int_field(displacement);
}

C2V_VMENTRY(jlong, getLong, (JNIEnv* env, jobject, jobject x, long displacement))
  if (x == NULL) {
    JVMCI_THROW_0(NullPointerException);
  }
  Handle xobj = JVMCIENV->asConstant(JVMCIENV->wrap(x), JVMCI_CHECK_0);
  return xobj->long_field(displacement);
}

C2V_VMENTRY(jobject, getObject, (JNIEnv* env, jobject, jobject x, long displacement))
  if (x == NULL) {
    JVMCI_THROW_0(NullPointerException);
  }
  Handle xobj = JVMCIENV->asConstant(JVMCIENV->wrap(x), JVMCI_CHECK_0);
  oop res = xobj->obj_field(displacement);
  JVMCIObject result = JVMCIENV->get_object_constant(res);
  return JVMCIENV->get_jobject(result);
}

C2V_VMENTRY(jlong, registerNativeMethods, (JNIEnv* env, jobject, jclass mirror))
  void* shared_library = JVMCIEnv::get_shared_library_handle();
  if (shared_library == NULL) {
    JVMCI_THROW_MSG_0(UnsatisfiedLinkError, "JVMCI shared library is unavailable");
  }
  if (mirror == NULL) {
    JVMCI_THROW_0(NullPointerException);
  }
  Klass* klass = java_lang_Class::as_Klass(JNIHandles::resolve(mirror));
  if (klass == NULL || !klass->oop_is_instance()) {
    JVMCI_THROW_MSG_0(IllegalArgumentException, "clazz is for primitive type");
  }

  InstanceKlass* iklass = InstanceKlass::cast(klass);
  for (int i = 0; i < iklass->methods()->length(); i++) {
    Method* method = iklass->methods()->at(i);
    if (method->is_native()) {
      if (method->has_native_function()) {
        JVMCI_THROW_MSG_0(UnsatisfiedLinkError, err_msg("Cannot overwrite existing native implementation for %s",
            method->name_and_sig_as_C_string()));
      }

      // Compute argument size
      int args_size = 1                             // JNIEnv
                    + (method->is_static() ? 1 : 0) // class for static methods
                    + method->size_of_parameters(); // actual parameters

      // 1) Try JNI short style
      stringStream st;
      char* pure_name = NativeLookup::pure_jni_name(method);
      os::print_jni_name_prefix_on(&st, args_size);
      st.print_raw(pure_name);
      os::print_jni_name_suffix_on(&st, args_size);
      char* jni_name = st.as_string();

      address entry = (address) os::dll_lookup(shared_library, jni_name);
      if (entry == NULL) {
        // 2) Try JNI long style
        st.reset();
        char* long_name = NativeLookup::long_jni_name(method);
        os::print_jni_name_prefix_on(&st, args_size);
        st.print_raw(pure_name);
        st.print_raw(long_name);
        os::print_jni_name_suffix_on(&st, args_size);
        jni_name = st.as_string();
      }
      if (entry == NULL) {
        JVMCI_THROW_MSG_0(UnsatisfiedLinkError, method->name_and_sig_as_C_string());
      }
      method->set_native_function(entry, Method::native_bind_event_is_interesting);
      if (PrintJNIResolving) {
        tty->print_cr("[Dynamic-linking native method %s.%s ... JNI]",
          method->method_holder()->external_name(),
          method->name()->as_C_string());
      }
    }
  }
  return (jlong) (address) JVMCIEnv::get_shared_library_javavm();
}

C2V_VMENTRY(jlong, translate, (JNIEnv* env, jobject, jobject obj_handle))
  if (obj_handle == NULL) {
    return 0L;
  }
  JVMCIEnv __peer_jvmci_env__(!JVMCIENV->is_hotspot(), __FILE__, __LINE__);
  JVMCIEnv* peerEnv = &__peer_jvmci_env__;
  JVMCIEnv* thisEnv = JVMCIENV;

  JVMCIObject obj = thisEnv->wrap(obj_handle);
  JVMCIObject result;
  if (thisEnv->isa_HotSpotResolvedJavaMethodImpl(obj)) {
    Method* method = thisEnv->asMethod(obj);
    result = peerEnv->get_jvmci_method(method, JVMCI_CHECK_0);
  } else if (thisEnv->isa_HotSpotResolvedObjectTypeImpl(obj)) {
    Klass* klass = thisEnv->asKlass(obj);
    result = peerEnv->get_jvmci_type(klass, JVMCI_CHECK_0);
  } else if (thisEnv->isa_HotSpotResolvedPrimitiveType(obj)) {
    BasicType type = JVMCIENV->kindToBasicType(JVMCIENV->get_HotSpotResolvedPrimitiveType_kind(obj), JVMCI_CHECK_0);
    result = peerEnv->get_jvmci_primitive_type(type);
  } else if (thisEnv->isa_IndirectHotSpotObjectConstantImpl(obj)) {
    oop constant = thisEnv->asConstant(obj, JVMCI_CHECK_0);
    result = peerEnv->get_object_constant(constant);
  } else if (thisEnv->isa_DirectHotSpotObjectConstantImpl(obj)) {
    oop constant = thisEnv->asConstant(obj, JVMCI_CHECK_0);
    result = peerEnv->get_object_constant(constant);
  } else if (thisEnv->isa_HotSpotNmethod(obj)) {
    nmethod* nm = thisEnv->asNmethod(obj);
    if (nm != NULL) {
      JVMCINMethodData* data = nm->jvmci_nmethod_data();
      if (data != NULL) {
        // First check if an InstalledCode instance already exists in the appropriate runtime
        JVMCIObject peer_installed_code = data->get_nmethod_mirror();
        if (!peer_installed_code.is_null() && peer_installed_code.is_hotspot() != obj.is_hotspot()) {
          nmethod* peer_nm = peerEnv->asNmethod(peer_installed_code);
          if (peer_nm == nm) {
            result = peer_installed_code;
          }
        }
      }
    }
    if (result.is_null()) {
      JVMCIObject methodObject = thisEnv->get_HotSpotNmethod_method(obj);
      methodHandle mh = thisEnv->asMethod(methodObject);
      jboolean isDefault = thisEnv->get_HotSpotNmethod_isDefault(obj);
      JVMCIObject name_string = thisEnv->get_InstalledCode_name(obj);
      const char* cstring = name_string.is_null() ? NULL : thisEnv->as_utf8_string(name_string);
      // Create a new HotSpotNmethod instance in the peer runtime
      result = peerEnv->new_HotSpotNmethod(mh(), cstring, isDefault, JVMCI_CHECK_0);
      if (nm == NULL) {
        // nmethod must have been unloaded
      } else {
        // Link the new HotSpotNmethod to the nmethod
        peerEnv->initialize_installed_code(result, nm, JVMCI_CHECK_0);
        JVMCINMethodData* data = nm->jvmci_nmethod_data();
        data->add_nmethod_mirror(peerEnv, result, JVMCI_CHECK_0);
      }
    }
  } else {
    JVMCI_THROW_MSG_0(IllegalArgumentException,
                err_msg("Cannot translate object of type: %s", thisEnv->klass_name(obj)));
  }
  return (jlong) peerEnv->make_global(result).as_jobject();
}

C2V_VMENTRY(jobject, unhand, (JNIEnv* env, jobject, jlong obj_handle))
  if (obj_handle == 0L) {
    return NULL;
  }
  jobject global_handle = (jobject) obj_handle;
  JVMCIObject global_handle_obj = JVMCIENV->wrap((jobject) obj_handle);
  jobject result = JVMCIENV->make_local(global_handle_obj).as_jobject();
  JVMCIENV->destroy_global(global_handle_obj);
  return result;
}

C2V_VMENTRY(void, updateHotSpotNmethodHandle, (JNIEnv* env, jobject, jobject code_handle))
  JVMCIObject code = JVMCIENV->wrap(code_handle);
  // Execute this operation for the side effect of updating the InstalledCode state
  JVMCIENV->asNmethod(code);
}

C2V_VMENTRY(jbyteArray, getCode, (JNIEnv* env, jobject, jobject code_handle))
  JVMCIObject code = JVMCIENV->wrap(code_handle);
  CodeBlob* cb = JVMCIENV->asCodeBlob(code);
  if (cb == NULL) {
    return NULL;
  }
  int code_size = cb->code_size();
  JVMCIPrimitiveArray result = JVMCIENV->new_byteArray(code_size, JVMCI_CHECK_NULL);
  JVMCIENV->copy_bytes_from((jbyte*) cb->code_begin(), result, 0, code_size);
  return JVMCIENV->get_jbyteArray(result);
}

#define CC (char*)  /*cast a literal from (const char*)*/
#define FN_PTR(f) CAST_FROM_FN_PTR(void*, &(c2v_ ## f))

#define STRING                  "Ljava/lang/String;"
#define OBJECT                  "Ljava/lang/Object;"
#define CLASS                   "Ljava/lang/Class;"
#define OBJECTCONSTANT          "Ljdk/vm/ci/hotspot/HotSpotObjectConstantImpl;"
#define HANDLECONSTANT          "Ljdk/vm/ci/hotspot/IndirectHotSpotObjectConstantImpl;"
#define EXECUTABLE              "Ljava/lang/reflect/Executable;"
#define STACK_TRACE_ELEMENT     "Ljava/lang/StackTraceElement;"
#define INSTALLED_CODE          "Ljdk/vm/ci/code/InstalledCode;"
#define TARGET_DESCRIPTION      "Ljdk/vm/ci/code/TargetDescription;"
#define BYTECODE_FRAME          "Ljdk/vm/ci/code/BytecodeFrame;"
#define JAVACONSTANT            "Ljdk/vm/ci/meta/JavaConstant;"
#define INSPECTED_FRAME_VISITOR "Ljdk/vm/ci/code/stack/InspectedFrameVisitor;"
#define RESOLVED_METHOD         "Ljdk/vm/ci/meta/ResolvedJavaMethod;"
#define HS_RESOLVED_METHOD      "Ljdk/vm/ci/hotspot/HotSpotResolvedJavaMethodImpl;"
#define HS_RESOLVED_KLASS       "Ljdk/vm/ci/hotspot/HotSpotResolvedObjectTypeImpl;"
#define HS_RESOLVED_TYPE        "Ljdk/vm/ci/hotspot/HotSpotResolvedJavaType;"
#define HS_RESOLVED_FIELD       "Ljdk/vm/ci/hotspot/HotSpotResolvedJavaField;"
#define HS_INSTALLED_CODE       "Ljdk/vm/ci/hotspot/HotSpotInstalledCode;"
#define HS_NMETHOD              "Ljdk/vm/ci/hotspot/HotSpotNmethod;"
#define HS_NMETHOD_HANDLE       "Ljdk/vm/ci/hotspot/HotSpotNmethodHandle;"
#define HS_CONSTANT_POOL        "Ljdk/vm/ci/hotspot/HotSpotConstantPool;"
#define HS_COMPILED_CODE        "Ljdk/vm/ci/hotspot/HotSpotCompiledCode;"
#define HS_CONFIG               "Ljdk/vm/ci/hotspot/HotSpotVMConfig;"
#define HS_METADATA             "Ljdk/vm/ci/hotspot/HotSpotMetaData;"
#define HS_STACK_FRAME_REF      "Ljdk/vm/ci/hotspot/HotSpotStackFrameReference;"
#define HS_SPECULATION_LOG      "Ljdk/vm/ci/hotspot/HotSpotSpeculationLog;"
#define METASPACE_OBJECT        "Ljdk/vm/ci/hotspot/MetaspaceObject;"
#define METASPACE_METHOD_DATA   "J"

JNINativeMethod CompilerToVM::methods[] = {
<<<<<<< HEAD
  {CC"getBytecode",                                  CC"("HS_RESOLVED_METHOD")[B",                                                     FN_PTR(getBytecode)},
  {CC"getExceptionTableStart",                       CC"("HS_RESOLVED_METHOD")J",                                                      FN_PTR(getExceptionTableStart)},
  {CC"getExceptionTableLength",                      CC"("HS_RESOLVED_METHOD")I",                                                      FN_PTR(getExceptionTableLength)},
  {CC"findUniqueConcreteMethod",                     CC"("HS_RESOLVED_KLASS HS_RESOLVED_METHOD")"HS_RESOLVED_METHOD,                   FN_PTR(findUniqueConcreteMethod)},
  {CC"getImplementor",                               CC"("HS_RESOLVED_KLASS")"HS_RESOLVED_KLASS,                                       FN_PTR(getImplementor)},
  {CC"getStackTraceElement",                         CC"("HS_RESOLVED_METHOD"I)"STACK_TRACE_ELEMENT,                                   FN_PTR(getStackTraceElement)},
  {CC"methodIsIgnoredBySecurityStackWalk",           CC"("HS_RESOLVED_METHOD")Z",                                                      FN_PTR(methodIsIgnoredBySecurityStackWalk)},
  {CC"setNotInlinableOrCompilable",                  CC"("HS_RESOLVED_METHOD")V",                                                      FN_PTR(setNotInlinableOrCompilable)},
  {CC"isCompilable",                                 CC"("HS_RESOLVED_METHOD")Z",                                                      FN_PTR(isCompilable)},
  {CC"hasNeverInlineDirective",                      CC"("HS_RESOLVED_METHOD")Z",                                                      FN_PTR(hasNeverInlineDirective)},
  {CC"shouldInlineMethod",                           CC"("HS_RESOLVED_METHOD")Z",                                                      FN_PTR(shouldInlineMethod)},
  {CC"lookupType",                                   CC"("STRING HS_RESOLVED_KLASS"Z)"HS_RESOLVED_TYPE,                                FN_PTR(lookupType)},
  {CC"lookupClass",                                  CC"("CLASS")"HS_RESOLVED_TYPE,                                                    FN_PTR(lookupClass)},
  {CC"lookupNameInPool",                             CC"("HS_CONSTANT_POOL"I)"STRING,                                                  FN_PTR(lookupNameInPool)},
  {CC"lookupNameAndTypeRefIndexInPool",              CC"("HS_CONSTANT_POOL"I)I",                                                       FN_PTR(lookupNameAndTypeRefIndexInPool)},
  {CC"lookupSignatureInPool",                        CC"("HS_CONSTANT_POOL"I)"STRING,                                                  FN_PTR(lookupSignatureInPool)},
  {CC"lookupKlassRefIndexInPool",                    CC"("HS_CONSTANT_POOL"I)I",                                                       FN_PTR(lookupKlassRefIndexInPool)},
  {CC"lookupKlassInPool",                            CC"("HS_CONSTANT_POOL"I)Ljava/lang/Object;",                                      FN_PTR(lookupKlassInPool)},
  {CC"lookupAppendixInPool",                         CC"("HS_CONSTANT_POOL"I)"OBJECTCONSTANT,                                          FN_PTR(lookupAppendixInPool)},
  {CC"lookupMethodInPool",                           CC"("HS_CONSTANT_POOL"IB)"HS_RESOLVED_METHOD,                                     FN_PTR(lookupMethodInPool)},
  {CC"constantPoolRemapInstructionOperandFromCache", CC"("HS_CONSTANT_POOL"I)I",                                                       FN_PTR(constantPoolRemapInstructionOperandFromCache)},
  {CC"resolveConstantInPool",                        CC"("HS_CONSTANT_POOL"I)"OBJECTCONSTANT,                                          FN_PTR(resolveConstantInPool)},
  {CC"resolvePossiblyCachedConstantInPool",          CC"("HS_CONSTANT_POOL"I)"OBJECTCONSTANT,                                          FN_PTR(resolvePossiblyCachedConstantInPool)},
  {CC"resolveTypeInPool",                            CC"("HS_CONSTANT_POOL"I)"HS_RESOLVED_KLASS,                                       FN_PTR(resolveTypeInPool)},
  {CC"resolveFieldInPool",                           CC"("HS_CONSTANT_POOL"IB[I)"HS_RESOLVED_KLASS,                                    FN_PTR(resolveFieldInPool)},
  {CC"resolveInvokeDynamicInPool",                   CC"("HS_CONSTANT_POOL"I)V",                                                       FN_PTR(resolveInvokeDynamicInPool)},
  {CC"resolveInvokeHandleInPool",                    CC"("HS_CONSTANT_POOL"I)V",                                                       FN_PTR(resolveInvokeHandleInPool)},
  {CC"resolveMethod",                                CC"("HS_RESOLVED_KLASS HS_RESOLVED_METHOD HS_RESOLVED_KLASS")"HS_RESOLVED_METHOD, FN_PTR(resolveMethod)},
  {CC"getSignaturePolymorphicHolders",               CC"()[" STRING,                                                                   FN_PTR(getSignaturePolymorphicHolders)},
  {CC"getVtableIndexForInterfaceMethod",             CC"("HS_RESOLVED_KLASS HS_RESOLVED_METHOD")I",                                    FN_PTR(getVtableIndexForInterfaceMethod)},
  {CC"getClassInitializer",                          CC"("HS_RESOLVED_KLASS")"HS_RESOLVED_METHOD,                                      FN_PTR(getClassInitializer)},
  {CC"hasFinalizableSubclass",                       CC"("HS_RESOLVED_KLASS")Z",                                                       FN_PTR(hasFinalizableSubclass)},
  {CC"getMaxCallTargetOffset",                       CC"(J)J",                                                                         FN_PTR(getMaxCallTargetOffset)},
  {CC"asResolvedJavaMethod",                         CC"(" EXECUTABLE ")" HS_RESOLVED_METHOD,                                          FN_PTR(asResolvedJavaMethod)},
  {CC"getResolvedJavaMethod",                        CC"("OBJECTCONSTANT"J)"HS_RESOLVED_METHOD,                                        FN_PTR(getResolvedJavaMethod)},
  {CC"getConstantPool",                              CC"("METASPACE_OBJECT")"HS_CONSTANT_POOL,                                         FN_PTR(getConstantPool)},
  {CC"getResolvedJavaType0",                         CC"(Ljava/lang/Object;JZ)"HS_RESOLVED_KLASS,                                      FN_PTR(getResolvedJavaType0)},
  {CC"readConfiguration",                            CC"()[Ljava/lang/Object;",                                                        FN_PTR(readConfiguration)},
  {CC"installCode",                                  CC"("TARGET_DESCRIPTION HS_COMPILED_CODE INSTALLED_CODE HS_SPECULATION_LOG")I",   FN_PTR(installCode)},
  {CC"resetCompilationStatistics",                   CC"()V",                                                                          FN_PTR(resetCompilationStatistics)},
  {CC"disassembleCodeBlob",                          CC"("INSTALLED_CODE")"STRING,                                                     FN_PTR(disassembleCodeBlob)},
  {CC"executeHotSpotNmethod",                        CC"(["OBJECT HS_NMETHOD")"OBJECT,                                                 FN_PTR(executeHotSpotNmethod)},
  {CC"getLineNumberTable",                           CC"("HS_RESOLVED_METHOD")[J",                                                     FN_PTR(getLineNumberTable)},
  {CC"getLocalVariableTableStart",                   CC"("HS_RESOLVED_METHOD")J",                                                      FN_PTR(getLocalVariableTableStart)},
  {CC"getLocalVariableTableLength",                  CC"("HS_RESOLVED_METHOD")I",                                                      FN_PTR(getLocalVariableTableLength)},
  {CC"reprofile",                                    CC"("HS_RESOLVED_METHOD")V",                                                      FN_PTR(reprofile)},
  {CC"invalidateHotSpotNmethod",                     CC"("HS_NMETHOD")V",                                                              FN_PTR(invalidateHotSpotNmethod)},
  {CC"readUncompressedOop",                          CC"(J)"OBJECTCONSTANT,                                                            FN_PTR(readUncompressedOop)},
  {CC"collectCounters",                              CC"()[J",                                                                         FN_PTR(collectCounters)},
  {CC"allocateCompileId",                            CC"("HS_RESOLVED_METHOD"I)I",                                                     FN_PTR(allocateCompileId)},
  {CC"isMature",                                     CC"("METASPACE_METHOD_DATA")Z",                                                   FN_PTR(isMature)},
  {CC"hasCompiledCodeForOSR",                        CC"("HS_RESOLVED_METHOD"II)Z",                                                    FN_PTR(hasCompiledCodeForOSR)},
  {CC"getSymbol",                                    CC"(J)"STRING,                                                                    FN_PTR(getSymbol)},
  {CC"iterateFrames",                                CC"(["RESOLVED_METHOD "["RESOLVED_METHOD "I" INSPECTED_FRAME_VISITOR ")"OBJECT,   FN_PTR(iterateFrames)},
  {CC"materializeVirtualObjects",                    CC"("HS_STACK_FRAME_REF"Z)V",                                                     FN_PTR(materializeVirtualObjects)},
  {CC"shouldDebugNonSafepoints",                     CC"()Z",                                                                          FN_PTR(shouldDebugNonSafepoints)},
  {CC"writeDebugOutput",                             CC"([BII)V",                                                                      FN_PTR(writeDebugOutput)},
  {CC"flushDebugOutput",                             CC"()V",                                                                          FN_PTR(flushDebugOutput)},
  {CC"writeCompileLogOutput",                        CC"([BII)V",                                                                      FN_PTR(writeCompileLogOutput)},
  {CC"flushCompileLogOutput",                        CC"()V",                                                                          FN_PTR(flushCompileLogOutput)},
  {CC"methodDataProfileDataSize",                    CC"(JI)I",                                                                        FN_PTR(methodDataProfileDataSize)},
  {CC"getHostClass",                                 CC"("HS_RESOLVED_KLASS")"HS_RESOLVED_KLASS,                                       FN_PTR(getHostClass)},
  {CC"interpreterFrameSize",                         CC"("BYTECODE_FRAME")I",                                                          FN_PTR(interpreterFrameSize)},
  {CC"compileToBytecode",                            CC"("OBJECTCONSTANT")V",                                                          FN_PTR(compileToBytecode)},
  {CC"getFlagValue",                                 CC"("STRING")"OBJECT,                                                             FN_PTR(getFlagValue)},
  {CC"getObjectAtAddress",                           CC"(J)"OBJECT,                                                                    FN_PTR(getObjectAtAddress)},
  {CC"getInterfaces",                                CC"("HS_RESOLVED_KLASS ")["HS_RESOLVED_KLASS,                                     FN_PTR(getInterfaces)},
  {CC"getComponentType",                             CC"("HS_RESOLVED_KLASS ")"HS_RESOLVED_TYPE,                                       FN_PTR(getComponentType)},
  {CC"ensureInitialized",                            CC"("HS_RESOLVED_KLASS ")V",                                                      FN_PTR(ensureInitialized)},
  {CC"getIdentityHashCode",                          CC"("OBJECTCONSTANT")I",                                                          FN_PTR(getIdentityHashCode)},
  {CC"isInternedString",                             CC"("OBJECTCONSTANT")Z",                                                          FN_PTR(isInternedString)},
  {CC"unboxPrimitive",                               CC"("OBJECTCONSTANT")" OBJECT,                                                    FN_PTR(unboxPrimitive)},
  {CC"boxPrimitive",                                 CC"("OBJECT")" OBJECTCONSTANT,                                                    FN_PTR(boxPrimitive)},
  {CC"getDeclaredConstructors",                      CC"("HS_RESOLVED_KLASS")[" RESOLVED_METHOD,                                       FN_PTR(getDeclaredConstructors)},
  {CC"getDeclaredMethods",                           CC"("HS_RESOLVED_KLASS")[" RESOLVED_METHOD,                                       FN_PTR(getDeclaredMethods)},
  {CC"readFieldValue",                               CC"("HS_RESOLVED_KLASS HS_RESOLVED_FIELD"Z)" JAVACONSTANT,                        FN_PTR(readFieldValue)},
  {CC"readFieldValue",                               CC"("OBJECTCONSTANT HS_RESOLVED_FIELD"Z)" JAVACONSTANT,                           FN_PTR(readFieldValue)},
  {CC"isInstance",                                   CC"("HS_RESOLVED_KLASS OBJECTCONSTANT")Z",                                        FN_PTR(isInstance)},
  {CC"isAssignableFrom",                             CC"("HS_RESOLVED_KLASS HS_RESOLVED_KLASS")Z",                                     FN_PTR(isAssignableFrom)},
  {CC"asJavaType",                                   CC"("OBJECTCONSTANT")"HS_RESOLVED_TYPE,                                           FN_PTR(asJavaType)},
  {CC"asString",                                     CC"("OBJECTCONSTANT")"STRING,                                                     FN_PTR(asString)},
  {CC"equals",                                       CC"("OBJECTCONSTANT"J"OBJECTCONSTANT"J)Z",                                        FN_PTR(equals)},
  {CC"getJavaMirror",                                CC"("HS_RESOLVED_TYPE")" OBJECTCONSTANT,                                          FN_PTR(getJavaMirror)},
  {CC"getArrayLength",                               CC"("OBJECTCONSTANT")I",                                                          FN_PTR(getArrayLength)},
  {CC"readArrayElement",                             CC"("OBJECTCONSTANT"I)Ljava/lang/Object;",                                        FN_PTR(readArrayElement)},
  {CC"arrayBaseOffset",                              CC"(Ljdk/vm/ci/meta/JavaKind;)I",                                                 FN_PTR(arrayBaseOffset)},
  {CC"arrayIndexScale",                              CC"(Ljdk/vm/ci/meta/JavaKind;)I",                                                 FN_PTR(arrayIndexScale)},
  {CC"getByte",                                      CC"("OBJECTCONSTANT"J)B",                                                         FN_PTR(getByte)},
  {CC"getShort",                                     CC"("OBJECTCONSTANT"J)S",                                                         FN_PTR(getShort)},
  {CC"getInt",                                       CC"("OBJECTCONSTANT"J)I",                                                         FN_PTR(getInt)},
  {CC"getLong",                                      CC"("OBJECTCONSTANT"J)J",                                                         FN_PTR(getLong)},
  {CC"getObject",                                    CC"("OBJECTCONSTANT"J)"OBJECTCONSTANT,                                            FN_PTR(getObject)},
  {CC"registerNativeMethods",                        CC"("CLASS")J",                                                                   FN_PTR(registerNativeMethods)},
  {CC"translate",                                    CC"("OBJECT")J",                                                                  FN_PTR(translate)},
  {CC"unhand",                                       CC"(J)"OBJECT,                                                                    FN_PTR(unhand)},
  {CC"updateHotSpotNmethodHandle",                   CC"("HS_NMETHOD_HANDLE")V",                                                       FN_PTR(updateHotSpotNmethodHandle)},
  {CC"getCode",                                      CC"("HS_INSTALLED_CODE")[B",                                                      FN_PTR(getCode)},
=======
  {CC "getBytecode",                                  CC "(" HS_RESOLVED_METHOD ")[B",                                                      FN_PTR(getBytecode)},
  {CC "getExceptionTableStart",                       CC "(" HS_RESOLVED_METHOD ")J",                                                       FN_PTR(getExceptionTableStart)},
  {CC "getExceptionTableLength",                      CC "(" HS_RESOLVED_METHOD ")I",                                                       FN_PTR(getExceptionTableLength)},
  {CC "findUniqueConcreteMethod",                     CC "(" HS_RESOLVED_KLASS HS_RESOLVED_METHOD ")" HS_RESOLVED_METHOD,                   FN_PTR(findUniqueConcreteMethod)},
  {CC "getImplementor",                               CC "(" HS_RESOLVED_KLASS ")" HS_RESOLVED_KLASS,                                       FN_PTR(getImplementor)},
  {CC "getStackTraceElement",                         CC "(" HS_RESOLVED_METHOD "I)" STACK_TRACE_ELEMENT,                                   FN_PTR(getStackTraceElement)},
  {CC "methodIsIgnoredBySecurityStackWalk",           CC "(" HS_RESOLVED_METHOD ")Z",                                                       FN_PTR(methodIsIgnoredBySecurityStackWalk)},
  {CC "setNotInlinableOrCompilable",                  CC "(" HS_RESOLVED_METHOD ")V",                                                       FN_PTR(setNotInlinableOrCompilable)},
  {CC "isCompilable",                                 CC "(" HS_RESOLVED_METHOD ")Z",                                                       FN_PTR(isCompilable)},
  {CC "hasNeverInlineDirective",                      CC "(" HS_RESOLVED_METHOD ")Z",                                                       FN_PTR(hasNeverInlineDirective)},
  {CC "shouldInlineMethod",                           CC "(" HS_RESOLVED_METHOD ")Z",                                                       FN_PTR(shouldInlineMethod)},
  {CC "lookupType",                                   CC "(" STRING CLASS "Z)" HS_RESOLVED_KLASS,                                           FN_PTR(lookupType)},
  {CC "lookupNameInPool",                             CC "(" HS_CONSTANT_POOL "I)" STRING,                                                  FN_PTR(lookupNameInPool)},
  {CC "lookupNameAndTypeRefIndexInPool",              CC "(" HS_CONSTANT_POOL "I)I",                                                        FN_PTR(lookupNameAndTypeRefIndexInPool)},
  {CC "lookupSignatureInPool",                        CC "(" HS_CONSTANT_POOL "I)" STRING,                                                  FN_PTR(lookupSignatureInPool)},
  {CC "lookupKlassRefIndexInPool",                    CC "(" HS_CONSTANT_POOL "I)I",                                                        FN_PTR(lookupKlassRefIndexInPool)},
  {CC "lookupKlassInPool",                            CC "(" HS_CONSTANT_POOL "I)Ljava/lang/Object;",                                       FN_PTR(lookupKlassInPool)},
  {CC "lookupAppendixInPool",                         CC "(" HS_CONSTANT_POOL "I)" OBJECT,                                                  FN_PTR(lookupAppendixInPool)},
  {CC "lookupMethodInPool",                           CC "(" HS_CONSTANT_POOL "IB)" HS_RESOLVED_METHOD,                                     FN_PTR(lookupMethodInPool)},
  {CC "constantPoolRemapInstructionOperandFromCache", CC "(" HS_CONSTANT_POOL "I)I",                                                        FN_PTR(constantPoolRemapInstructionOperandFromCache)},
  {CC "resolveConstantInPool",                        CC "(" HS_CONSTANT_POOL "I)" OBJECT,                                                  FN_PTR(resolveConstantInPool)},
  {CC "resolvePossiblyCachedConstantInPool",          CC "(" HS_CONSTANT_POOL "I)" OBJECT,                                                  FN_PTR(resolvePossiblyCachedConstantInPool)},
  {CC "resolveTypeInPool",                            CC "(" HS_CONSTANT_POOL "I)" HS_RESOLVED_KLASS,                                       FN_PTR(resolveTypeInPool)},
  {CC "resolveFieldInPool",                           CC "(" HS_CONSTANT_POOL "I" HS_RESOLVED_METHOD "B[I)" HS_RESOLVED_KLASS,              FN_PTR(resolveFieldInPool)},
  {CC "resolveInvokeDynamicInPool",                   CC "(" HS_CONSTANT_POOL "I)V",                                                        FN_PTR(resolveInvokeDynamicInPool)},
  {CC "resolveInvokeHandleInPool",                    CC "(" HS_CONSTANT_POOL "I)V",                                                        FN_PTR(resolveInvokeHandleInPool)},
  {CC "isResolvedInvokeHandleInPool",                 CC "(" HS_CONSTANT_POOL "I)I",                                                        FN_PTR(isResolvedInvokeHandleInPool)},
  {CC "resolveMethod",                                CC "(" HS_RESOLVED_KLASS HS_RESOLVED_METHOD HS_RESOLVED_KLASS ")" HS_RESOLVED_METHOD, FN_PTR(resolveMethod)},
  {CC "getSignaturePolymorphicHolders",               CC "()[" STRING,                                                                      FN_PTR(getSignaturePolymorphicHolders)},
  {CC "getVtableIndexForInterfaceMethod",             CC "(" HS_RESOLVED_KLASS HS_RESOLVED_METHOD ")I",                                     FN_PTR(getVtableIndexForInterfaceMethod)},
  {CC "getClassInitializer",                          CC "(" HS_RESOLVED_KLASS ")" HS_RESOLVED_METHOD,                                      FN_PTR(getClassInitializer)},
  {CC "hasFinalizableSubclass",                       CC "(" HS_RESOLVED_KLASS ")Z",                                                        FN_PTR(hasFinalizableSubclass)},
  {CC "getMaxCallTargetOffset",                       CC "(J)J",                                                                            FN_PTR(getMaxCallTargetOffset)},
  {CC "asResolvedJavaMethod",                         CC "(" EXECUTABLE ")" HS_RESOLVED_METHOD,                                             FN_PTR(asResolvedJavaMethod)},
  {CC "getResolvedJavaMethod",                        CC "(Ljava/lang/Object;J)" HS_RESOLVED_METHOD,                                        FN_PTR(getResolvedJavaMethod)},
  {CC "getConstantPool",                              CC "(Ljava/lang/Object;)" HS_CONSTANT_POOL,                                           FN_PTR(getConstantPool)},
  {CC "getResolvedJavaType",                          CC "(Ljava/lang/Object;JZ)" HS_RESOLVED_KLASS,                                        FN_PTR(getResolvedJavaType)},
  {CC "readConfiguration",                            CC "()[" OBJECT,                                                                      FN_PTR(readConfiguration)},
  {CC "installCode",                                  CC "(" TARGET_DESCRIPTION HS_COMPILED_CODE INSTALLED_CODE HS_SPECULATION_LOG ")I",    FN_PTR(installCode)},
  {CC "getMetadata",                                  CC "(" TARGET_DESCRIPTION HS_COMPILED_CODE HS_METADATA ")I",                          FN_PTR(getMetadata)},
  {CC "resetCompilationStatistics",                   CC "()V",                                                                             FN_PTR(resetCompilationStatistics)},
  {CC "disassembleCodeBlob",                          CC "(" INSTALLED_CODE ")" STRING,                                                     FN_PTR(disassembleCodeBlob)},
  {CC "executeInstalledCode",                         CC "([" OBJECT INSTALLED_CODE ")" OBJECT,                                             FN_PTR(executeInstalledCode)},
  {CC "getLineNumberTable",                           CC "(" HS_RESOLVED_METHOD ")[J",                                                      FN_PTR(getLineNumberTable)},
  {CC "getLocalVariableTableStart",                   CC "(" HS_RESOLVED_METHOD ")J",                                                       FN_PTR(getLocalVariableTableStart)},
  {CC "getLocalVariableTableLength",                  CC "(" HS_RESOLVED_METHOD ")I",                                                       FN_PTR(getLocalVariableTableLength)},
  {CC "reprofile",                                    CC "(" HS_RESOLVED_METHOD ")V",                                                       FN_PTR(reprofile)},
  {CC "invalidateInstalledCode",                      CC "(" INSTALLED_CODE ")V",                                                           FN_PTR(invalidateInstalledCode)},
  {CC"readUncompressedOop",                           CC"(J)"OBJECT,                                                                        FN_PTR(readUncompressedOop)},
  {CC "collectCounters",                              CC "()[J",                                                                            FN_PTR(collectCounters)},
  {CC "allocateCompileId",                            CC "(" HS_RESOLVED_METHOD "I)I",                                                      FN_PTR(allocateCompileId)},
  {CC "isMature",                                     CC "(" METASPACE_METHOD_DATA ")Z",                                                    FN_PTR(isMature)},
  {CC "hasCompiledCodeForOSR",                        CC "(" HS_RESOLVED_METHOD "II)Z",                                                     FN_PTR(hasCompiledCodeForOSR)},
  {CC "getSymbol",                                    CC "(J)" STRING,                                                                      FN_PTR(getSymbol)},
  {CC "iterateFrames",                                CC "([" RESOLVED_METHOD "[" RESOLVED_METHOD "I" INSPECTED_FRAME_VISITOR ")" OBJECT,   FN_PTR(iterateFrames)},
  {CC "materializeVirtualObjects",                    CC "(" HS_STACK_FRAME_REF "Z)V",                                                      FN_PTR(materializeVirtualObjects)},
  {CC "shouldDebugNonSafepoints",                     CC "()Z",                                                                             FN_PTR(shouldDebugNonSafepoints)},
  {CC "writeDebugOutput",                             CC "([BII)V",                                                                         FN_PTR(writeDebugOutput)},
  {CC "flushDebugOutput",                             CC "()V",                                                                             FN_PTR(flushDebugOutput)},
  {CC "methodDataProfileDataSize",                    CC "(JI)I",                                                                           FN_PTR(methodDataProfileDataSize)},
  {CC "getFingerprint",                               CC "(J)J",                                                                            FN_PTR(getFingerprint)},
  {CC "getHostClass",                                 CC "(" HS_RESOLVED_KLASS ")" HS_RESOLVED_KLASS,                                       FN_PTR(getHostClass)},
  {CC "interpreterFrameSize",                         CC "(" BYTECODE_FRAME ")I",                                                           FN_PTR(interpreterFrameSize)},
  {CC "compileToBytecode",                            CC "(" OBJECT ")V",                                                                   FN_PTR(compileToBytecode)},
  {CC "getFlagValue",                                 CC "(" STRING ")" OBJECT,                                                             FN_PTR(getFlagValue)},
>>>>>>> 452657c6
};

int CompilerToVM::methods_count() {
  return sizeof(methods) / sizeof(JNINativeMethod);
}<|MERGE_RESOLUTION|>--- conflicted
+++ resolved
@@ -52,23 +52,6 @@
 #include "runtime/vmStructs.hpp"
 #include "utilities/resourceHash.hpp"
 
-<<<<<<< HEAD
-class JVMCITraceMark : public StackObj {
-  const char* _msg;
- public:
-  JVMCITraceMark(const char* msg) {
-    _msg = msg;
-    if (JVMCITraceLevel >= 1) {
-      tty->print_cr(PTR_FORMAT " JVMCITrace-1: Enter %s", p2i(JavaThread::current()), _msg);
-    }
-  }
-  ~JVMCITraceMark() {
-    if (JVMCITraceLevel >= 1) {
-      tty->print_cr(PTR_FORMAT " JVMCITrace-1: Exit %s", p2i(JavaThread::current()), _msg);
-    }
-  }
-};
-=======
 JVMCIKlassHandle::JVMCIKlassHandle(Thread* thread, Klass* klass) {
   _thread = thread;
   _klass = klass;
@@ -109,7 +92,30 @@
     JNIHandleBlock::release_block(compile_handles, thread); // may block
   }
 }
->>>>>>> 452657c6
+  
+class JVMCITraceMark : public StackObj {
+  const char* _msg;
+ public:
+  JVMCITraceMark(const char* msg) {
+    _msg = msg;
+    if (JVMCITraceLevel >= 1) {
+      tty->print_cr(PTR_FORMAT " JVMCITrace-1: Enter %s", p2i(JavaThread::current()), _msg);
+    }
+  }
+  ~JVMCITraceMark() {
+    if (JVMCITraceLevel >= 1) {
+      tty->print_cr(PTR_FORMAT " JVMCITrace-1: Exit %s", p2i(JavaThread::current()), _msg);
+    }
+  }
+};
+
+
+Handle JavaArgumentUnboxer::next_arg(BasicType expectedType) {
+  assert(_index < _args->length(), "out of bounds");
+  oop arg=((objArrayOop) (_args))->obj_at(_index++);
+  assert(expectedType == T_OBJECT || java_lang_boxing_object::is_instance(arg, expectedType), "arg type mismatch");
+  return Handle(Thread::current(), arg);
+}
 
 // Entry to native method implementation that transitions current thread to '_thread_in_vm'.
 #define C2V_VMENTRY(result_type, name, signature)        \
@@ -120,452 +126,19 @@
   ResourceMark rm;                                       \
   JNI_JVMCIENV(env);
 
-
-<<<<<<< HEAD
 #define C2V_END }
 
-int CompilerToVM::Data::Klass_vtable_start_offset;
-int CompilerToVM::Data::Klass_vtable_length_offset;
-
-int CompilerToVM::Data::Method_extra_stack_entries;
-
-address CompilerToVM::Data::SharedRuntime_ic_miss_stub;
-address CompilerToVM::Data::SharedRuntime_handle_wrong_method_stub;
-address CompilerToVM::Data::SharedRuntime_deopt_blob_unpack;
-address CompilerToVM::Data::SharedRuntime_deopt_blob_uncommon_trap;
-
-size_t CompilerToVM::Data::ThreadLocalAllocBuffer_alignment_reserve;
-
-CollectedHeap* CompilerToVM::Data::Universe_collectedHeap;
-int CompilerToVM::Data::Universe_base_vtable_size;
-address CompilerToVM::Data::Universe_narrow_oop_base;
-int CompilerToVM::Data::Universe_narrow_oop_shift;
-address CompilerToVM::Data::Universe_narrow_klass_base;
-int CompilerToVM::Data::Universe_narrow_klass_shift;
-void* CompilerToVM::Data::Universe_non_oop_bits;
-uintptr_t CompilerToVM::Data::Universe_verify_oop_mask;
-uintptr_t CompilerToVM::Data::Universe_verify_oop_bits;
-
-bool       CompilerToVM::Data::_supports_inline_contig_alloc;
-HeapWord** CompilerToVM::Data::_heap_end_addr;
-HeapWord** CompilerToVM::Data::_heap_top_addr;
-int CompilerToVM::Data::_max_oop_map_stack_offset;
-
-jbyte* CompilerToVM::Data::cardtable_start_address;
-int CompilerToVM::Data::cardtable_shift;
-int CompilerToVM::Data::g1_young_card;
-int CompilerToVM::Data::dirty_card;
-
-int CompilerToVM::Data::vm_page_size;
-
-int CompilerToVM::Data::sizeof_vtableEntry = sizeof(vtableEntry);
-int CompilerToVM::Data::sizeof_ExceptionTableElement = sizeof(ExceptionTableElement);
-int CompilerToVM::Data::sizeof_LocalVariableTableElement = sizeof(LocalVariableTableElement);
-int CompilerToVM::Data::sizeof_ConstantPool = sizeof(ConstantPool);
-int CompilerToVM::Data::sizeof_SymbolPointer = sizeof(Symbol*);
-int CompilerToVM::Data::sizeof_narrowKlass = sizeof(narrowKlass);
-int CompilerToVM::Data::sizeof_arrayOopDesc = sizeof(arrayOopDesc);
-int CompilerToVM::Data::sizeof_BasicLock = sizeof(BasicLock);
-
-address CompilerToVM::Data::CodeCache_low_bound;
-address CompilerToVM::Data::CodeCache_high_bound;
-
-address CompilerToVM::Data::dsin;
-address CompilerToVM::Data::dcos;
-address CompilerToVM::Data::dtan;
-address CompilerToVM::Data::dexp;
-address CompilerToVM::Data::dlog;
-address CompilerToVM::Data::dlog10;
-address CompilerToVM::Data::dpow;
-
-address CompilerToVM::Data::symbol_init;
-address CompilerToVM::Data::symbol_clinit;
-
-void CompilerToVM::Data::initialize(JVMCI_TRAPS) {
-  Klass_vtable_start_offset = InstanceKlass::vtable_start_offset() * HeapWordSize;
-  Klass_vtable_length_offset = InstanceKlass::vtable_length_offset() * HeapWordSize;
-  Method_extra_stack_entries = Method::extra_stack_entries();
-
-  SharedRuntime_ic_miss_stub = SharedRuntime::get_ic_miss_stub();
-  SharedRuntime_handle_wrong_method_stub = SharedRuntime::get_handle_wrong_method_stub();
-  SharedRuntime_deopt_blob_unpack = SharedRuntime::deopt_blob()->unpack();
-  SharedRuntime_deopt_blob_uncommon_trap = SharedRuntime::deopt_blob()->uncommon_trap();
-
-  ThreadLocalAllocBuffer_alignment_reserve = ThreadLocalAllocBuffer::alignment_reserve();
-
-  Universe_collectedHeap = Universe::heap();
-  Universe_base_vtable_size = Universe::base_vtable_size();
-  Universe_narrow_oop_base = Universe::narrow_oop_base();
-  Universe_narrow_oop_shift = Universe::narrow_oop_shift();
-  Universe_narrow_klass_base = Universe::narrow_klass_base();
-  Universe_narrow_klass_shift = Universe::narrow_klass_shift();
-  Universe_non_oop_bits = Universe::non_oop_word();
-  Universe_verify_oop_mask = Universe::verify_oop_mask();
-  Universe_verify_oop_bits = Universe::verify_oop_bits();
-
-  _supports_inline_contig_alloc = Universe::heap()->supports_inline_contig_alloc();
-  _heap_end_addr = _supports_inline_contig_alloc ? Universe::heap()->end_addr() : (HeapWord**) -1;
-  _heap_top_addr = _supports_inline_contig_alloc ? Universe::heap()->top_addr() : (HeapWord**) -1;
-
-  _max_oop_map_stack_offset = (OopMapValue::register_mask - VMRegImpl::stack2reg(0)->value()) * VMRegImpl::stack_slot_size;
-  int max_oop_map_stack_index = _max_oop_map_stack_offset / VMRegImpl::stack_slot_size;
-  assert(OopMapValue::legal_vm_reg_name(VMRegImpl::stack2reg(max_oop_map_stack_index)), "should be valid");
-  assert(!OopMapValue::legal_vm_reg_name(VMRegImpl::stack2reg(max_oop_map_stack_index + 1)), "should be invalid");
-
-  g1_young_card = G1SATBCardTableModRefBS::g1_young_card_val();
-  dirty_card = CardTableModRefBS::dirty_card_val();
-
-  CodeCache_low_bound = CodeCache::low_bound();
-  CodeCache_high_bound = CodeCache::high_bound();
-
-  symbol_init = (address) vmSymbols::object_initializer_name();
-  symbol_clinit = (address) vmSymbols::class_initializer_name();
-
-  BarrierSet* bs = Universe::heap()->barrier_set();
-  switch (bs->kind()) {
-  case BarrierSet::CardTableModRef:
-  case BarrierSet::CardTableExtension:
-  case BarrierSet::G1SATBCT:
-  case BarrierSet::G1SATBCTLogging: {
-    jbyte* base = ((CardTableModRefBS*) bs)->byte_map_base;
-    assert(base != 0, "unexpected byte_map_base");
-    cardtable_start_address = base;
-    cardtable_shift = CardTableModRefBS::card_shift;
-    break;
-  }
-  case BarrierSet::ModRef:
-    cardtable_start_address = 0;
-    cardtable_shift = 0;
-    // No post barriers
-    break;
-  default:
-    JVMCI_ERROR("Unsupported BarrierSet kind %d", bs->kind());
-    break;
-  }
-
-  vm_page_size = os::vm_page_size();
-
-#define SET_TRIGFUNC(name)                                 \
-  name = StubRoutines::name();                             \
-  if (name == NULL) {                                      \
-	  name = CAST_FROM_FN_PTR(address, SharedRuntime::name); \
-  }                                                        \
-  assert(name != NULL, "could not initialize " #name)
-
-  SET_TRIGFUNC(dsin);
-  SET_TRIGFUNC(dcos);
-  SET_TRIGFUNC(dtan);
-  SET_TRIGFUNC(dexp);
-  SET_TRIGFUNC(dlog10);
-  SET_TRIGFUNC(dlog);
-  SET_TRIGFUNC(dpow);
-#undef SET_TRIGFUNC
+jobjectArray readConfiguration0(JNIEnv *env, JVMCI_TRAPS);
+
+C2V_VMENTRY(jobjectArray, readConfiguration, (JNIEnv* env))
+  jobjectArray config = readConfiguration0(env, JVMCI_CHECK_NULL);
+  return config;
 }
-
-JVMCIObjectArray CompilerToVM::initialize_intrinsics(JVMCI_TRAPS) {
-  JVMCIObjectArray vmIntrinsics = JVMCIENV->new_VMIntrinsicMethod_array(vmIntrinsics::ID_LIMIT - 1, JVMCI_CHECK_NULL);
-  int index = 0;
-  // The intrinsics for a class are usually adjacent to each other.
-  // When they are, the string for the class name can be reused.
-  vmSymbols::SID kls_sid = vmSymbols::NO_SID;
-  JVMCIObject kls_str;
-#define SID_ENUM(n) vmSymbols::VM_SYMBOL_ENUM_NAME(n)
-#define VM_SYMBOL_TO_STRING(s) \
-  JVMCIENV->create_string(vmSymbols::symbol_at(SID_ENUM(s)), JVMCI_CHECK_NULL);
-#define VM_INTRINSIC_INFO(id, kls, name, sig, ignore_fcode) {             \
-    if (kls_sid != SID_ENUM(kls)) {                                       \
-      kls_str = VM_SYMBOL_TO_STRING(kls);                                 \
-      kls_sid = SID_ENUM(kls);                                            \
-    }                                                                     \
-    JVMCIObject name_str = VM_SYMBOL_TO_STRING(name);                    \
-    JVMCIObject sig_str = VM_SYMBOL_TO_STRING(sig);                      \
-    JVMCIObject vmIntrinsicMethod = JVMCIENV->new_VMIntrinsicMethod(kls_str, name_str, sig_str, (jint) vmIntrinsics::id, JVMCI_CHECK_NULL); \
-    JVMCIENV->put_object_at(vmIntrinsics, index++, vmIntrinsicMethod);   \
-  }
-
-  VM_INTRINSICS_DO(VM_INTRINSIC_INFO, VM_SYMBOL_IGNORE, VM_SYMBOL_IGNORE, VM_SYMBOL_IGNORE, VM_ALIAS_IGNORE)
-#undef SID_ENUM
-#undef VM_SYMBOL_TO_STRING
-#undef VM_INTRINSIC_INFO
-  assert(index == vmIntrinsics::ID_LIMIT - 1, "must be");
-
-  return vmIntrinsics;
-}
-
-/**
- * The set of VM flags known to be used.
- */
-#define PREDEFINED_CONFIG_FLAGS(do_bool_flag, do_intx_flag, do_uintx_flag) \
-  do_intx_flag(AllocateInstancePrefetchLines)                              \
-  do_intx_flag(AllocatePrefetchDistance)                                   \
-  do_intx_flag(AllocatePrefetchInstr)                                      \
-  do_intx_flag(AllocatePrefetchLines)                                      \
-  do_intx_flag(AllocatePrefetchStepSize)                                   \
-  do_intx_flag(AllocatePrefetchStyle)                                      \
-  do_intx_flag(BciProfileWidth)                                            \
-  do_bool_flag(BootstrapJVMCI)                                             \
-  do_bool_flag(CITime)                                                     \
-  do_bool_flag(CITimeEach)                                                 \
-  do_uintx_flag(CodeCacheSegmentSize)                                      \
-  do_intx_flag(CodeEntryAlignment)                                         \
-  do_bool_flag(CompactFields)                                              \
-  NOT_PRODUCT(do_intx_flag(CompileTheWorldStartAt))                        \
-  NOT_PRODUCT(do_intx_flag(CompileTheWorldStopAt))                         \
-  do_intx_flag(ContendedPaddingWidth)                                      \
-  do_bool_flag(DontCompileHugeMethods)                                     \
-  do_bool_flag(EnableContended)                                            \
-  do_intx_flag(FieldsAllocationStyle)                                      \
-  do_bool_flag(FoldStableValues)                                           \
-  do_bool_flag(ForceUnreachable)                                           \
-  do_intx_flag(HugeMethodLimit)                                            \
-  do_bool_flag(Inline)                                                     \
-  do_intx_flag(JVMCICounterSize)                                           \
-  do_bool_flag(EagerJVMCI)                                                 \
-  do_bool_flag(JVMCIPrintProperties)                                       \
-  do_bool_flag(JVMCIUseFastLocking)                                        \
-  do_intx_flag(MethodProfileWidth)                                         \
-  do_intx_flag(ObjectAlignmentInBytes)                                     \
-  do_bool_flag(PrintInlining)                                              \
-  do_bool_flag(ReduceInitialCardMarks)                                     \
-  do_bool_flag(RestrictContended)                                          \
-  /* do_intx_flag(StackReservedPages) JDK 9 */                             \
-  do_intx_flag(StackShadowPages)                                           \
-  do_bool_flag(TLABStats)                                                  \
-  do_uintx_flag(TLABWasteIncrement)                                        \
-  do_intx_flag(TypeProfileWidth)                                           \
-  do_bool_flag(UseAESIntrinsics)                                           \
-  X86_ONLY(do_intx_flag(UseAVX))                                           \
-  do_bool_flag(UseBiasedLocking)                                           \
-  do_bool_flag(UseCRC32Intrinsics)                                         \
-  do_bool_flag(UseCompressedClassPointers)                                 \
-  do_bool_flag(UseCompressedOops)                                          \
-  X86_ONLY(do_bool_flag(UseCountLeadingZerosInstruction))                  \
-  X86_ONLY(do_bool_flag(UseCountTrailingZerosInstruction))                 \
-  do_bool_flag(UseConcMarkSweepGC)                                         \
-  do_bool_flag(UseG1GC)                                                    \
-  do_bool_flag(UseParallelGC)                                              \
-  do_bool_flag(UseParallelOldGC)                                           \
-  do_bool_flag(UseParNewGC)                                                \
-  do_bool_flag(UseSerialGC)                                                \
-  COMPILER2_PRESENT(do_bool_flag(UseMontgomeryMultiplyIntrinsic))          \
-  COMPILER2_PRESENT(do_bool_flag(UseMontgomerySquareIntrinsic))            \
-  COMPILER2_PRESENT(do_bool_flag(UseMulAddIntrinsic))                      \
-  COMPILER2_PRESENT(do_bool_flag(UseMultiplyToLenIntrinsic))               \
-  do_bool_flag(UsePopCountInstruction)                                     \
-  do_bool_flag(UseSHA1Intrinsics)                                          \
-  do_bool_flag(UseSHA256Intrinsics)                                        \
-  do_bool_flag(UseSHA512Intrinsics)                                        \
-  do_intx_flag(UseSSE)                                                     \
-  COMPILER2_PRESENT(do_bool_flag(UseSquareToLenIntrinsic))                 \
-  do_bool_flag(UseStackBanging)                                            \
-  do_bool_flag(UseTLAB)                                                    \
-  do_bool_flag(VerifyOops)                                                 \
-
-#define BOXED_BOOLEAN(name, value) name = ((jboolean)(value) ? boxedTrue : boxedFalse)
-#define BOXED_DOUBLE(name, value) do { jvalue p; p.d = (jdouble) (value); name = JVMCIENV->create_box(T_DOUBLE, &p, JVMCI_CHECK_NULL);} while(0)
-#define BOXED_LONG(name, value) \
-  do { \
-    jvalue p; p.j = (jlong) (value); \
-    JVMCIObject* e = longs.get(p.j); \
-    if (e == NULL) { \
-      JVMCIObject h = JVMCIENV->create_box(T_LONG, &p, JVMCI_CHECK_NULL); \
-      longs.put(p.j, h); \
-      name = h; \
-    } else { \
-      name = (*e); \
-    } \
-  } while (0)
-
-#define CSTRING_TO_JSTRING(name, value) \
-  JVMCIObject name; \
-  do { \
-    if (value != NULL) { \
-      JVMCIObject* e = strings.get(value); \
-      if (e == NULL) { \
-        JVMCIObject h = JVMCIENV->create_string(value, JVMCI_CHECK_NULL); \
-        strings.put(value, h); \
-        name = h; \
-      } else { \
-        name = (*e); \
-      } \
-    } \
-  } while (0)
-
-C2V_VMENTRY(jobjectArray, readConfiguration, (JNIEnv *env))
-  HandleMark hm;
-
-  // Used to canonicalize Long and String values.
-  ResourceHashtable<jlong, JVMCIObject> longs;
-  ResourceHashtable<const char*, JVMCIObject, &CompilerToVM::cstring_hash, &CompilerToVM::cstring_equals> strings;
-
-  jvalue prim;
-  prim.z = true;  JVMCIObject boxedTrue =  JVMCIENV->create_box(T_BOOLEAN, &prim, JVMCI_CHECK_NULL);
-  prim.z = false; JVMCIObject boxedFalse = JVMCIENV->create_box(T_BOOLEAN, &prim, JVMCI_CHECK_NULL);
-
-  CompilerToVM::Data::initialize(JVMCI_CHECK_NULL);
-
-  JVMCIENV->VMField_initialize(JVMCI_CHECK_NULL);
-  JVMCIENV->VMFlag_initialize(JVMCI_CHECK_NULL);
-  JVMCIENV->VMIntrinsicMethod_initialize(JVMCI_CHECK_NULL);
-
-  int len = VMStructs::localHotSpotVMStructs_count();
-  JVMCIObjectArray vmFields = JVMCIENV->new_VMField_array(len, JVMCI_CHECK_NULL);
-  for (int i = 0; i < len ; i++) {
-    VMStructEntry vmField = VMStructs::localHotSpotVMStructs[i];
-    size_t name_buf_len = strlen(vmField.typeName) + strlen(vmField.fieldName) + 2 /* "::" */;
-    char* name_buf = NEW_RESOURCE_ARRAY_IN_THREAD(THREAD, char, name_buf_len + 1);
-    sprintf(name_buf, "%s::%s", vmField.typeName, vmField.fieldName);
-    CSTRING_TO_JSTRING(name, name_buf);
-    CSTRING_TO_JSTRING(type, vmField.typeString);
-    JVMCIObject box;
-    if (vmField.isStatic && vmField.typeString != NULL) {
-      if (strcmp(vmField.typeString, "bool") == 0) {
-        BOXED_BOOLEAN(box, *(jbyte*) vmField.address);
-        assert(box.is_non_null(), "must have a box");
-      } else if (strcmp(vmField.typeString, "int") == 0 ||
-                 strcmp(vmField.typeString, "jint") == 0) {
-        BOXED_LONG(box, *(jint*) vmField.address);
-        assert(box.is_non_null(), "must have a box");
-      } else if (strcmp(vmField.typeString, "uint64_t") == 0) {
-        BOXED_LONG(box, *(uint64_t*) vmField.address);
-        assert(box.is_non_null(), "must have a box");
-      } else if (strcmp(vmField.typeString, "address") == 0 ||
-                 strcmp(vmField.typeString, "intptr_t") == 0 ||
-                 strcmp(vmField.typeString, "uintptr_t") == 0 ||
-                 strcmp(vmField.typeString, "size_t") == 0 ||
-                 // All foo* types are addresses.
-                 vmField.typeString[strlen(vmField.typeString) - 1] == '*') {
-        BOXED_LONG(box, *((address*) vmField.address));
-        assert(box.is_non_null(), "must have a box");
-      }
-    }
-    JVMCIObject vmFieldObj = JVMCIENV->new_VMField(name, type, vmField.offset, (jlong) vmField.address, box, JVMCI_CHECK_NULL);
-    JVMCIENV->put_object_at(vmFields, i, vmFieldObj);
-  }
-
-  int ints_len = VMStructs::localHotSpotVMIntConstants_count();
-  int longs_len = VMStructs::localHotSpotVMLongConstants_count();
-  len = ints_len + longs_len;
-  JVMCIObjectArray vmConstants = JVMCIENV->new_Object_array(len * 2, JVMCI_CHECK_NULL);
-  int insert = 0;
-  for (int i = 0; i < ints_len ; i++) {
-    VMIntConstantEntry c = VMStructs::localHotSpotVMIntConstants[i];
-    CSTRING_TO_JSTRING(name, c.name);
-    JVMCIObject value;
-    BOXED_LONG(value, c.value);
-    JVMCIENV->put_object_at(vmConstants, insert++, name);
-    JVMCIENV->put_object_at(vmConstants, insert++, value);
-  }
-  for (int i = 0; i < longs_len ; i++) {
-    VMLongConstantEntry c = VMStructs::localHotSpotVMLongConstants[i];
-    CSTRING_TO_JSTRING(name, c.name);
-    JVMCIObject value;
-    BOXED_LONG(value, c.value);
-    JVMCIENV->put_object_at(vmConstants, insert++, name);
-    JVMCIENV->put_object_at(vmConstants, insert++, value);
-  }
-  assert(insert == len * 2, "must be");
-
-  len = VMStructs::localHotSpotVMAddresses_count();
-  JVMCIObjectArray vmAddresses = JVMCIENV->new_Object_array(len * 2, JVMCI_CHECK_NULL);
-  for (int i = 0; i < len ; i++) {
-    VMAddressEntry a = VMStructs::localHotSpotVMAddresses[i];
-    CSTRING_TO_JSTRING(name, a.name);
-    JVMCIObject value;
-    BOXED_LONG(value, a.value);
-    JVMCIENV->put_object_at(vmAddresses, i * 2, name);
-    JVMCIENV->put_object_at(vmAddresses, i * 2 + 1, value);
-  }
-
-#define COUNT_FLAG(ignore) +1
-#ifdef ASSERT
-#define CHECK_FLAG(type, name) { \
-  Flag* flag = Flag::find_flag(#name, strlen(#name), /*allow_locked*/ true, /* return_flag */ true); \
-  assert(flag != NULL, "No such flag named " #name); \
-  assert(flag->is_##type(), "Flag " #name " is not of type " #type); \
-}
-#else
-#define CHECK_FLAG(type, name)
-#endif
-
-#define ADD_FLAG(type, name, convert) {                                                \
-  CHECK_FLAG(type, name)                                                               \
-  CSTRING_TO_JSTRING(fname, #name);                                                    \
-  CSTRING_TO_JSTRING(ftype, #type);                                                    \
-  convert(value, name);                                                                \
-  JVMCIObject vmFlagObj = JVMCIENV->new_VMFlag(fname, ftype, value, JVMCI_CHECK_NULL); \
-  JVMCIENV->put_object_at(vmFlags, i++, vmFlagObj);                                    \
-}
-#define ADD_BOOL_FLAG(name)  ADD_FLAG(bool, name, BOXED_BOOLEAN)
-#define ADD_INTX_FLAG(name)  ADD_FLAG(intx, name, BOXED_LONG)
-#define ADD_UINTX_FLAG(name) ADD_FLAG(uintx, name, BOXED_LONG)
-
-  len = 0 + PREDEFINED_CONFIG_FLAGS(COUNT_FLAG, COUNT_FLAG, COUNT_FLAG);
-  JVMCIObjectArray vmFlags = JVMCIENV->new_VMFlag_array(len, JVMCI_CHECK_NULL);
-  int i = 0;
-  JVMCIObject value;
-  PREDEFINED_CONFIG_FLAGS(ADD_BOOL_FLAG, ADD_INTX_FLAG, ADD_UINTX_FLAG)
-
-  JVMCIObjectArray vmIntrinsics = CompilerToVM::initialize_intrinsics(JVMCI_CHECK_NULL);
-
-  JVMCIObjectArray data = JVMCIENV->new_Object_array(5, JVMCI_CHECK_NULL);
-  JVMCIENV->put_object_at(data, 0, vmFields);
-  JVMCIENV->put_object_at(data, 1, vmConstants);
-  JVMCIENV->put_object_at(data, 2, vmAddresses);
-  JVMCIENV->put_object_at(data, 3, vmFlags);
-  JVMCIENV->put_object_at(data, 4, vmIntrinsics);
-
-  return JVMCIENV->get_jobjectArray(data);
-
-#undef COUNT_FLAG
-#undef ADD_FLAG
-#undef ADD_BOOL_FLAG
-#undef ADD_INTX_FLAG
-#undef ADD_UINTX_FLAG
-#undef CHECK_FLAG
-C2V_END
 
 C2V_VMENTRY(jobject, getFlagValue, (JNIEnv* env, jobject c2vm, jobject name_handle))
 #define RETURN_BOXED_LONG(value) jvalue p; p.j = (jlong) (value); JVMCIObject box = JVMCIENV->create_box(T_LONG, &p, JVMCI_CHECK_NULL); return box.as_jobject();
 #define RETURN_BOXED_DOUBLE(value) jvalue p; p.d = (jdouble) (value); JVMCIObject box = JVMCIENV->create_box(T_DOUBLE, &p, JVMCI_CHECK_NULL); return box.as_jobject();
   JVMCIObject name = JVMCIENV->wrap(name_handle);
-=======
-    return (oop)result.get_jobject();
-  }
-  return NULL;
-}
-
-oop CompilerToVM::get_jvmci_type(JVMCIKlassHandle& klass, TRAPS) {
-  if (!klass.is_null()) {
-    JavaValue result(T_OBJECT);
-    JavaCallArguments args;
-    args.push_oop(Handle(THREAD, klass->java_mirror()));
-    JavaCalls::call_static(&result, SystemDictionary::HotSpotResolvedObjectTypeImpl_klass(), vmSymbols::fromMetaspace_name(), vmSymbols::klass_fromMetaspace_signature(), &args, CHECK_NULL);
-
-    return (oop)result.get_jobject();
-  }
-  return NULL;
-}
-
-Handle JavaArgumentUnboxer::next_arg(BasicType expectedType) {
-  assert(_index < _args->length(), "out of bounds");
-  oop arg=((objArrayOop) (_args))->obj_at(_index++);
-  assert(expectedType == T_OBJECT || java_lang_boxing_object::is_instance(arg, expectedType), "arg type mismatch");
-  return Handle(Thread::current(), arg);
-}
-
-jobjectArray readConfiguration0(JNIEnv *env, TRAPS);
-
-C2V_VMENTRY(jobjectArray, readConfiguration, (JNIEnv *env))
-   jobjectArray config = readConfiguration0(env, CHECK_NULL);
-   return config;
-C2V_END
-
-C2V_VMENTRY(jobject, getFlagValue, (JNIEnv *, jobject c2vm, jobject name_handle))
-#define RETURN_BOXED_LONG(value) oop box; jvalue p; p.j = (jlong) (value); box = java_lang_boxing_object::create(T_LONG, &p, CHECK_NULL); return JNIHandles::make_local(THREAD, box);
-#define RETURN_BOXED_DOUBLE(value) oop box; jvalue p; p.d = (jdouble) (value); box = java_lang_boxing_object::create(T_DOUBLE, &p, CHECK_NULL); return JNIHandles::make_local(THREAD, box);
-  Handle name(THREAD, JNIHandles::resolve(name_handle));
->>>>>>> 452657c6
   if (name.is_null()) {
     JVMCI_THROW_NULL(NullPointerException);
   }
@@ -603,11 +176,6 @@
 #undef RETURN_BOXED_DOUBLE
 C2V_END
 
-<<<<<<< HEAD
-#undef BOXED_LONG
-#undef BOXED_DOUBLE
-#undef CSTRING_TO_JSTRING
-
 C2V_VMENTRY(jobject, getObjectAtAddress, (JNIEnv* env, jobject c2vm, jlong oop_address))
   if (env != JavaThread::current()->jni_environment()) {
     JVMCI_THROW_MSG_NULL(InternalError, "Only supported when running in HotSpot");
@@ -624,11 +192,6 @@
 
 C2V_VMENTRY(jbyteArray, getBytecode, (JNIEnv* env, jobject, jobject jvmci_method))
   methodHandle method = JVMCIENV->asMethod(jvmci_method);
-=======
-C2V_VMENTRY(jbyteArray, getBytecode, (JNIEnv *, jobject, jobject jvmci_method))
-  methodHandle method = CompilerToVM::asMethod(jvmci_method);
-  ResourceMark rm;
->>>>>>> 452657c6
 
   int code_size = method->code_size();
   jbyte* reconstituted_code = NEW_RESOURCE_ARRAY(jbyte, code_size);
@@ -666,15 +229,9 @@
           break;
         }
 
-<<<<<<< HEAD
-        case Bytecodes::_invokedynamic:
+        case Bytecodes::_invokedynamic: {
           int cp_index = Bytes::get_native_u4((address) reconstituted_code + (bci + 1));
           Bytes::put_Java_u4((address) reconstituted_code + (bci + 1), (u4) cp_index);
-=======
-        case Bytecodes::_invokedynamic: {
-          int cp_index = Bytes::get_native_u4((address) reconstituted_code->byte_at_addr(bci + 1));
-          Bytes::put_Java_u4((address) reconstituted_code->byte_at_addr(bci + 1), (u4) cp_index);
->>>>>>> 452657c6
           break;
         }
 
@@ -788,15 +345,9 @@
   return JVMCIENV->get_jobject(result);
 }
 
-<<<<<<< HEAD
 C2V_VMENTRY(jobject, getResolvedJavaType0, (JNIEnv* env, jobject, jobject base, jlong offset, jboolean compressed))
-  KlassHandle klass;
+  JVMCIKlassHandle klass(THREAD);
   JVMCIObject base_object = JVMCIENV->wrap(base);
-=======
-C2V_VMENTRY(jobject, getResolvedJavaType, (JNIEnv *, jobject, jobject base, jlong offset, jboolean compressed))
-  JVMCIKlassHandle klass(THREAD);
-  oop base_object = JNIHandles::resolve(base);
->>>>>>> 452657c6
   jlong base_address = 0;
   if (base_object.is_non_null() && offset == oopDesc::klass_offset_in_bytes()) {
     // klass = JVMCIENV->unhandle(base_object)->klass();
@@ -832,26 +383,14 @@
                         base_object.is_non_null() ? JVMCIENV->klass_name(base_object) : "null",
                         offset, compressed ? "true" : "false"));
   }
-<<<<<<< HEAD
-  assert (klass.is_null() || klass->is_klass(), "invalid read");
+  assert (klass == NULL || klass->is_klass(), "invalid read");
   JVMCIObject result = JVMCIENV->get_jvmci_type(klass, JVMCI_CHECK_NULL);
   return JVMCIENV->get_jobject(result);
 }
 
 C2V_VMENTRY(jobject, findUniqueConcreteMethod, (JNIEnv* env, jobject, jobject jvmci_type, jobject jvmci_method))
   methodHandle method = JVMCIENV->asMethod(jvmci_method);
-  KlassHandle holder = JVMCIENV->asKlass(jvmci_type);
-=======
-  assert (klass == NULL || klass->is_klass(), "invalid read");
-  oop result = CompilerToVM::get_jvmci_type(klass, CHECK_NULL);
-  return JNIHandles::make_local(THREAD, result);
-}
-
-C2V_VMENTRY(jobject, findUniqueConcreteMethod, (JNIEnv *, jobject, jobject jvmci_type, jobject jvmci_method))
-  ResourceMark rm;
-  methodHandle method = CompilerToVM::asMethod(jvmci_method);
-  Klass* holder = CompilerToVM::asKlass(jvmci_type);
->>>>>>> 452657c6
+  Klass* holder = JVMCIENV->asKlass(jvmci_type);
   if (holder->is_interface()) {
     JVMCI_THROW_MSG_NULL(InternalError, err_msg("Interface %s should be handled in Java code", holder->external_name()));
   }
@@ -872,19 +411,14 @@
         err_msg("Expected interface type, got %s", klass->external_name()));
   }
   InstanceKlass* iklass = InstanceKlass::cast(klass);
-<<<<<<< HEAD
-  JVMCIObject implementor = JVMCIENV->get_jvmci_type(iklass->implementor(), JVMCI_CHECK_NULL);
-  return JVMCIENV->get_jobject(implementor);
-=======
   JVMCIKlassHandle handle(THREAD);
   {
     // Need Compile_lock around implementor()
     MutexLocker locker(Compile_lock);
     handle = iklass->implementor();
   }
-  oop implementor = CompilerToVM::get_jvmci_type(handle, CHECK_NULL);
-  return JNIHandles::make_local(THREAD, implementor);
->>>>>>> 452657c6
+  JVMCIObject implementor = JVMCIENV->get_jvmci_type(handle, JVMCI_CHECK_NULL);
+  return JVMCIENV->get_jobject(implementor);
 C2V_END
 
 C2V_VMENTRY(jboolean, methodIsIgnoredBySecurityStackWalk,(JNIEnv* env, jobject, jobject jvmci_method))
@@ -911,7 +445,6 @@
   return CompilerOracle::should_inline(method) || method->force_inline();
 C2V_END
 
-<<<<<<< HEAD
 C2V_VMENTRY(jobject, lookupType, (JNIEnv* env, jobject, jstring jname, jclass accessing_class, jboolean resolve))
   JVMCIObject name = JVMCIENV->wrap(jname);
   const char* str = JVMCIENV->as_utf8_string(name);
@@ -921,32 +454,15 @@
     JVMCI_THROW_MSG_0(InternalError, err_msg("Primitive type %s should be handled in Java code", class_name->as_C_string()));
   }
 
-  Klass* resolved_klass = NULL;
+  JVMCIKlassHandle resolved_klass(THREAD);
+  Klass* accessing_klass = NULL;
   Handle class_loader;
   Handle protection_domain;
-  Klass* accessing_klass = NULL;
   if (accessing_class != NULL) {
     accessing_klass = JVMCIENV->asKlass(accessing_class);
-    class_loader = accessing_klass->class_loader();
-    protection_domain = accessing_klass->protection_domain();
-  }
-=======
-C2V_VMENTRY(jobject, lookupType, (JNIEnv*, jobject, jstring jname, jclass accessing_class, jboolean resolve))
-  ResourceMark rm;
-  Handle name(THREAD, JNIHandles::resolve(jname));
-  Symbol* class_name = java_lang_String::as_symbol(name(), CHECK_0);
-  if (java_lang_String::length(name()) <= 1) {
-    THROW_MSG_0(vmSymbols::java_lang_InternalError(), err_msg("Primitive type %s should be handled in Java code", class_name->as_C_string()));
-  }
-
-  JVMCIKlassHandle resolved_klass(THREAD);
-  if (JNIHandles::resolve(accessing_class) == NULL) {
-    THROW_0(vmSymbols::java_lang_NullPointerException());
-  }
-  Klass* accessing_klass = java_lang_Class::as_Klass(JNIHandles::resolve(accessing_class));
-  Handle class_loader(THREAD, accessing_klass->class_loader());
-  Handle protection_domain(THREAD, accessing_klass->protection_domain());
->>>>>>> 452657c6
+    class_loader = Handle(THREAD, accessing_klass->class_loader());
+    protection_domain = Handle(THREAD, accessing_klass->protection_domain());
+  }
 
   if (resolve) {
     resolved_klass = SystemDictionary::resolve_or_null(class_name, class_loader, protection_domain, CHECK_0);
@@ -983,13 +499,8 @@
       resolved_klass = SystemDictionary::find(class_name, class_loader, protection_domain, CHECK_0);
     }
   }
-<<<<<<< HEAD
   JVMCIObject result = JVMCIENV->get_jvmci_type(resolved_klass, JVMCI_CHECK_NULL);
   return JVMCIENV->get_jobject(result);
-=======
-  oop result = CompilerToVM::get_jvmci_type(resolved_klass, CHECK_NULL);
-  return JNIHandles::make_local(THREAD, result);
->>>>>>> 452657c6
 C2V_END
 
 C2V_VMENTRY(jobject, lookupClass, (JNIEnv* env, jobject, jclass mirror))
@@ -999,7 +510,8 @@
   if (mirror == NULL) {
     return NULL;
   }
-  Klass* klass = java_lang_Class::as_Klass(JNIHandles::resolve(mirror));
+  JVMCIKlassHandle klass(THREAD);
+  klass = java_lang_Class::as_Klass(JNIHandles::resolve(mirror));
   if (klass == NULL) {
     JVMCI_THROW_MSG_NULL(IllegalArgumentException, "Primitive classes are unsupported");
   }
@@ -1041,45 +553,40 @@
   return cp->klass_ref_index_at(index);
 C2V_END
 
-<<<<<<< HEAD
 C2V_VMENTRY(jobject, resolveTypeInPool, (JNIEnv* env, jobject, jobject jvmci_constant_pool, jint index))
   constantPoolHandle cp = JVMCIENV->asConstantPool(jvmci_constant_pool);
-  Klass* resolved_klass = cp->klass_at(index, CHECK_NULL);
-=======
-C2V_VMENTRY(jobject, resolveTypeInPool, (JNIEnv*, jobject, jobject jvmci_constant_pool, jint index))
-  constantPoolHandle cp = CompilerToVM::asConstantPool(jvmci_constant_pool);
   Klass* klass = cp->klass_at(index, CHECK_NULL);
   JVMCIKlassHandle resolved_klass(THREAD, klass);
->>>>>>> 452657c6
   if (resolved_klass->oop_is_instance()) {
     InstanceKlass::cast(resolved_klass())->link_class_or_fail(THREAD);
   }
-<<<<<<< HEAD
-  JVMCIObject klass = JVMCIENV->get_jvmci_type(resolved_klass, JVMCI_CHECK_NULL);
-  return JVMCIENV->get_jobject(klass);
+  JVMCIObject klassObject = JVMCIENV->get_jvmci_type(resolved_klass, JVMCI_CHECK_NULL);
+  return JVMCIENV->get_jobject(klassObject);
 C2V_END
 
 C2V_VMENTRY(jobject, lookupKlassInPool, (JNIEnv* env, jobject, jobject jvmci_constant_pool, jint index, jbyte opcode))
   constantPoolHandle cp = JVMCIENV->asConstantPool(jvmci_constant_pool);
-  KlassHandle loading_klass(cp->pool_holder());
+  Klass* loading_klass(cp->pool_holder());
   bool is_accessible = false;
-  KlassHandle klass = JVMCIRuntime::get_klass_by_index(cp, index, is_accessible, loading_klass);
-=======
-  oop jvmci_type = CompilerToVM::get_jvmci_type(resolved_klass, CHECK_NULL);
-  return JNIHandles::make_local(THREAD, jvmci_type);
-C2V_END
-
-C2V_VMENTRY(jobject, lookupKlassInPool, (JNIEnv*, jobject, jobject jvmci_constant_pool, jint index, jbyte opcode))
-  constantPoolHandle cp = CompilerToVM::asConstantPool(jvmci_constant_pool);
-  Klass* loading_klass = cp->pool_holder();
-  bool is_accessible = false;
-  JVMCIKlassHandle klass(THREAD, JVMCIEnv::get_klass_by_index(cp, index, is_accessible, loading_klass));
->>>>>>> 452657c6
+  JVMCIKlassHandle klass(THREAD);
+  klass = JVMCIRuntime::get_klass_by_index(cp, index, is_accessible, loading_klass);
   Symbol* symbol = NULL;
-  if (klass == NULL) {
-    symbol = cp->klass_name_at(index);
-  }
-<<<<<<< HEAD
+  if (klass.is_null()) {
+    // We have to lock the cpool to keep the oop from being resolved
+    // while we are accessing it.
+    MonitorLockerEx ml(cp->lock());
+    constantTag tag = cp->tag_at(index);
+    if (tag.is_klass()) {
+      // The klass has been inserted into the constant pool
+      // very recently.
+      klass = cp->resolved_klass_at(index);
+    } else if (tag.is_symbol()) {
+      symbol = cp->symbol_at(index);
+    } else {
+      assert(cp->tag_at(index).is_unresolved_klass(), "wrong tag");
+      symbol = cp->unresolved_klass_at(index);
+    }
+  }
   JVMCIObject result;
   if (!klass.is_null()) {
     result = JVMCIENV->get_jvmci_type(klass, JVMCI_CHECK_NULL);
@@ -1087,16 +594,6 @@
     result = JVMCIENV->create_string(symbol, JVMCI_CHECK_NULL);
   }
   return JVMCIENV->get_jobject(result);
-=======
-  oop result_oop;
-  if (!klass.is_null()) {
-    result_oop = CompilerToVM::get_jvmci_type(klass, CHECK_NULL);
-  } else {
-    Handle result = java_lang_String::create_from_symbol(symbol, CHECK_NULL);
-    result_oop = result();
-  }
-  return JNIHandles::make_local(THREAD, result_oop);
->>>>>>> 452657c6
 C2V_END
 
 C2V_VMENTRY(jobject, lookupAppendixInPool, (JNIEnv* env, jobject, jobject jvmci_constant_pool, jint index))
@@ -1105,15 +602,9 @@
   return JVMCIENV->get_jobject(JVMCIENV->get_object_constant(appendix_oop));
 C2V_END
 
-<<<<<<< HEAD
 C2V_VMENTRY(jobject, lookupMethodInPool, (JNIEnv* env, jobject, jobject jvmci_constant_pool, jint index, jbyte opcode))
   constantPoolHandle cp = JVMCIENV->asConstantPool(jvmci_constant_pool);
-  instanceKlassHandle pool_holder(cp->pool_holder());
-=======
-C2V_VMENTRY(jobject, lookupMethodInPool, (JNIEnv*, jobject, jobject jvmci_constant_pool, jint index, jbyte opcode))
-  constantPoolHandle cp = CompilerToVM::asConstantPool(jvmci_constant_pool);
   InstanceKlass* pool_holder = cp->pool_holder();
->>>>>>> 452657c6
   Bytecodes::Code bc = (Bytecodes::Code) (((int) opcode) & 0xFF);
   methodHandle method = JVMCIRuntime::get_method_by_index(cp, index, bc, pool_holder);
   JVMCIObject result = JVMCIENV->get_jvmci_method(method, JVMCI_CHECK_NULL);
@@ -1125,14 +616,8 @@
   return cp->remap_instruction_operand_from_cache(index);
 C2V_END
 
-<<<<<<< HEAD
-C2V_VMENTRY(jobject, resolveFieldInPool, (JNIEnv* env, jobject, jobject jvmci_constant_pool, jint index, jbyte opcode, jintArray info_handle))
+C2V_VMENTRY(jobject, resolveFieldInPool, (JNIEnv* env, jobject, jobject jvmci_constant_pool, jint index, jobject jvmci_method, jbyte opcode, jintArray info_handle))
   constantPoolHandle cp = JVMCIENV->asConstantPool(jvmci_constant_pool);
-=======
-C2V_VMENTRY(jobject, resolveFieldInPool, (JNIEnv*, jobject, jobject jvmci_constant_pool, jint index, jobject jvmci_method, jbyte opcode, jintArray info_handle))
-  ResourceMark rm;
-  constantPoolHandle cp = CompilerToVM::asConstantPool(jvmci_constant_pool);
->>>>>>> 452657c6
   Bytecodes::Code code = (Bytecodes::Code)(((int) opcode) & 0xFF);
   fieldDescriptor fd;
   LinkResolver::resolve_field_access(fd, cp, index, Bytecodes::java_code(code), true, false, CHECK_0);
@@ -1140,20 +625,12 @@
   if (info.is_null() || JVMCIENV->get_length(info) != 3) {
     JVMCI_ERROR_NULL("info must not be null and have a length of 3");
   }
-<<<<<<< HEAD
   JVMCIENV->put_int_at(info, 0, fd.access_flags().as_int());
   JVMCIENV->put_int_at(info, 1, fd.offset());
   JVMCIENV->put_int_at(info, 2, fd.index());
-  JVMCIObject field_holder = JVMCIENV->get_jvmci_type(fd.field_holder(), JVMCI_CHECK_NULL);
+  JVMCIKlassHandle handle(THREAD, fd.field_holder());
+  JVMCIObject field_holder = JVMCIENV->get_jvmci_type(handle, JVMCI_CHECK_NULL);
   return JVMCIENV->get_jobject(field_holder);
-=======
-  info->int_at_put(0, fd.access_flags().as_int());
-  info->int_at_put(1, fd.offset());
-  info->int_at_put(2, fd.index());
-  JVMCIKlassHandle handle(THREAD, fd.field_holder());
-  oop field_holder = CompilerToVM::get_jvmci_type(handle, CHECK_NULL);
-  return JNIHandles::make_local(THREAD, field_holder);
->>>>>>> 452657c6
 C2V_END
 
 C2V_VMENTRY(jint, getVtableIndexForInterfaceMethod, (JNIEnv* env, jobject, jobject jvmci_type, jobject jvmci_method))
@@ -1174,17 +651,10 @@
   return LinkResolver::vtable_index_of_interface_method(klass, method);
 C2V_END
 
-<<<<<<< HEAD
 C2V_VMENTRY(jobject, resolveMethod, (JNIEnv* env, jobject, jobject receiver_jvmci_type, jobject jvmci_method, jobject caller_jvmci_type))
-  KlassHandle recv_klass = JVMCIENV->asKlass(receiver_jvmci_type);
-  KlassHandle caller_klass = JVMCIENV->asKlass(caller_jvmci_type);
+  Klass* recv_klass = JVMCIENV->asKlass(receiver_jvmci_type);
+  Klass* caller_klass = JVMCIENV->asKlass(caller_jvmci_type);
   methodHandle method = JVMCIENV->asMethod(jvmci_method);
-=======
-C2V_VMENTRY(jobject, resolveMethod, (JNIEnv *, jobject, jobject receiver_jvmci_type, jobject jvmci_method, jobject caller_jvmci_type))
-  Klass* recv_klass = CompilerToVM::asKlass(receiver_jvmci_type);
-  Klass* caller_klass = CompilerToVM::asKlass(caller_jvmci_type);
-  methodHandle method = CompilerToVM::asMethod(jvmci_method);
->>>>>>> 452657c6
 
   Klass* resolved     = method->method_holder();
   Symbol* h_name      = method->name();
@@ -1251,36 +721,22 @@
 
 C2V_VMENTRY(jint, installCode, (JNIEnv *env, jobject, jobject target, jobject compiled_code, jobject installed_code, jobject speculation_log))
   HandleMark hm;
-<<<<<<< HEAD
+  JNIHandleMark jni_hm;
+
   JVMCIObject target_handle = JVMCIENV->wrap(target);
   JVMCIObject compiled_code_handle = JVMCIENV->wrap(compiled_code);
   CodeBlob* cb = NULL;
   JVMCIObject installed_code_handle = JVMCIENV->wrap(installed_code);
   JVMCIObject speculation_log_handle = JVMCIENV->wrap(speculation_log);
-=======
-  JNIHandleMark jni_hm;
-
-  Handle target_handle(THREAD, JNIHandles::resolve(target));
-  Handle compiled_code_handle(THREAD, JNIHandles::resolve(compiled_code));
-  CodeBlob* cb = NULL;
-  Handle installed_code_handle(THREAD, JNIHandles::resolve(installed_code));
-  Handle speculation_log_handle(THREAD, JNIHandles::resolve(speculation_log));
->>>>>>> 452657c6
 
   JVMCICompiler* compiler = JVMCICompiler::instance(true, CHECK_JNI_ERR);
 
   TraceTime install_time("installCode", JVMCICompiler::codeInstallTimer());
-<<<<<<< HEAD
-
+  bool is_immutable_PIC = JVMCIENV->get_HotSpotCompiledCode_isImmutablePIC(compiled_code_handle) > 0;
   JVMCINMethodData::cleanup();
 
-  CodeInstaller installer(JVMCIENV);
+  CodeInstaller installer(JVMCIENV, is_immutable_PIC);
   JVMCI::CodeInstallResult result = installer.install(compiler, target_handle, compiled_code_handle, cb, installed_code_handle, speculation_log_handle, JVMCI_CHECK_0);
-=======
-  bool is_immutable_PIC = HotSpotCompiledCode::isImmutablePIC(compiled_code_handle) > 0;
-  CodeInstaller installer(is_immutable_PIC);
-  JVMCIEnv::CodeInstallResult result = installer.install(compiler, target_handle, compiled_code_handle, cb, installed_code_handle, speculation_log_handle, CHECK_0);
->>>>>>> 452657c6
 
   if (PrintCodeCacheOnCompilation) {
     stringStream s;
@@ -1305,20 +761,14 @@
       } else {
         assert(JVMCIENV->isa_InstalledCode(installed_code_handle), "wrong type");
       }
-<<<<<<< HEAD
       // Initialize the link to the new code blob
       JVMCIENV->initialize_installed_code(installed_code_handle, cb, JVMCI_CHECK_0);
-=======
->>>>>>> 452657c6
     }
   }
   return result;
 C2V_END
 
-<<<<<<< HEAD
-C2V_VMENTRY(void, resetCompilationStatistics, (JNIEnv* env, jobject))
-=======
-C2V_VMENTRY(jint, getMetadata, (JNIEnv *jniEnv, jobject, jobject target, jobject compiled_code, jobject metadata))
+C2V_VMENTRY(jint, getMetadata, (JNIEnv *env, jobject, jobject target, jobject compiled_code, jobject metadata))
 #if INCLUDE_AOT
   ResourceMark rm;
   HandleMark hm;
@@ -1394,8 +844,7 @@
 #endif
 C2V_END
 
-C2V_VMENTRY(void, resetCompilationStatistics, (JNIEnv *jniEnv, jobject))
->>>>>>> 452657c6
+C2V_VMENTRY(void, resetCompilationStatistics, (JNIEnv* env, jobject))
   JVMCICompiler* compiler = JVMCICompiler::instance(true, CHECK);
   CompilerStatistics* stats = compiler->stats();
   stats->_standard.reset();
@@ -1495,17 +944,11 @@
       case T_SHORT:
        value->s = (jshort) value->i;
        break;
-<<<<<<< HEAD
-     }
+      default:
+        break;
+    }
     JVMCIObject o = JVMCIENV->create_box(jap.get_ret_type(), value, JVMCI_CHECK_NULL);
     return JVMCIENV->get_jobject(o);
-=======
-      default:
-        break;
-    }
-    oop o = java_lang_boxing_object::create(jap.get_ret_type(), value, CHECK_NULL);
-    return JNIHandles::make_local(THREAD, o);
->>>>>>> 452657c6
   }
 C2V_END
 
@@ -1573,15 +1016,9 @@
 C2V_END
 
 
-<<<<<<< HEAD
 C2V_VMENTRY(void, invalidateHotSpotNmethod, (JNIEnv* env, jobject, jobject hs_nmethod))
   JVMCIObject nmethod_mirror = JVMCIENV->wrap(hs_nmethod);
   JVMCIENV->invalidate_nmethod_mirror(nmethod_mirror, JVMCI_CHECK);
-=======
-C2V_VMENTRY(void, invalidateInstalledCode, (JNIEnv*, jobject, jobject installed_code))
-  Handle installed_code_handle(THREAD, JNIHandles::resolve(installed_code));
-  nmethod::invalidate_installed_code(installed_code_handle, CHECK);
->>>>>>> 452657c6
 C2V_END
 
 C2V_VMENTRY(jobject, readUncompressedOop, (JNIEnv* env, jobject, jlong addr))
@@ -1835,15 +1272,9 @@
   cp_cache_entry->set_dynamic_call(cp, callInfo);
 C2V_END
 
-<<<<<<< HEAD
 C2V_VMENTRY(void, resolveInvokeHandleInPool, (JNIEnv* env, jobject, jobject jvmci_constant_pool, jint index))
   constantPoolHandle cp = JVMCIENV->asConstantPool(jvmci_constant_pool);
-  KlassHandle holder = cp->klass_ref_at(index, CHECK);
-=======
-C2V_VMENTRY(void, resolveInvokeHandleInPool, (JNIEnv*, jobject, jobject jvmci_constant_pool, jint index))
-  constantPoolHandle cp = CompilerToVM::asConstantPool(jvmci_constant_pool);
   Klass* holder = cp->klass_ref_at(index, CHECK);
->>>>>>> 452657c6
   Symbol* name = cp->name_ref_at(index);
   if (MethodHandles::is_signature_polymorphic_name(holder, name)) {
     CallInfo callInfo;
@@ -1853,7 +1284,47 @@
   }
 C2V_END
 
-<<<<<<< HEAD
+C2V_VMENTRY(jint, isResolvedInvokeHandleInPool, (JNIEnv* env, jobject, jobject jvmci_constant_pool, jint index))
+  constantPoolHandle cp = JVMCIENV->asConstantPool(jvmci_constant_pool);
+  ConstantPoolCacheEntry* cp_cache_entry = cp->cache()->entry_at(cp->decode_cpcache_index(index));
+  if (cp_cache_entry->is_resolved(Bytecodes::_invokehandle)) {
+    // MethodHandle.invoke* --> LambdaForm?
+    ResourceMark rm;
+
+    Klass* resolved_klass = cp->klass_ref_at(index, CHECK_0);
+
+    Symbol* name_sym = cp->name_ref_at(index);
+
+    assert(MethodHandles::is_method_handle_invoke_name(resolved_klass, name_sym), "!");
+    assert(MethodHandles::is_signature_polymorphic_name(resolved_klass, name_sym), "!");
+
+    methodHandle adapter_method(cp_cache_entry->f1_as_method());
+
+    methodHandle resolved_method(adapter_method);
+
+    // Can we treat it as a regular invokevirtual?
+    if (resolved_method->method_holder() == resolved_klass && resolved_method->name() == name_sym) {
+      assert(!resolved_method->is_static(),"!");
+      assert(MethodHandles::is_signature_polymorphic_method(resolved_method()),"!");
+      assert(!MethodHandles::is_signature_polymorphic_static(resolved_method->intrinsic_id()), "!");
+      assert(cp_cache_entry->appendix_if_resolved(cp) == NULL, "!");
+      assert(cp_cache_entry->method_type_if_resolved(cp) == NULL, "!");
+
+      methodHandle m(LinkResolver::linktime_resolve_virtual_method_or_null(resolved_klass, name_sym, cp->signature_ref_at(index),
+                                                                           cp->pool_holder(), true));
+      assert(m == resolved_method, "!!");
+      return -1;
+    }
+
+    return Bytecodes::_invokevirtual;
+  }
+  if (cp_cache_entry->is_resolved(Bytecodes::_invokedynamic)) {
+    return Bytecodes::_invokedynamic;
+  }
+  return -1;
+C2V_END
+
+
 C2V_VMENTRY(jobject, getSignaturePolymorphicHolders, (JNIEnv* env, jobject))
   JVMCIObjectArray holders = JVMCIENV->new_String_array(2, JVMCI_CHECK_NULL);
   JVMCIObject mh = JVMCIENV->create_string("Ljava/lang/invoke/MethodHandle;", JVMCI_CHECK_NULL);
@@ -1861,56 +1332,6 @@
   JVMCIENV->put_object_at(holders, 0, mh);
   JVMCIENV->put_object_at(holders, 1, vh);
   return JVMCIENV->get_jobject(holders);
-=======
-C2V_VMENTRY(jint, isResolvedInvokeHandleInPool, (JNIEnv*, jobject, jobject jvmci_constant_pool, jint index))
-  constantPoolHandle cp = CompilerToVM::asConstantPool(jvmci_constant_pool);
-  ConstantPoolCacheEntry* cp_cache_entry = cp->cache()->entry_at(cp->decode_cpcache_index(index));
-  if (cp_cache_entry->is_resolved(Bytecodes::_invokehandle)) {
-    // MethodHandle.invoke* --> LambdaForm?
-    ResourceMark rm;
-
-    Klass* resolved_klass = cp->klass_ref_at(index, CHECK_0);
-
-    Symbol* name_sym = cp->name_ref_at(index);
-
-    assert(MethodHandles::is_method_handle_invoke_name(resolved_klass, name_sym), "!");
-    assert(MethodHandles::is_signature_polymorphic_name(resolved_klass, name_sym), "!");
-
-    methodHandle adapter_method(cp_cache_entry->f1_as_method());
-
-    methodHandle resolved_method(adapter_method);
-
-    // Can we treat it as a regular invokevirtual?
-    if (resolved_method->method_holder() == resolved_klass && resolved_method->name() == name_sym) {
-      assert(!resolved_method->is_static(),"!");
-      assert(MethodHandles::is_signature_polymorphic_method(resolved_method()),"!");
-      assert(!MethodHandles::is_signature_polymorphic_static(resolved_method->intrinsic_id()), "!");
-      assert(cp_cache_entry->appendix_if_resolved(cp) == NULL, "!");
-      assert(cp_cache_entry->method_type_if_resolved(cp) == NULL, "!");
-
-      methodHandle m(LinkResolver::linktime_resolve_virtual_method_or_null(resolved_klass, name_sym, cp->signature_ref_at(index),
-                                                                           cp->pool_holder(), true));
-      assert(m == resolved_method, "!!");
-      return -1;
-    }
-
-    return Bytecodes::_invokevirtual;
-  }
-  if (cp_cache_entry->is_resolved(Bytecodes::_invokedynamic)) {
-    return Bytecodes::_invokedynamic;
-  }
-  return -1;
-C2V_END
-
-
-C2V_VMENTRY(jobject, getSignaturePolymorphicHolders, (JNIEnv*, jobject))
-  objArrayHandle holders = oopFactory::new_objArray(SystemDictionary::String_klass(), 2, CHECK_NULL);
-  Handle mh = java_lang_String::create_from_str("Ljava/lang/invoke/MethodHandle;", CHECK_NULL);
-  Handle vh = java_lang_String::create_from_str("Ljava/lang/invoke/VarHandle;", CHECK_NULL);
-  holders->obj_at_put(0, mh());
-  holders->obj_at_put(1, vh());
-  return JNIHandles::make_local(THREAD, holders());
->>>>>>> 452657c6
 C2V_END
 
 C2V_VMENTRY(jboolean, shouldDebugNonSafepoints, (JNIEnv* env, jobject))
@@ -2034,11 +1455,7 @@
   // all locals are materialized by now
   JVMCIENV->set_HotSpotStackFrameReference_localIsVirtual(hs_frame, NULL);
   // update the locals array
-<<<<<<< HEAD
   JVMCIObjectArray array = JVMCIENV->get_HotSpotStackFrameReference_locals(hs_frame);
-=======
-  objArrayHandle array(THREAD, HotSpotStackFrameReference::locals(hs_frame));
->>>>>>> 452657c6
   StackValueCollection* locals = virtualFrames->at(last_frame_number)->locals();
   for (int i = 0; i < locals->size(); i++) {
     StackValue* var = locals->at(i);
@@ -2057,31 +1474,18 @@
 
   // Check if offset and length are non negative.
   if (offset < 0 || length < 0) {
-<<<<<<< HEAD
     JVMCI_THROW(ArrayIndexOutOfBoundsException);
   }
   // Check if the range is valid.
   int array_length = JVMCIENV->get_length(array);
   if ((((unsigned int) length + (unsigned int) offset) > (unsigned int) array_length)) {
     JVMCI_THROW(ArrayIndexOutOfBoundsException);
-=======
-    THROW(vmSymbols::java_lang_ArrayIndexOutOfBoundsException());
-  }
-  // Check if the range is valid.
-  if ((((unsigned int) length + (unsigned int) offset) > (unsigned int) array->length())) {
-    THROW(vmSymbols::java_lang_ArrayIndexOutOfBoundsException());
->>>>>>> 452657c6
   }
   jbyte buffer[O_BUFLEN];
   while (length > 0) {
-<<<<<<< HEAD
-    int copy_len = MIN2(length, O_BUFLEN);
+    int copy_len = MIN2(length, (jint)O_BUFLEN);
     JVMCIENV->copy_bytes_to(array, buffer, offset, copy_len);
     tty->write((char*) buffer, copy_len);
-=======
-    jbyte* start = array->byte_at_addr(offset);
-    tty->write((char*) start, MIN2(length, (jint)O_BUFLEN));
->>>>>>> 452657c6
     length -= O_BUFLEN;
     offset += O_BUFLEN;
   }
@@ -2152,11 +1556,24 @@
   JVMCI_THROW_MSG_0(IllegalArgumentException, err_msg("Invalid profile data position %d", position));
 C2V_END
 
-<<<<<<< HEAD
+C2V_VMENTRY(jlong, getFingerprint, (JNIEnv* env, jobject, jlong metaspace_klass))
+#if INCLUDE_AOT
+  Klass *k = JVMCIENV->asKlass(JVMCIENV->wrap(metaspace_klass));
+  if (k->is_instance_klass()) {
+    return InstanceKlass::cast(k)->get_stored_fingerprint();
+  } else {
+    return 0;
+  }
+#else
+  THROW_MSG_0(vmSymbols::java_lang_InternalError(), "unimplemented");
+#endif
+C2V_END
+
 C2V_VMENTRY(jobject, getHostClass, (JNIEnv* env, jobject, jobject jvmci_type))
   InstanceKlass* k = InstanceKlass::cast(JVMCIENV->asKlass(jvmci_type));
   Klass* host = k->host_klass();
-  JVMCIObject result = JVMCIENV->get_jvmci_type(host, JVMCI_CHECK_NULL);
+  JVMCIKlassHandle handle(THREAD, host);
+  JVMCIObject result = JVMCIENV->get_jvmci_type(handle, JVMCI_CHECK_NULL);
   return JVMCIENV->get_jobject(result);
 C2V_END
 
@@ -2178,8 +1595,10 @@
   int size = iklass->local_interfaces()->length();
   JVMCIObjectArray interfaces = JVMCIENV->new_HotSpotResolvedObjectTypeImpl_array(size, JVMCI_CHECK_NULL);
   for (int index = 0; index < size; index++) {
+    JVMCIKlassHandle klass(THREAD);
     Klass* k = iklass->local_interfaces()->at(index);
-    JVMCIObject type = JVMCIENV->get_jvmci_type(k, JVMCI_CHECK_NULL);
+    klass = k;
+    JVMCIObject type = JVMCIENV->get_jvmci_type(klass, JVMCI_CHECK_NULL);
     JVMCIENV->put_object_at(interfaces, index, type);
   }
   return JVMCIENV->get_jobject(interfaces);
@@ -2197,7 +1616,9 @@
   }
   Klass* component_klass = java_lang_Class::as_Klass(component_mirror);
   if (component_klass != NULL) {
-    JVMCIObject result = JVMCIENV->get_jvmci_type(component_klass, JVMCI_CHECK_NULL);
+    JVMCIKlassHandle klass_handle(THREAD);
+    klass_handle = component_klass;
+    JVMCIObject result = JVMCIENV->get_jvmci_type(klass_handle, JVMCI_CHECK_NULL);
     return JVMCIENV->get_jobject(result);
   }
   BasicType type = java_lang_Class::primitive_type(component_mirror);
@@ -2215,27 +1636,6 @@
     InstanceKlass* k = InstanceKlass::cast(klass);
     k->initialize(CHECK);
   }
-=======
-C2V_VMENTRY(jlong, getFingerprint, (JNIEnv*, jobject, jlong metaspace_klass))
-#if INCLUDE_AOT
-  Klass *k = CompilerToVM::asKlass(metaspace_klass);
-  if (k->is_instance_klass()) {
-    return InstanceKlass::cast(k)->get_stored_fingerprint();
-  } else {
-    return 0;
-  }
-#else
-  THROW_MSG_0(vmSymbols::java_lang_InternalError(), "unimplemented");
-#endif
-C2V_END
-
-C2V_VMENTRY(jobject, getHostClass, (JNIEnv*, jobject, jobject jvmci_type))
-  InstanceKlass* k = InstanceKlass::cast(CompilerToVM::asKlass(jvmci_type));
-  Klass* host = k->host_klass();
-  JVMCIKlassHandle handle(THREAD, host);
-  oop result = CompilerToVM::get_jvmci_type(handle, CHECK_NULL);
-  return JNIHandles::make_local(THREAD, result);
->>>>>>> 452657c6
 C2V_END
 
 C2V_VMENTRY(int, interpreterFrameSize, (JNIEnv* env, jobject, jobject bytecode_frame_handle))
@@ -2274,13 +1674,8 @@
   return size + Deoptimization::last_frame_adjust(0, callee_locals) * BytesPerWord;
 C2V_END
 
-<<<<<<< HEAD
 C2V_VMENTRY(void, compileToBytecode, (JNIEnv* env, jobject, jobject lambda_form_handle))
   Handle lambda_form = JVMCIENV->asConstant(JVMCIENV->wrap(lambda_form_handle), JVMCI_CHECK);
-=======
-C2V_VMENTRY(void, compileToBytecode, (JNIEnv*, jobject, jobject lambda_form_handle))
-  Handle lambda_form(THREAD, JNIHandles::resolve_non_null(lambda_form_handle));
->>>>>>> 452657c6
   if (lambda_form->is_a(SystemDictionary::LambdaForm_klass())) {
     TempNewSymbol compileToBytecode = SymbolTable::new_symbol("compileToBytecode", CHECK);
     JavaValue result(T_VOID);
@@ -2513,7 +1908,9 @@
       return JVMCIENV->get_jobject(type);
     }
     Klass* klass = java_lang_Class::as_Klass(obj());
-    JVMCIObject type = JVMCIENV->get_jvmci_type(klass, JVMCI_CHECK_NULL);
+    JVMCIKlassHandle klass_handle(THREAD);
+    klass_handle = klass;
+    JVMCIObject type = JVMCIENV->get_jvmci_type(klass_handle, JVMCI_CHECK_NULL);
     return JVMCIENV->get_jobject(type);
   }
   return NULL;
@@ -2742,7 +2139,9 @@
     result = peerEnv->get_jvmci_method(method, JVMCI_CHECK_0);
   } else if (thisEnv->isa_HotSpotResolvedObjectTypeImpl(obj)) {
     Klass* klass = thisEnv->asKlass(obj);
-    result = peerEnv->get_jvmci_type(klass, JVMCI_CHECK_0);
+    JVMCIKlassHandle klass_handle(THREAD);
+    klass_handle = klass;
+    result = peerEnv->get_jvmci_type(klass_handle, JVMCI_CHECK_0);
   } else if (thisEnv->isa_HotSpotResolvedPrimitiveType(obj)) {
     BasicType type = JVMCIENV->kindToBasicType(JVMCIENV->get_HotSpotResolvedPrimitiveType_kind(obj), JVMCI_CHECK_0);
     result = peerEnv->get_jvmci_primitive_type(type);
@@ -2853,72 +2252,72 @@
 #define METASPACE_METHOD_DATA   "J"
 
 JNINativeMethod CompilerToVM::methods[] = {
-<<<<<<< HEAD
-  {CC"getBytecode",                                  CC"("HS_RESOLVED_METHOD")[B",                                                     FN_PTR(getBytecode)},
-  {CC"getExceptionTableStart",                       CC"("HS_RESOLVED_METHOD")J",                                                      FN_PTR(getExceptionTableStart)},
-  {CC"getExceptionTableLength",                      CC"("HS_RESOLVED_METHOD")I",                                                      FN_PTR(getExceptionTableLength)},
-  {CC"findUniqueConcreteMethod",                     CC"("HS_RESOLVED_KLASS HS_RESOLVED_METHOD")"HS_RESOLVED_METHOD,                   FN_PTR(findUniqueConcreteMethod)},
-  {CC"getImplementor",                               CC"("HS_RESOLVED_KLASS")"HS_RESOLVED_KLASS,                                       FN_PTR(getImplementor)},
-  {CC"getStackTraceElement",                         CC"("HS_RESOLVED_METHOD"I)"STACK_TRACE_ELEMENT,                                   FN_PTR(getStackTraceElement)},
-  {CC"methodIsIgnoredBySecurityStackWalk",           CC"("HS_RESOLVED_METHOD")Z",                                                      FN_PTR(methodIsIgnoredBySecurityStackWalk)},
-  {CC"setNotInlinableOrCompilable",                  CC"("HS_RESOLVED_METHOD")V",                                                      FN_PTR(setNotInlinableOrCompilable)},
-  {CC"isCompilable",                                 CC"("HS_RESOLVED_METHOD")Z",                                                      FN_PTR(isCompilable)},
-  {CC"hasNeverInlineDirective",                      CC"("HS_RESOLVED_METHOD")Z",                                                      FN_PTR(hasNeverInlineDirective)},
-  {CC"shouldInlineMethod",                           CC"("HS_RESOLVED_METHOD")Z",                                                      FN_PTR(shouldInlineMethod)},
+  {CC "getBytecode",                                  CC "(" HS_RESOLVED_METHOD ")[B",                                                      FN_PTR(getBytecode)},
+  {CC "getExceptionTableStart",                       CC "(" HS_RESOLVED_METHOD ")J",                                                       FN_PTR(getExceptionTableStart)},
+  {CC "getExceptionTableLength",                      CC "(" HS_RESOLVED_METHOD ")I",                                                       FN_PTR(getExceptionTableLength)},
+  {CC "findUniqueConcreteMethod",                     CC "(" HS_RESOLVED_KLASS HS_RESOLVED_METHOD ")" HS_RESOLVED_METHOD,                   FN_PTR(findUniqueConcreteMethod)},
+  {CC "getImplementor",                               CC "(" HS_RESOLVED_KLASS ")" HS_RESOLVED_KLASS,                                       FN_PTR(getImplementor)},
+  {CC "getStackTraceElement",                         CC "(" HS_RESOLVED_METHOD "I)" STACK_TRACE_ELEMENT,                                   FN_PTR(getStackTraceElement)},
+  {CC "methodIsIgnoredBySecurityStackWalk",           CC "(" HS_RESOLVED_METHOD ")Z",                                                       FN_PTR(methodIsIgnoredBySecurityStackWalk)},
+  {CC "setNotInlinableOrCompilable",                  CC "(" HS_RESOLVED_METHOD ")V",                                                       FN_PTR(setNotInlinableOrCompilable)},
+  {CC "isCompilable",                                 CC "(" HS_RESOLVED_METHOD ")Z",                                                       FN_PTR(isCompilable)},
+  {CC "hasNeverInlineDirective",                      CC "(" HS_RESOLVED_METHOD ")Z",                                                       FN_PTR(hasNeverInlineDirective)},
+  {CC "shouldInlineMethod",                           CC "(" HS_RESOLVED_METHOD ")Z",                                                       FN_PTR(shouldInlineMethod)},
   {CC"lookupType",                                   CC"("STRING HS_RESOLVED_KLASS"Z)"HS_RESOLVED_TYPE,                                FN_PTR(lookupType)},
   {CC"lookupClass",                                  CC"("CLASS")"HS_RESOLVED_TYPE,                                                    FN_PTR(lookupClass)},
-  {CC"lookupNameInPool",                             CC"("HS_CONSTANT_POOL"I)"STRING,                                                  FN_PTR(lookupNameInPool)},
-  {CC"lookupNameAndTypeRefIndexInPool",              CC"("HS_CONSTANT_POOL"I)I",                                                       FN_PTR(lookupNameAndTypeRefIndexInPool)},
-  {CC"lookupSignatureInPool",                        CC"("HS_CONSTANT_POOL"I)"STRING,                                                  FN_PTR(lookupSignatureInPool)},
-  {CC"lookupKlassRefIndexInPool",                    CC"("HS_CONSTANT_POOL"I)I",                                                       FN_PTR(lookupKlassRefIndexInPool)},
-  {CC"lookupKlassInPool",                            CC"("HS_CONSTANT_POOL"I)Ljava/lang/Object;",                                      FN_PTR(lookupKlassInPool)},
+  {CC "lookupNameInPool",                             CC "(" HS_CONSTANT_POOL "I)" STRING,                                                  FN_PTR(lookupNameInPool)},
+  {CC "lookupNameAndTypeRefIndexInPool",              CC "(" HS_CONSTANT_POOL "I)I",                                                        FN_PTR(lookupNameAndTypeRefIndexInPool)},
+  {CC "lookupSignatureInPool",                        CC "(" HS_CONSTANT_POOL "I)" STRING,                                                  FN_PTR(lookupSignatureInPool)},
+  {CC "lookupKlassRefIndexInPool",                    CC "(" HS_CONSTANT_POOL "I)I",                                                        FN_PTR(lookupKlassRefIndexInPool)},
+  {CC "lookupKlassInPool",                            CC "(" HS_CONSTANT_POOL "I)Ljava/lang/Object;",                                       FN_PTR(lookupKlassInPool)},
   {CC"lookupAppendixInPool",                         CC"("HS_CONSTANT_POOL"I)"OBJECTCONSTANT,                                          FN_PTR(lookupAppendixInPool)},
-  {CC"lookupMethodInPool",                           CC"("HS_CONSTANT_POOL"IB)"HS_RESOLVED_METHOD,                                     FN_PTR(lookupMethodInPool)},
-  {CC"constantPoolRemapInstructionOperandFromCache", CC"("HS_CONSTANT_POOL"I)I",                                                       FN_PTR(constantPoolRemapInstructionOperandFromCache)},
+  {CC "lookupMethodInPool",                           CC "(" HS_CONSTANT_POOL "IB)" HS_RESOLVED_METHOD,                                     FN_PTR(lookupMethodInPool)},
+  {CC "constantPoolRemapInstructionOperandFromCache", CC "(" HS_CONSTANT_POOL "I)I",                                                        FN_PTR(constantPoolRemapInstructionOperandFromCache)},
   {CC"resolveConstantInPool",                        CC"("HS_CONSTANT_POOL"I)"OBJECTCONSTANT,                                          FN_PTR(resolveConstantInPool)},
   {CC"resolvePossiblyCachedConstantInPool",          CC"("HS_CONSTANT_POOL"I)"OBJECTCONSTANT,                                          FN_PTR(resolvePossiblyCachedConstantInPool)},
-  {CC"resolveTypeInPool",                            CC"("HS_CONSTANT_POOL"I)"HS_RESOLVED_KLASS,                                       FN_PTR(resolveTypeInPool)},
-  {CC"resolveFieldInPool",                           CC"("HS_CONSTANT_POOL"IB[I)"HS_RESOLVED_KLASS,                                    FN_PTR(resolveFieldInPool)},
-  {CC"resolveInvokeDynamicInPool",                   CC"("HS_CONSTANT_POOL"I)V",                                                       FN_PTR(resolveInvokeDynamicInPool)},
-  {CC"resolveInvokeHandleInPool",                    CC"("HS_CONSTANT_POOL"I)V",                                                       FN_PTR(resolveInvokeHandleInPool)},
-  {CC"resolveMethod",                                CC"("HS_RESOLVED_KLASS HS_RESOLVED_METHOD HS_RESOLVED_KLASS")"HS_RESOLVED_METHOD, FN_PTR(resolveMethod)},
-  {CC"getSignaturePolymorphicHolders",               CC"()[" STRING,                                                                   FN_PTR(getSignaturePolymorphicHolders)},
-  {CC"getVtableIndexForInterfaceMethod",             CC"("HS_RESOLVED_KLASS HS_RESOLVED_METHOD")I",                                    FN_PTR(getVtableIndexForInterfaceMethod)},
-  {CC"getClassInitializer",                          CC"("HS_RESOLVED_KLASS")"HS_RESOLVED_METHOD,                                      FN_PTR(getClassInitializer)},
-  {CC"hasFinalizableSubclass",                       CC"("HS_RESOLVED_KLASS")Z",                                                       FN_PTR(hasFinalizableSubclass)},
-  {CC"getMaxCallTargetOffset",                       CC"(J)J",                                                                         FN_PTR(getMaxCallTargetOffset)},
-  {CC"asResolvedJavaMethod",                         CC"(" EXECUTABLE ")" HS_RESOLVED_METHOD,                                          FN_PTR(asResolvedJavaMethod)},
+  {CC "resolveTypeInPool",                            CC "(" HS_CONSTANT_POOL "I)" HS_RESOLVED_KLASS,                                       FN_PTR(resolveTypeInPool)},
+  {CC "resolveFieldInPool",                           CC "(" HS_CONSTANT_POOL "I" HS_RESOLVED_METHOD "B[I)" HS_RESOLVED_KLASS,              FN_PTR(resolveFieldInPool)},
+  {CC "resolveInvokeDynamicInPool",                   CC "(" HS_CONSTANT_POOL "I)V",                                                        FN_PTR(resolveInvokeDynamicInPool)},
+  {CC "resolveInvokeHandleInPool",                    CC "(" HS_CONSTANT_POOL "I)V",                                                        FN_PTR(resolveInvokeHandleInPool)},
+  {CC "isResolvedInvokeHandleInPool",                 CC "(" HS_CONSTANT_POOL "I)I",                                                        FN_PTR(isResolvedInvokeHandleInPool)},
+  {CC "resolveMethod",                                CC "(" HS_RESOLVED_KLASS HS_RESOLVED_METHOD HS_RESOLVED_KLASS ")" HS_RESOLVED_METHOD, FN_PTR(resolveMethod)},
+  {CC "getSignaturePolymorphicHolders",               CC "()[" STRING,                                                                      FN_PTR(getSignaturePolymorphicHolders)},
+  {CC "getVtableIndexForInterfaceMethod",             CC "(" HS_RESOLVED_KLASS HS_RESOLVED_METHOD ")I",                                     FN_PTR(getVtableIndexForInterfaceMethod)},
+  {CC "getClassInitializer",                          CC "(" HS_RESOLVED_KLASS ")" HS_RESOLVED_METHOD,                                      FN_PTR(getClassInitializer)},
+  {CC "hasFinalizableSubclass",                       CC "(" HS_RESOLVED_KLASS ")Z",                                                        FN_PTR(hasFinalizableSubclass)},
+  {CC "getMaxCallTargetOffset",                       CC "(J)J",                                                                            FN_PTR(getMaxCallTargetOffset)},
+  {CC "asResolvedJavaMethod",                         CC "(" EXECUTABLE ")" HS_RESOLVED_METHOD,                                             FN_PTR(asResolvedJavaMethod)},
   {CC"getResolvedJavaMethod",                        CC"("OBJECTCONSTANT"J)"HS_RESOLVED_METHOD,                                        FN_PTR(getResolvedJavaMethod)},
   {CC"getConstantPool",                              CC"("METASPACE_OBJECT")"HS_CONSTANT_POOL,                                         FN_PTR(getConstantPool)},
   {CC"getResolvedJavaType0",                         CC"(Ljava/lang/Object;JZ)"HS_RESOLVED_KLASS,                                      FN_PTR(getResolvedJavaType0)},
-  {CC"readConfiguration",                            CC"()[Ljava/lang/Object;",                                                        FN_PTR(readConfiguration)},
-  {CC"installCode",                                  CC"("TARGET_DESCRIPTION HS_COMPILED_CODE INSTALLED_CODE HS_SPECULATION_LOG")I",   FN_PTR(installCode)},
-  {CC"resetCompilationStatistics",                   CC"()V",                                                                          FN_PTR(resetCompilationStatistics)},
-  {CC"disassembleCodeBlob",                          CC"("INSTALLED_CODE")"STRING,                                                     FN_PTR(disassembleCodeBlob)},
+  {CC "readConfiguration",                            CC "()[" OBJECT,                                                                      FN_PTR(readConfiguration)},
+  {CC "installCode",                                  CC "(" TARGET_DESCRIPTION HS_COMPILED_CODE INSTALLED_CODE HS_SPECULATION_LOG ")I",    FN_PTR(installCode)},
+  {CC "getMetadata",                                  CC "(" TARGET_DESCRIPTION HS_COMPILED_CODE HS_METADATA ")I",                          FN_PTR(getMetadata)},
+  {CC "resetCompilationStatistics",                   CC "()V",                                                                             FN_PTR(resetCompilationStatistics)},
+  {CC "disassembleCodeBlob",                          CC "(" INSTALLED_CODE ")" STRING,                                                     FN_PTR(disassembleCodeBlob)},
   {CC"executeHotSpotNmethod",                        CC"(["OBJECT HS_NMETHOD")"OBJECT,                                                 FN_PTR(executeHotSpotNmethod)},
-  {CC"getLineNumberTable",                           CC"("HS_RESOLVED_METHOD")[J",                                                     FN_PTR(getLineNumberTable)},
-  {CC"getLocalVariableTableStart",                   CC"("HS_RESOLVED_METHOD")J",                                                      FN_PTR(getLocalVariableTableStart)},
-  {CC"getLocalVariableTableLength",                  CC"("HS_RESOLVED_METHOD")I",                                                      FN_PTR(getLocalVariableTableLength)},
-  {CC"reprofile",                                    CC"("HS_RESOLVED_METHOD")V",                                                      FN_PTR(reprofile)},
+  {CC "getLineNumberTable",                           CC "(" HS_RESOLVED_METHOD ")[J",                                                      FN_PTR(getLineNumberTable)},
+  {CC "getLocalVariableTableStart",                   CC "(" HS_RESOLVED_METHOD ")J",                                                       FN_PTR(getLocalVariableTableStart)},
+  {CC "getLocalVariableTableLength",                  CC "(" HS_RESOLVED_METHOD ")I",                                                       FN_PTR(getLocalVariableTableLength)},
+  {CC "reprofile",                                    CC "(" HS_RESOLVED_METHOD ")V",                                                       FN_PTR(reprofile)},
   {CC"invalidateHotSpotNmethod",                     CC"("HS_NMETHOD")V",                                                              FN_PTR(invalidateHotSpotNmethod)},
   {CC"readUncompressedOop",                          CC"(J)"OBJECTCONSTANT,                                                            FN_PTR(readUncompressedOop)},
-  {CC"collectCounters",                              CC"()[J",                                                                         FN_PTR(collectCounters)},
-  {CC"allocateCompileId",                            CC"("HS_RESOLVED_METHOD"I)I",                                                     FN_PTR(allocateCompileId)},
-  {CC"isMature",                                     CC"("METASPACE_METHOD_DATA")Z",                                                   FN_PTR(isMature)},
-  {CC"hasCompiledCodeForOSR",                        CC"("HS_RESOLVED_METHOD"II)Z",                                                    FN_PTR(hasCompiledCodeForOSR)},
-  {CC"getSymbol",                                    CC"(J)"STRING,                                                                    FN_PTR(getSymbol)},
-  {CC"iterateFrames",                                CC"(["RESOLVED_METHOD "["RESOLVED_METHOD "I" INSPECTED_FRAME_VISITOR ")"OBJECT,   FN_PTR(iterateFrames)},
-  {CC"materializeVirtualObjects",                    CC"("HS_STACK_FRAME_REF"Z)V",                                                     FN_PTR(materializeVirtualObjects)},
-  {CC"shouldDebugNonSafepoints",                     CC"()Z",                                                                          FN_PTR(shouldDebugNonSafepoints)},
-  {CC"writeDebugOutput",                             CC"([BII)V",                                                                      FN_PTR(writeDebugOutput)},
-  {CC"flushDebugOutput",                             CC"()V",                                                                          FN_PTR(flushDebugOutput)},
-  {CC"writeCompileLogOutput",                        CC"([BII)V",                                                                      FN_PTR(writeCompileLogOutput)},
-  {CC"flushCompileLogOutput",                        CC"()V",                                                                          FN_PTR(flushCompileLogOutput)},
-  {CC"methodDataProfileDataSize",                    CC"(JI)I",                                                                        FN_PTR(methodDataProfileDataSize)},
-  {CC"getHostClass",                                 CC"("HS_RESOLVED_KLASS")"HS_RESOLVED_KLASS,                                       FN_PTR(getHostClass)},
-  {CC"interpreterFrameSize",                         CC"("BYTECODE_FRAME")I",                                                          FN_PTR(interpreterFrameSize)},
+  {CC "collectCounters",                              CC "()[J",                                                                            FN_PTR(collectCounters)},
+  {CC "allocateCompileId",                            CC "(" HS_RESOLVED_METHOD "I)I",                                                      FN_PTR(allocateCompileId)},
+  {CC "isMature",                                     CC "(" METASPACE_METHOD_DATA ")Z",                                                    FN_PTR(isMature)},
+  {CC "hasCompiledCodeForOSR",                        CC "(" HS_RESOLVED_METHOD "II)Z",                                                     FN_PTR(hasCompiledCodeForOSR)},
+  {CC "getSymbol",                                    CC "(J)" STRING,                                                                      FN_PTR(getSymbol)},
+  {CC "iterateFrames",                                CC "([" RESOLVED_METHOD "[" RESOLVED_METHOD "I" INSPECTED_FRAME_VISITOR ")" OBJECT,   FN_PTR(iterateFrames)},
+  {CC "materializeVirtualObjects",                    CC "(" HS_STACK_FRAME_REF "Z)V",                                                      FN_PTR(materializeVirtualObjects)},
+  {CC "shouldDebugNonSafepoints",                     CC "()Z",                                                                             FN_PTR(shouldDebugNonSafepoints)},
+  {CC "writeDebugOutput",                             CC "([BII)V",                                                                         FN_PTR(writeDebugOutput)},
+  {CC "flushDebugOutput",                             CC "()V",                                                                             FN_PTR(flushDebugOutput)},
+  {CC "methodDataProfileDataSize",                    CC "(JI)I",                                                                           FN_PTR(methodDataProfileDataSize)},
+  {CC "getFingerprint",                               CC "(J)J",                                                                            FN_PTR(getFingerprint)},
+  {CC "getHostClass",                                 CC "(" HS_RESOLVED_KLASS ")" HS_RESOLVED_KLASS,                                       FN_PTR(getHostClass)},
+  {CC "interpreterFrameSize",                         CC "(" BYTECODE_FRAME ")I",                                                           FN_PTR(interpreterFrameSize)},
   {CC"compileToBytecode",                            CC"("OBJECTCONSTANT")V",                                                          FN_PTR(compileToBytecode)},
-  {CC"getFlagValue",                                 CC"("STRING")"OBJECT,                                                             FN_PTR(getFlagValue)},
+  {CC "getFlagValue",                                 CC "(" STRING ")" OBJECT,                                                             FN_PTR(getFlagValue)},
   {CC"getObjectAtAddress",                           CC"(J)"OBJECT,                                                                    FN_PTR(getObjectAtAddress)},
   {CC"getInterfaces",                                CC"("HS_RESOLVED_KLASS ")["HS_RESOLVED_KLASS,                                     FN_PTR(getInterfaces)},
   {CC"getComponentType",                             CC"("HS_RESOLVED_KLASS ")"HS_RESOLVED_TYPE,                                       FN_PTR(getComponentType)},
@@ -2951,73 +2350,6 @@
   {CC"unhand",                                       CC"(J)"OBJECT,                                                                    FN_PTR(unhand)},
   {CC"updateHotSpotNmethodHandle",                   CC"("HS_NMETHOD_HANDLE")V",                                                       FN_PTR(updateHotSpotNmethodHandle)},
   {CC"getCode",                                      CC"("HS_INSTALLED_CODE")[B",                                                      FN_PTR(getCode)},
-=======
-  {CC "getBytecode",                                  CC "(" HS_RESOLVED_METHOD ")[B",                                                      FN_PTR(getBytecode)},
-  {CC "getExceptionTableStart",                       CC "(" HS_RESOLVED_METHOD ")J",                                                       FN_PTR(getExceptionTableStart)},
-  {CC "getExceptionTableLength",                      CC "(" HS_RESOLVED_METHOD ")I",                                                       FN_PTR(getExceptionTableLength)},
-  {CC "findUniqueConcreteMethod",                     CC "(" HS_RESOLVED_KLASS HS_RESOLVED_METHOD ")" HS_RESOLVED_METHOD,                   FN_PTR(findUniqueConcreteMethod)},
-  {CC "getImplementor",                               CC "(" HS_RESOLVED_KLASS ")" HS_RESOLVED_KLASS,                                       FN_PTR(getImplementor)},
-  {CC "getStackTraceElement",                         CC "(" HS_RESOLVED_METHOD "I)" STACK_TRACE_ELEMENT,                                   FN_PTR(getStackTraceElement)},
-  {CC "methodIsIgnoredBySecurityStackWalk",           CC "(" HS_RESOLVED_METHOD ")Z",                                                       FN_PTR(methodIsIgnoredBySecurityStackWalk)},
-  {CC "setNotInlinableOrCompilable",                  CC "(" HS_RESOLVED_METHOD ")V",                                                       FN_PTR(setNotInlinableOrCompilable)},
-  {CC "isCompilable",                                 CC "(" HS_RESOLVED_METHOD ")Z",                                                       FN_PTR(isCompilable)},
-  {CC "hasNeverInlineDirective",                      CC "(" HS_RESOLVED_METHOD ")Z",                                                       FN_PTR(hasNeverInlineDirective)},
-  {CC "shouldInlineMethod",                           CC "(" HS_RESOLVED_METHOD ")Z",                                                       FN_PTR(shouldInlineMethod)},
-  {CC "lookupType",                                   CC "(" STRING CLASS "Z)" HS_RESOLVED_KLASS,                                           FN_PTR(lookupType)},
-  {CC "lookupNameInPool",                             CC "(" HS_CONSTANT_POOL "I)" STRING,                                                  FN_PTR(lookupNameInPool)},
-  {CC "lookupNameAndTypeRefIndexInPool",              CC "(" HS_CONSTANT_POOL "I)I",                                                        FN_PTR(lookupNameAndTypeRefIndexInPool)},
-  {CC "lookupSignatureInPool",                        CC "(" HS_CONSTANT_POOL "I)" STRING,                                                  FN_PTR(lookupSignatureInPool)},
-  {CC "lookupKlassRefIndexInPool",                    CC "(" HS_CONSTANT_POOL "I)I",                                                        FN_PTR(lookupKlassRefIndexInPool)},
-  {CC "lookupKlassInPool",                            CC "(" HS_CONSTANT_POOL "I)Ljava/lang/Object;",                                       FN_PTR(lookupKlassInPool)},
-  {CC "lookupAppendixInPool",                         CC "(" HS_CONSTANT_POOL "I)" OBJECT,                                                  FN_PTR(lookupAppendixInPool)},
-  {CC "lookupMethodInPool",                           CC "(" HS_CONSTANT_POOL "IB)" HS_RESOLVED_METHOD,                                     FN_PTR(lookupMethodInPool)},
-  {CC "constantPoolRemapInstructionOperandFromCache", CC "(" HS_CONSTANT_POOL "I)I",                                                        FN_PTR(constantPoolRemapInstructionOperandFromCache)},
-  {CC "resolveConstantInPool",                        CC "(" HS_CONSTANT_POOL "I)" OBJECT,                                                  FN_PTR(resolveConstantInPool)},
-  {CC "resolvePossiblyCachedConstantInPool",          CC "(" HS_CONSTANT_POOL "I)" OBJECT,                                                  FN_PTR(resolvePossiblyCachedConstantInPool)},
-  {CC "resolveTypeInPool",                            CC "(" HS_CONSTANT_POOL "I)" HS_RESOLVED_KLASS,                                       FN_PTR(resolveTypeInPool)},
-  {CC "resolveFieldInPool",                           CC "(" HS_CONSTANT_POOL "I" HS_RESOLVED_METHOD "B[I)" HS_RESOLVED_KLASS,              FN_PTR(resolveFieldInPool)},
-  {CC "resolveInvokeDynamicInPool",                   CC "(" HS_CONSTANT_POOL "I)V",                                                        FN_PTR(resolveInvokeDynamicInPool)},
-  {CC "resolveInvokeHandleInPool",                    CC "(" HS_CONSTANT_POOL "I)V",                                                        FN_PTR(resolveInvokeHandleInPool)},
-  {CC "isResolvedInvokeHandleInPool",                 CC "(" HS_CONSTANT_POOL "I)I",                                                        FN_PTR(isResolvedInvokeHandleInPool)},
-  {CC "resolveMethod",                                CC "(" HS_RESOLVED_KLASS HS_RESOLVED_METHOD HS_RESOLVED_KLASS ")" HS_RESOLVED_METHOD, FN_PTR(resolveMethod)},
-  {CC "getSignaturePolymorphicHolders",               CC "()[" STRING,                                                                      FN_PTR(getSignaturePolymorphicHolders)},
-  {CC "getVtableIndexForInterfaceMethod",             CC "(" HS_RESOLVED_KLASS HS_RESOLVED_METHOD ")I",                                     FN_PTR(getVtableIndexForInterfaceMethod)},
-  {CC "getClassInitializer",                          CC "(" HS_RESOLVED_KLASS ")" HS_RESOLVED_METHOD,                                      FN_PTR(getClassInitializer)},
-  {CC "hasFinalizableSubclass",                       CC "(" HS_RESOLVED_KLASS ")Z",                                                        FN_PTR(hasFinalizableSubclass)},
-  {CC "getMaxCallTargetOffset",                       CC "(J)J",                                                                            FN_PTR(getMaxCallTargetOffset)},
-  {CC "asResolvedJavaMethod",                         CC "(" EXECUTABLE ")" HS_RESOLVED_METHOD,                                             FN_PTR(asResolvedJavaMethod)},
-  {CC "getResolvedJavaMethod",                        CC "(Ljava/lang/Object;J)" HS_RESOLVED_METHOD,                                        FN_PTR(getResolvedJavaMethod)},
-  {CC "getConstantPool",                              CC "(Ljava/lang/Object;)" HS_CONSTANT_POOL,                                           FN_PTR(getConstantPool)},
-  {CC "getResolvedJavaType",                          CC "(Ljava/lang/Object;JZ)" HS_RESOLVED_KLASS,                                        FN_PTR(getResolvedJavaType)},
-  {CC "readConfiguration",                            CC "()[" OBJECT,                                                                      FN_PTR(readConfiguration)},
-  {CC "installCode",                                  CC "(" TARGET_DESCRIPTION HS_COMPILED_CODE INSTALLED_CODE HS_SPECULATION_LOG ")I",    FN_PTR(installCode)},
-  {CC "getMetadata",                                  CC "(" TARGET_DESCRIPTION HS_COMPILED_CODE HS_METADATA ")I",                          FN_PTR(getMetadata)},
-  {CC "resetCompilationStatistics",                   CC "()V",                                                                             FN_PTR(resetCompilationStatistics)},
-  {CC "disassembleCodeBlob",                          CC "(" INSTALLED_CODE ")" STRING,                                                     FN_PTR(disassembleCodeBlob)},
-  {CC "executeInstalledCode",                         CC "([" OBJECT INSTALLED_CODE ")" OBJECT,                                             FN_PTR(executeInstalledCode)},
-  {CC "getLineNumberTable",                           CC "(" HS_RESOLVED_METHOD ")[J",                                                      FN_PTR(getLineNumberTable)},
-  {CC "getLocalVariableTableStart",                   CC "(" HS_RESOLVED_METHOD ")J",                                                       FN_PTR(getLocalVariableTableStart)},
-  {CC "getLocalVariableTableLength",                  CC "(" HS_RESOLVED_METHOD ")I",                                                       FN_PTR(getLocalVariableTableLength)},
-  {CC "reprofile",                                    CC "(" HS_RESOLVED_METHOD ")V",                                                       FN_PTR(reprofile)},
-  {CC "invalidateInstalledCode",                      CC "(" INSTALLED_CODE ")V",                                                           FN_PTR(invalidateInstalledCode)},
-  {CC"readUncompressedOop",                           CC"(J)"OBJECT,                                                                        FN_PTR(readUncompressedOop)},
-  {CC "collectCounters",                              CC "()[J",                                                                            FN_PTR(collectCounters)},
-  {CC "allocateCompileId",                            CC "(" HS_RESOLVED_METHOD "I)I",                                                      FN_PTR(allocateCompileId)},
-  {CC "isMature",                                     CC "(" METASPACE_METHOD_DATA ")Z",                                                    FN_PTR(isMature)},
-  {CC "hasCompiledCodeForOSR",                        CC "(" HS_RESOLVED_METHOD "II)Z",                                                     FN_PTR(hasCompiledCodeForOSR)},
-  {CC "getSymbol",                                    CC "(J)" STRING,                                                                      FN_PTR(getSymbol)},
-  {CC "iterateFrames",                                CC "([" RESOLVED_METHOD "[" RESOLVED_METHOD "I" INSPECTED_FRAME_VISITOR ")" OBJECT,   FN_PTR(iterateFrames)},
-  {CC "materializeVirtualObjects",                    CC "(" HS_STACK_FRAME_REF "Z)V",                                                      FN_PTR(materializeVirtualObjects)},
-  {CC "shouldDebugNonSafepoints",                     CC "()Z",                                                                             FN_PTR(shouldDebugNonSafepoints)},
-  {CC "writeDebugOutput",                             CC "([BII)V",                                                                         FN_PTR(writeDebugOutput)},
-  {CC "flushDebugOutput",                             CC "()V",                                                                             FN_PTR(flushDebugOutput)},
-  {CC "methodDataProfileDataSize",                    CC "(JI)I",                                                                           FN_PTR(methodDataProfileDataSize)},
-  {CC "getFingerprint",                               CC "(J)J",                                                                            FN_PTR(getFingerprint)},
-  {CC "getHostClass",                                 CC "(" HS_RESOLVED_KLASS ")" HS_RESOLVED_KLASS,                                       FN_PTR(getHostClass)},
-  {CC "interpreterFrameSize",                         CC "(" BYTECODE_FRAME ")I",                                                           FN_PTR(interpreterFrameSize)},
-  {CC "compileToBytecode",                            CC "(" OBJECT ")V",                                                                   FN_PTR(compileToBytecode)},
-  {CC "getFlagValue",                                 CC "(" STRING ")" OBJECT,                                                             FN_PTR(getFlagValue)},
->>>>>>> 452657c6
 };
 
 int CompilerToVM::methods_count() {
