--- conflicted
+++ resolved
@@ -320,11 +320,7 @@
   friend CompiledStaticCall* compiledStaticCall_at(Relocation* call_site);
 
   // Code
-<<<<<<< HEAD
-  static void emit_to_interp_stub(CodeBuffer &cbuf, address mark = NULL);
-=======
-  static address emit_to_interp_stub(CodeBuffer &cbuf);
->>>>>>> fc100209
+  static address emit_to_interp_stub(CodeBuffer &cbuf, address mark = NULL);
   static int to_interp_stub_size();
   static int reloc_to_interp_stub();
 
