--- conflicted
+++ resolved
@@ -793,24 +793,23 @@
     _stub_offset             = content_offset()      + code_buffer->total_offset_of(code_buffer->stubs());
 
     // Exception handler and deopt handler are in the stub section
-<<<<<<< HEAD
     if (UseC1X) {
       // c1x produces no stub section
       _exception_offset        = instructions_offset() + offsets->value(CodeOffsets::Exceptions);
       _deoptimize_offset       = instructions_offset() + offsets->value(CodeOffsets::Deopt);
-      _deoptimize_mh_offset    = instructions_offset() + offsets->value(CodeOffsets::DeoptMH);
+      if (has_method_handle_invokes()) {
+        _deoptimize_mh_offset    = instructions_offset() + offsets->value(CodeOffsets::DeoptMH);
+      } else {
+        _deoptimize_mh_offset  = -1;
+      }
     } else {
-      _exception_offset        = _stub_offset + offsets->value(CodeOffsets::Exceptions);
-      _deoptimize_offset       = _stub_offset + offsets->value(CodeOffsets::Deopt);
-      _deoptimize_mh_offset    = _stub_offset + offsets->value(CodeOffsets::DeoptMH);
-=======
-    _exception_offset        = _stub_offset          + offsets->value(CodeOffsets::Exceptions);
-    _deoptimize_offset       = _stub_offset          + offsets->value(CodeOffsets::Deopt);
-    if (has_method_handle_invokes()) {
-      _deoptimize_mh_offset  = _stub_offset          + offsets->value(CodeOffsets::DeoptMH);
-    } else {
-      _deoptimize_mh_offset  = -1;
->>>>>>> c1d5565c
+      _exception_offset        = _stub_offset          + offsets->value(CodeOffsets::Exceptions);
+      _deoptimize_offset       = _stub_offset          + offsets->value(CodeOffsets::Deopt);
+      if (has_method_handle_invokes()) {
+        _deoptimize_mh_offset  = _stub_offset          + offsets->value(CodeOffsets::DeoptMH);
+      } else {
+        _deoptimize_mh_offset  = -1;
+      }
     }
     if (offsets->value(CodeOffsets::UnwindHandler) != -1) {
       _unwind_handler_offset = code_offset()         + offsets->value(CodeOffsets::UnwindHandler);
