--- conflicted
+++ resolved
@@ -1077,12 +1077,6 @@
 
 ScopeDesc* nmethod::scope_desc_at(address pc) {
   PcDesc* pd = pc_desc_at(pc);
-#ifdef ASSERT
-  if (pd == NULL) {
-    tty->print_cr(err_msg("Missing scope at relative pc %d of method %s", pc - code_begin(), this->method()->name()->as_C_string()));
-    print_pcs();
-  }
-#endif
   guarantee(pd != NULL, "scope must be present");
   return new ScopeDesc(this, pd->scope_decode_offset(),
                        pd->obj_decode_offset(), pd->should_reexecute(),
@@ -1858,11 +1852,7 @@
 
 
 oop nmethod::embeddedOop_at(u_char* p) {
-<<<<<<< HEAD
-  RelocIterator iter(this, p, MIN2(p + oopSize, code_end()));
-=======
   RelocIterator iter(this, p, p + 1);
->>>>>>> b20b10b6
   while (iter.next())
     if (iter.type() == relocInfo::oop_type) {
       return iter.oop_reloc()->oop_value();
