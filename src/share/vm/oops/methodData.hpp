/*
 * Copyright (c) 2000, 2013, Oracle and/or its affiliates. All rights reserved.
 * DO NOT ALTER OR REMOVE COPYRIGHT NOTICES OR THIS FILE HEADER.
 *
 * This code is free software; you can redistribute it and/or modify it
 * under the terms of the GNU General Public License version 2 only, as
 * published by the Free Software Foundation.
 *
 * This code is distributed in the hope that it will be useful, but WITHOUT
 * ANY WARRANTY; without even the implied warranty of MERCHANTABILITY or
 * FITNESS FOR A PARTICULAR PURPOSE.  See the GNU General Public License
 * version 2 for more details (a copy is included in the LICENSE file that
 * accompanied this code).
 *
 * You should have received a copy of the GNU General Public License version
 * 2 along with this work; if not, write to the Free Software Foundation,
 * Inc., 51 Franklin St, Fifth Floor, Boston, MA 02110-1301 USA.
 *
 * Please contact Oracle, 500 Oracle Parkway, Redwood Shores, CA 94065 USA
 * or visit www.oracle.com if you need additional information or have any
 * questions.
 *
 */

#ifndef SHARE_VM_OOPS_METHODDATAOOP_HPP
#define SHARE_VM_OOPS_METHODDATAOOP_HPP

#include "interpreter/bytecodes.hpp"
#include "memory/universe.hpp"
#include "oops/method.hpp"
#include "oops/oop.hpp"
#include "runtime/orderAccess.hpp"

class BytecodeStream;
class KlassSizeStats;

// The MethodData object collects counts and other profile information
// during zeroth-tier (interpretive) and first-tier execution.
// The profile is used later by compilation heuristics.  Some heuristics
// enable use of aggressive (or "heroic") optimizations.  An aggressive
// optimization often has a down-side, a corner case that it handles
// poorly, but which is thought to be rare.  The profile provides
// evidence of this rarity for a given method or even BCI.  It allows
// the compiler to back out of the optimization at places where it
// has historically been a poor choice.  Other heuristics try to use
// specific information gathered about types observed at a given site.
//
// All data in the profile is approximate.  It is expected to be accurate
// on the whole, but the system expects occasional inaccuraces, due to
// counter overflow, multiprocessor races during data collection, space
// limitations, missing MDO blocks, etc.  Bad or missing data will degrade
// optimization quality but will not affect correctness.  Also, each MDO
// is marked with its birth-date ("creation_mileage") which can be used
// to assess the quality ("maturity") of its data.
//
// Short (<32-bit) counters are designed to overflow to a known "saturated"
// state.  Also, certain recorded per-BCI events are given one-bit counters
// which overflow to a saturated state which applied to all counters at
// that BCI.  In other words, there is a small lattice which approximates
// the ideal of an infinite-precision counter for each event at each BCI,
// and the lattice quickly "bottoms out" in a state where all counters
// are taken to be indefinitely large.
//
// The reader will find many data races in profile gathering code, starting
// with invocation counter incrementation.  None of these races harm correct
// execution of the compiled code.

// forward decl
class ProfileData;

// DataLayout
//
// Overlay for generic profiling data.
class DataLayout VALUE_OBJ_CLASS_SPEC {
private:
  // Every data layout begins with a header.  This header
  // contains a tag, which is used to indicate the size/layout
  // of the data, 4 bits of flags, which can be used in any way,
  // 4 bits of trap history (none/one reason/many reasons),
  // and a bci, which is used to tie this piece of data to a
  // specific bci in the bytecodes.
  union {
    intptr_t _bits;
    struct {
      u1 _tag;
      u1 _flags;
      u2 _bci;
    } _struct;
  } _header;

  // The data layout has an arbitrary number of cells, each sized
  // to accomodate a pointer or an integer.
  intptr_t _cells[1];

  // Some types of data layouts need a length field.
  static bool needs_array_len(u1 tag);

public:
  enum {
    counter_increment = 1
  };

  enum {
    cell_size = sizeof(intptr_t)
  };

  // Tag values
  enum {
    no_tag,
    bit_data_tag,
    counter_data_tag,
    jump_data_tag,
    receiver_type_data_tag,
    virtual_call_data_tag,
    ret_data_tag,
    branch_data_tag,
    multi_branch_data_tag,
    arg_info_data_tag
  };

  enum {
    // The _struct._flags word is formatted as [trap_state:4 | flags:4].
    // The trap state breaks down further as [recompile:1 | reason:3].
    // This further breakdown is defined in deoptimization.cpp.
    // See Deoptimization::trap_state_reason for an assert that
    // trap_bits is big enough to hold reasons < Reason_RECORDED_LIMIT.
    //
    // The trap_state is collected only if ProfileTraps is true.
    trap_bits = 1+3,  // 3: enough to distinguish [0..Reason_RECORDED_LIMIT].
    trap_shift = BitsPerByte - trap_bits,
    trap_mask = right_n_bits(trap_bits),
    trap_mask_in_place = (trap_mask << trap_shift),
    flag_limit = trap_shift,
    flag_mask = right_n_bits(flag_limit),
    first_flag = 0
  };

  // Size computation
  static int header_size_in_bytes() {
    return cell_size;
  }
  static int header_size_in_cells() {
    return 1;
  }

  static int compute_size_in_bytes(int cell_count) {
    return header_size_in_bytes() + cell_count * cell_size;
  }

  // Initialization
  void initialize(u1 tag, u2 bci, int cell_count);

  // Accessors
  u1 tag() {
    return _header._struct._tag;
  }

  // Return a few bits of trap state.  Range is [0..trap_mask].
  // The state tells if traps with zero, one, or many reasons have occurred.
  // It also tells whether zero or many recompilations have occurred.
  // The associated trap histogram in the MDO itself tells whether
  // traps are common or not.  If a BCI shows that a trap X has
  // occurred, and the MDO shows N occurrences of X, we make the
  // simplifying assumption that all N occurrences can be blamed
  // on that BCI.
  int trap_state() {
    return ((_header._struct._flags >> trap_shift) & trap_mask);
  }

  void set_trap_state(int new_state) {
    assert(ProfileTraps, "used only under +ProfileTraps");
    uint old_flags = (_header._struct._flags & flag_mask);
    _header._struct._flags = (new_state << trap_shift) | old_flags;
  }

  u1 flags() {
    return _header._struct._flags;
  }

  u2 bci() {
    return _header._struct._bci;
  }

  void set_header(intptr_t value) {
    _header._bits = value;
  }
  void release_set_header(intptr_t value) {
    OrderAccess::release_store_ptr(&_header._bits, value);
  }
  intptr_t header() {
    return _header._bits;
  }
  void set_cell_at(int index, intptr_t value) {
    _cells[index] = value;
  }
  void release_set_cell_at(int index, intptr_t value) {
    OrderAccess::release_store_ptr(&_cells[index], value);
  }
  intptr_t cell_at(int index) {
    return _cells[index];
  }

  void set_flag_at(int flag_number) {
    assert(flag_number < flag_limit, "oob");
    _header._struct._flags |= (0x1 << flag_number);
  }
  bool flag_at(int flag_number) {
    assert(flag_number < flag_limit, "oob");
    return (_header._struct._flags & (0x1 << flag_number)) != 0;
  }

  // Low-level support for code generation.
  static ByteSize header_offset() {
    return byte_offset_of(DataLayout, _header);
  }
  static ByteSize tag_offset() {
    return byte_offset_of(DataLayout, _header._struct._tag);
  }
  static ByteSize flags_offset() {
    return byte_offset_of(DataLayout, _header._struct._flags);
  }
  static ByteSize bci_offset() {
    return byte_offset_of(DataLayout, _header._struct._bci);
  }
  static ByteSize cell_offset(int index) {
    return byte_offset_of(DataLayout, _cells) + in_ByteSize(index * cell_size);
  }
  // Return a value which, when or-ed as a byte into _flags, sets the flag.
  static int flag_number_to_byte_constant(int flag_number) {
    assert(0 <= flag_number && flag_number < flag_limit, "oob");
    DataLayout temp; temp.set_header(0);
    temp.set_flag_at(flag_number);
    return temp._header._struct._flags;
  }
  // Return a value which, when or-ed as a word into _header, sets the flag.
  static intptr_t flag_mask_to_header_mask(int byte_constant) {
    DataLayout temp; temp.set_header(0);
    temp._header._struct._flags = byte_constant;
    return temp._header._bits;
  }

  ProfileData* data_in();

  // GC support
  void clean_weak_klass_links(BoolObjectClosure* cl);
};


// ProfileData class hierarchy
class ProfileData;
class   BitData;
class     CounterData;
class       ReceiverTypeData;
class         VirtualCallData;
class       RetData;
class   JumpData;
class     BranchData;
class   ArrayData;
class     MultiBranchData;
class     ArgInfoData;


// ProfileData
//
// A ProfileData object is created to refer to a section of profiling
// data in a structured way.
class ProfileData : public ResourceObj {
private:
#ifndef PRODUCT
  enum {
    tab_width_one = 16,
    tab_width_two = 36
  };
#endif // !PRODUCT

  // This is a pointer to a section of profiling data.
  DataLayout* _data;

protected:
  DataLayout* data() { return _data; }

  enum {
    cell_size = DataLayout::cell_size
  };

public:
  // How many cells are in this?
  virtual int cell_count() {
    ShouldNotReachHere();
    return -1;
  }

  // Return the size of this data.
  int size_in_bytes() {
    return DataLayout::compute_size_in_bytes(cell_count());
  }

protected:
  // Low-level accessors for underlying data
  void set_intptr_at(int index, intptr_t value) {
    assert(0 <= index && index < cell_count(), "oob");
    data()->set_cell_at(index, value);
  }
  void release_set_intptr_at(int index, intptr_t value) {
    assert(0 <= index && index < cell_count(), "oob");
    data()->release_set_cell_at(index, value);
  }
  intptr_t intptr_at(int index) {
    assert(0 <= index && index < cell_count(), "oob");
    return data()->cell_at(index);
  }
  void set_uint_at(int index, uint value) {
    set_intptr_at(index, (intptr_t) value);
  }
  void release_set_uint_at(int index, uint value) {
    release_set_intptr_at(index, (intptr_t) value);
  }
  uint uint_at(int index) {
    return (uint)intptr_at(index);
  }
  void set_int_at(int index, int value) {
    set_intptr_at(index, (intptr_t) value);
  }
  void release_set_int_at(int index, int value) {
    release_set_intptr_at(index, (intptr_t) value);
  }
  int int_at(int index) {
    return (int)intptr_at(index);
  }
  int int_at_unchecked(int index) {
    return (int)data()->cell_at(index);
  }
  void set_oop_at(int index, oop value) {
    set_intptr_at(index, (intptr_t) value);
  }
  oop oop_at(int index) {
    return (oop)intptr_at(index);
  }

  void set_flag_at(int flag_number) {
    data()->set_flag_at(flag_number);
  }
  bool flag_at(int flag_number) {
    return data()->flag_at(flag_number);
  }

  // two convenient imports for use by subclasses:
  static ByteSize cell_offset(int index) {
    return DataLayout::cell_offset(index);
  }
  static int flag_number_to_byte_constant(int flag_number) {
    return DataLayout::flag_number_to_byte_constant(flag_number);
  }

  ProfileData(DataLayout* data) {
    _data = data;
  }

public:
  // Constructor for invalid ProfileData.
  ProfileData();

  u2 bci() {
    return data()->bci();
  }

  address dp() {
    return (address)_data;
  }

  int trap_state() {
    return data()->trap_state();
  }
  void set_trap_state(int new_state) {
    data()->set_trap_state(new_state);
  }

  // Type checking
  virtual bool is_BitData()         { return false; }
  virtual bool is_CounterData()     { return false; }
  virtual bool is_JumpData()        { return false; }
  virtual bool is_ReceiverTypeData(){ return false; }
  virtual bool is_VirtualCallData() { return false; }
  virtual bool is_RetData()         { return false; }
  virtual bool is_BranchData()      { return false; }
  virtual bool is_ArrayData()       { return false; }
  virtual bool is_MultiBranchData() { return false; }
  virtual bool is_ArgInfoData()     { return false; }


  BitData* as_BitData() {
    assert(is_BitData(), "wrong type");
    return is_BitData()         ? (BitData*)        this : NULL;
  }
  CounterData* as_CounterData() {
    assert(is_CounterData(), "wrong type");
    return is_CounterData()     ? (CounterData*)    this : NULL;
  }
  JumpData* as_JumpData() {
    assert(is_JumpData(), "wrong type");
    return is_JumpData()        ? (JumpData*)       this : NULL;
  }
  ReceiverTypeData* as_ReceiverTypeData() {
    assert(is_ReceiverTypeData(), "wrong type");
    return is_ReceiverTypeData() ? (ReceiverTypeData*)this : NULL;
  }
  VirtualCallData* as_VirtualCallData() {
    assert(is_VirtualCallData(), "wrong type");
    return is_VirtualCallData() ? (VirtualCallData*)this : NULL;
  }
  RetData* as_RetData() {
    assert(is_RetData(), "wrong type");
    return is_RetData()         ? (RetData*)        this : NULL;
  }
  BranchData* as_BranchData() {
    assert(is_BranchData(), "wrong type");
    return is_BranchData()      ? (BranchData*)     this : NULL;
  }
  ArrayData* as_ArrayData() {
    assert(is_ArrayData(), "wrong type");
    return is_ArrayData()       ? (ArrayData*)      this : NULL;
  }
  MultiBranchData* as_MultiBranchData() {
    assert(is_MultiBranchData(), "wrong type");
    return is_MultiBranchData() ? (MultiBranchData*)this : NULL;
  }
  ArgInfoData* as_ArgInfoData() {
    assert(is_ArgInfoData(), "wrong type");
    return is_ArgInfoData() ? (ArgInfoData*)this : NULL;
  }


  // Subclass specific initialization
  virtual void post_initialize(BytecodeStream* stream, MethodData* mdo) {}

  // GC support
  virtual void clean_weak_klass_links(BoolObjectClosure* is_alive_closure) {}

  // CI translation: ProfileData can represent both MethodDataOop data
  // as well as CIMethodData data. This function is provided for translating
  // an oop in a ProfileData to the ci equivalent. Generally speaking,
  // most ProfileData don't require any translation, so we provide the null
  // translation here, and the required translators are in the ci subclasses.
  virtual void translate_from(ProfileData* data) {}

  virtual void print_data_on(outputStream* st) {
    ShouldNotReachHere();
  }

#ifndef PRODUCT
  void print_shared(outputStream* st, const char* name);
  void tab(outputStream* st);
#endif
};

// BitData
//
// A BitData holds a flag or two in its header.
class BitData : public ProfileData {
protected:
  enum {
    // null_seen:
    //  saw a null operand (cast/aastore/instanceof)
      null_seen_flag              = DataLayout::first_flag + 0
#ifdef GRAAL
    // bytecode threw any exception
    , exception_seen_flag         = null_seen_flag + 1
#endif
  };
  enum { bit_cell_count = 0 };  // no additional data fields needed.
public:
  BitData(DataLayout* layout) : ProfileData(layout) {
  }

  virtual bool is_BitData() { return true; }

  static int static_cell_count() {
    return bit_cell_count;
  }

  virtual int cell_count() {
    return static_cell_count();
  }

  // Accessor

  // The null_seen flag bit is specially known to the interpreter.
  // Consulting it allows the compiler to avoid setting up null_check traps.
  bool null_seen()     { return flag_at(null_seen_flag); }
  void set_null_seen()    { set_flag_at(null_seen_flag); }
#ifdef GRAAL
  // true if an exception was thrown at the specific BCI
  bool exception_seen() { return flag_at(exception_seen_flag); }
  void set_exception_seen() { set_flag_at(exception_seen_flag); }
#endif

  // Code generation support
  static int null_seen_byte_constant() {
    return flag_number_to_byte_constant(null_seen_flag);
  }

  static ByteSize bit_data_size() {
    return cell_offset(bit_cell_count);
  }

#ifndef PRODUCT
  void print_data_on(outputStream* st);
#endif
};

// CounterData
//
// A CounterData corresponds to a simple counter.
class CounterData : public BitData {
protected:
  enum {
    count_off,
    counter_cell_count
  };
public:
  CounterData(DataLayout* layout) : BitData(layout) {}

  virtual bool is_CounterData() { return true; }

  static int static_cell_count() {
    return counter_cell_count;
  }

  virtual int cell_count() {
    return static_cell_count();
  }

  // Direct accessor
  uint count() {
    return uint_at(count_off);
  }

  // Code generation support
  static ByteSize count_offset() {
    return cell_offset(count_off);
  }
  static ByteSize counter_data_size() {
    return cell_offset(counter_cell_count);
  }

  void set_count(uint count) {
    set_uint_at(count_off, count);
  }

#ifndef PRODUCT
  void print_data_on(outputStream* st);
#endif
};

// JumpData
//
// A JumpData is used to access profiling information for a direct
// branch.  It is a counter, used for counting the number of branches,
// plus a data displacement, used for realigning the data pointer to
// the corresponding target bci.
class JumpData : public ProfileData {
protected:
  enum {
    taken_off_set,
    displacement_off_set,
    jump_cell_count
  };

  void set_displacement(int displacement) {
    set_int_at(displacement_off_set, displacement);
  }

public:
  JumpData(DataLayout* layout) : ProfileData(layout) {
    assert(layout->tag() == DataLayout::jump_data_tag ||
      layout->tag() == DataLayout::branch_data_tag, "wrong type");
  }

  virtual bool is_JumpData() { return true; }

  static int static_cell_count() {
    return jump_cell_count;
  }

  virtual int cell_count() {
    return static_cell_count();
  }

  // Direct accessor
  uint taken() {
    return uint_at(taken_off_set);
  }

  void set_taken(uint cnt) {
    set_uint_at(taken_off_set, cnt);
  }

  // Saturating counter
  uint inc_taken() {
    uint cnt = taken() + 1;
    // Did we wrap? Will compiler screw us??
    if (cnt == 0) cnt--;
    set_uint_at(taken_off_set, cnt);
    return cnt;
  }

  int displacement() {
    return int_at(displacement_off_set);
  }

  // Code generation support
  static ByteSize taken_offset() {
    return cell_offset(taken_off_set);
  }

  static ByteSize displacement_offset() {
    return cell_offset(displacement_off_set);
  }

  // Specific initialization.
  void post_initialize(BytecodeStream* stream, MethodData* mdo);

#ifndef PRODUCT
  void print_data_on(outputStream* st);
#endif
};

// ReceiverTypeData
//
// A ReceiverTypeData is used to access profiling information about a
// dynamic type check.  It consists of a counter which counts the total times
// that the check is reached, and a series of (Klass*, count) pairs
// which are used to store a type profile for the receiver of the check.
class ReceiverTypeData : public CounterData {
protected:
  enum {
#ifdef GRAAL
    // Graal is interested in knowing the percentage of type checks
    // involving a type not explicitly in the profile
    nonprofiled_receiver_count_off_set = counter_cell_count,
    receiver0_offset,
#else
    receiver0_offset = counter_cell_count,
#endif
    count0_offset,
    receiver_type_row_cell_count = (count0_offset + 1) - receiver0_offset
  };

public:
  ReceiverTypeData(DataLayout* layout) : CounterData(layout) {
    assert(layout->tag() == DataLayout::receiver_type_data_tag ||
           layout->tag() == DataLayout::virtual_call_data_tag, "wrong type");
  }

  virtual bool is_ReceiverTypeData() { return true; }

  static int static_cell_count() {
    return counter_cell_count + (uint) TypeProfileWidth * receiver_type_row_cell_count GRAAL_ONLY(+ 1);
  }

  virtual int cell_count() {
    return static_cell_count();
  }

  // Direct accessors
  static uint row_limit() {
    return TypeProfileWidth;
  }
  static int receiver_cell_index(uint row) {
    return receiver0_offset + row * receiver_type_row_cell_count;
  }
  static int receiver_count_cell_index(uint row) {
    return count0_offset + row * receiver_type_row_cell_count;
  }

  Klass* receiver(uint row) {
    assert(row < row_limit(), "oob");

    Klass* recv = (Klass*)intptr_at(receiver_cell_index(row));
    assert(recv == NULL || recv->is_klass(), "wrong type");
    return recv;
  }

  void set_receiver(uint row, Klass* k) {
    assert((uint)row < row_limit(), "oob");
    set_intptr_at(receiver_cell_index(row), (uintptr_t)k);
  }

  uint receiver_count(uint row) {
    assert(row < row_limit(), "oob");
    return uint_at(receiver_count_cell_index(row));
  }

  void set_receiver_count(uint row, uint count) {
    assert(row < row_limit(), "oob");
    set_uint_at(receiver_count_cell_index(row), count);
  }

  void clear_row(uint row) {
    assert(row < row_limit(), "oob");
    // Clear total count - indicator of polymorphic call site.
    // The site may look like as monomorphic after that but
    // it allow to have more accurate profiling information because
    // there was execution phase change since klasses were unloaded.
    // If the site is still polymorphic then MDO will be updated
    // to reflect it. But it could be the case that the site becomes
    // only bimorphic. Then keeping total count not 0 will be wrong.
    // Even if we use monomorphic (when it is not) for compilation
    // we will only have trap, deoptimization and recompile again
    // with updated MDO after executing method in Interpreter.
    // An additional receiver will be recorded in the cleaned row
    // during next call execution.
    //
    // Note: our profiling logic works with empty rows in any slot.
    // We do sorting a profiling info (ciCallProfile) for compilation.
    //
    set_count(0);
    set_receiver(row, NULL);
    set_receiver_count(row, 0);
  }

  // Code generation support
  static ByteSize receiver_offset(uint row) {
    return cell_offset(receiver_cell_index(row));
  }
  static ByteSize receiver_count_offset(uint row) {
    return cell_offset(receiver_count_cell_index(row));
  }
#ifdef GRAAL
  static ByteSize nonprofiled_receiver_count_offset() {
    return cell_offset(nonprofiled_receiver_count_off_set);
  }
#endif
  static ByteSize receiver_type_data_size() {
    return cell_offset(static_cell_count());
  }

  // GC support
  virtual void clean_weak_klass_links(BoolObjectClosure* is_alive_closure);

#ifndef PRODUCT
  void print_receiver_data_on(outputStream* st);
  void print_data_on(outputStream* st);
#endif
};

// VirtualCallData
//
// A VirtualCallData is used to access profiling information about a
// virtual call.  For now, it has nothing more than a ReceiverTypeData.
class VirtualCallData : public ReceiverTypeData {
public:
  VirtualCallData(DataLayout* layout) : ReceiverTypeData(layout) {
    assert(layout->tag() == DataLayout::virtual_call_data_tag, "wrong type");
  }

  virtual bool is_VirtualCallData() { return true; }

  static int static_cell_count() {
    // At this point we could add more profile state, e.g., for arguments.
    // But for now it's the same size as the base record type.
    return ReceiverTypeData::static_cell_count();
  }

  virtual int cell_count() {
    return static_cell_count();
  }

  // Direct accessors
  static ByteSize virtual_call_data_size() {
    return cell_offset(static_cell_count());
  }

#ifndef PRODUCT
  void print_data_on(outputStream* st);
#endif
};

// RetData
//
// A RetData is used to access profiling information for a ret bytecode.
// It is composed of a count of the number of times that the ret has
// been executed, followed by a series of triples of the form
// (bci, count, di) which count the number of times that some bci was the
// target of the ret and cache a corresponding data displacement.
class RetData : public CounterData {
protected:
  enum {
    bci0_offset = counter_cell_count,
    count0_offset,
    displacement0_offset,
    ret_row_cell_count = (displacement0_offset + 1) - bci0_offset
  };

  void set_bci(uint row, int bci) {
    assert((uint)row < row_limit(), "oob");
    set_int_at(bci0_offset + row * ret_row_cell_count, bci);
  }
  void release_set_bci(uint row, int bci) {
    assert((uint)row < row_limit(), "oob");
    // 'release' when setting the bci acts as a valid flag for other
    // threads wrt bci_count and bci_displacement.
    release_set_int_at(bci0_offset + row * ret_row_cell_count, bci);
  }
  void set_bci_count(uint row, uint count) {
    assert((uint)row < row_limit(), "oob");
    set_uint_at(count0_offset + row * ret_row_cell_count, count);
  }
  void set_bci_displacement(uint row, int disp) {
    set_int_at(displacement0_offset + row * ret_row_cell_count, disp);
  }

public:
  RetData(DataLayout* layout) : CounterData(layout) {
    assert(layout->tag() == DataLayout::ret_data_tag, "wrong type");
  }

  virtual bool is_RetData() { return true; }

  enum {
    no_bci = -1 // value of bci when bci1/2 are not in use.
  };

  static int static_cell_count() {
    return counter_cell_count + (uint) BciProfileWidth * ret_row_cell_count;
  }

  virtual int cell_count() {
    return static_cell_count();
  }

  static uint row_limit() {
    return BciProfileWidth;
  }
  static int bci_cell_index(uint row) {
    return bci0_offset + row * ret_row_cell_count;
  }
  static int bci_count_cell_index(uint row) {
    return count0_offset + row * ret_row_cell_count;
  }
  static int bci_displacement_cell_index(uint row) {
    return displacement0_offset + row * ret_row_cell_count;
  }

  // Direct accessors
  int bci(uint row) {
    return int_at(bci_cell_index(row));
  }
  uint bci_count(uint row) {
    return uint_at(bci_count_cell_index(row));
  }
  int bci_displacement(uint row) {
    return int_at(bci_displacement_cell_index(row));
  }

  // Interpreter Runtime support
  address fixup_ret(int return_bci, MethodData* mdo);

  // Code generation support
  static ByteSize bci_offset(uint row) {
    return cell_offset(bci_cell_index(row));
  }
  static ByteSize bci_count_offset(uint row) {
    return cell_offset(bci_count_cell_index(row));
  }
  static ByteSize bci_displacement_offset(uint row) {
    return cell_offset(bci_displacement_cell_index(row));
  }

  // Specific initialization.
  void post_initialize(BytecodeStream* stream, MethodData* mdo);

#ifndef PRODUCT
  void print_data_on(outputStream* st);
#endif
};

// BranchData
//
// A BranchData is used to access profiling data for a two-way branch.
// It consists of taken and not_taken counts as well as a data displacement
// for the taken case.
class BranchData : public JumpData {
protected:
  enum {
    not_taken_off_set = jump_cell_count,
    branch_cell_count
  };

  void set_displacement(int displacement) {
    set_int_at(displacement_off_set, displacement);
  }

public:
  BranchData(DataLayout* layout) : JumpData(layout) {
    assert(layout->tag() == DataLayout::branch_data_tag, "wrong type");
  }

  virtual bool is_BranchData() { return true; }

  static int static_cell_count() {
    return branch_cell_count;
  }

  virtual int cell_count() {
    return static_cell_count();
  }

  // Direct accessor
  uint not_taken() {
    return uint_at(not_taken_off_set);
  }

  void set_not_taken(uint cnt) {
    set_uint_at(not_taken_off_set, cnt);
  }

  uint inc_not_taken() {
    uint cnt = not_taken() + 1;
    // Did we wrap? Will compiler screw us??
    if (cnt == 0) cnt--;
    set_uint_at(not_taken_off_set, cnt);
    return cnt;
  }

  // Code generation support
  static ByteSize not_taken_offset() {
    return cell_offset(not_taken_off_set);
  }
  static ByteSize branch_data_size() {
    return cell_offset(branch_cell_count);
  }

  // Specific initialization.
  void post_initialize(BytecodeStream* stream, MethodData* mdo);

#ifndef PRODUCT
  void print_data_on(outputStream* st);
#endif
};

// ArrayData
//
// A ArrayData is a base class for accessing profiling data which does
// not have a statically known size.  It consists of an array length
// and an array start.
class ArrayData : public ProfileData {
protected:
  friend class DataLayout;

  enum {
    array_len_off_set,
    array_start_off_set
  };

  uint array_uint_at(int index) {
    int aindex = index + array_start_off_set;
    return uint_at(aindex);
  }
  int array_int_at(int index) {
    int aindex = index + array_start_off_set;
    return int_at(aindex);
  }
  oop array_oop_at(int index) {
    int aindex = index + array_start_off_set;
    return oop_at(aindex);
  }
  void array_set_int_at(int index, int value) {
    int aindex = index + array_start_off_set;
    set_int_at(aindex, value);
  }

  // Code generation support for subclasses.
  static ByteSize array_element_offset(int index) {
    return cell_offset(array_start_off_set + index);
  }

public:
  ArrayData(DataLayout* layout) : ProfileData(layout) {}

  virtual bool is_ArrayData() { return true; }

  static int static_cell_count() {
    return -1;
  }

  int array_len() {
    return int_at_unchecked(array_len_off_set);
  }

  virtual int cell_count() {
    return array_len() + 1;
  }

  // Code generation support
  static ByteSize array_len_offset() {
    return cell_offset(array_len_off_set);
  }
  static ByteSize array_start_offset() {
    return cell_offset(array_start_off_set);
  }
};

// MultiBranchData
//
// A MultiBranchData is used to access profiling information for
// a multi-way branch (*switch bytecodes).  It consists of a series
// of (count, displacement) pairs, which count the number of times each
// case was taken and specify the data displacment for each branch target.
class MultiBranchData : public ArrayData {
protected:
  enum {
    default_count_off_set,
    default_disaplacement_off_set,
    case_array_start
  };
  enum {
    relative_count_off_set,
    relative_displacement_off_set,
    per_case_cell_count
  };

  void set_default_displacement(int displacement) {
    array_set_int_at(default_disaplacement_off_set, displacement);
  }
  void set_displacement_at(int index, int displacement) {
    array_set_int_at(case_array_start +
                     index * per_case_cell_count +
                     relative_displacement_off_set,
                     displacement);
  }

public:
  MultiBranchData(DataLayout* layout) : ArrayData(layout) {
    assert(layout->tag() == DataLayout::multi_branch_data_tag, "wrong type");
  }

  virtual bool is_MultiBranchData() { return true; }

  static int compute_cell_count(BytecodeStream* stream);

  int number_of_cases() {
    int alen = array_len() - 2; // get rid of default case here.
    assert(alen % per_case_cell_count == 0, "must be even");
    return (alen / per_case_cell_count);
  }

  uint default_count() {
    return array_uint_at(default_count_off_set);
  }
  int default_displacement() {
    return array_int_at(default_disaplacement_off_set);
  }

  uint count_at(int index) {
    return array_uint_at(case_array_start +
                         index * per_case_cell_count +
                         relative_count_off_set);
  }
  int displacement_at(int index) {
    return array_int_at(case_array_start +
                        index * per_case_cell_count +
                        relative_displacement_off_set);
  }

  // Code generation support
  static ByteSize default_count_offset() {
    return array_element_offset(default_count_off_set);
  }
  static ByteSize default_displacement_offset() {
    return array_element_offset(default_disaplacement_off_set);
  }
  static ByteSize case_count_offset(int index) {
    return case_array_offset() +
           (per_case_size() * index) +
           relative_count_offset();
  }
  static ByteSize case_array_offset() {
    return array_element_offset(case_array_start);
  }
  static ByteSize per_case_size() {
    return in_ByteSize(per_case_cell_count) * cell_size;
  }
  static ByteSize relative_count_offset() {
    return in_ByteSize(relative_count_off_set) * cell_size;
  }
  static ByteSize relative_displacement_offset() {
    return in_ByteSize(relative_displacement_off_set) * cell_size;
  }

  // Specific initialization.
  void post_initialize(BytecodeStream* stream, MethodData* mdo);

#ifndef PRODUCT
  void print_data_on(outputStream* st);
#endif
};

class ArgInfoData : public ArrayData {

public:
  ArgInfoData(DataLayout* layout) : ArrayData(layout) {
    assert(layout->tag() == DataLayout::arg_info_data_tag, "wrong type");
  }

  virtual bool is_ArgInfoData() { return true; }


  int number_of_args() {
    return array_len();
  }

  uint arg_modified(int arg) {
    return array_uint_at(arg);
  }

  void set_arg_modified(int arg, uint val) {
    array_set_int_at(arg, val);
  }

#ifndef PRODUCT
  void print_data_on(outputStream* st);
#endif
};

// MethodData*
//
// A MethodData* holds information which has been collected about
// a method.  Its layout looks like this:
//
// -----------------------------
// | header                    |
// | klass                     |
// -----------------------------
// | method                    |
// | size of the MethodData* |
// -----------------------------
// | Data entries...           |
// |   (variable size)         |
// |                           |
// .                           .
// .                           .
// .                           .
// |                           |
// -----------------------------
//
// The data entry area is a heterogeneous array of DataLayouts. Each
// DataLayout in the array corresponds to a specific bytecode in the
// method.  The entries in the array are sorted by the corresponding
// bytecode.  Access to the data is via resource-allocated ProfileData,
// which point to the underlying blocks of DataLayout structures.
//
// During interpretation, if profiling in enabled, the interpreter
// maintains a method data pointer (mdp), which points at the entry
// in the array corresponding to the current bci.  In the course of
// intepretation, when a bytecode is encountered that has profile data
// associated with it, the entry pointed to by mdp is updated, then the
// mdp is adjusted to point to the next appropriate DataLayout.  If mdp
// is NULL to begin with, the interpreter assumes that the current method
// is not (yet) being profiled.
//
// In MethodData* parlance, "dp" is a "data pointer", the actual address
// of a DataLayout element.  A "di" is a "data index", the offset in bytes
// from the base of the data entry array.  A "displacement" is the byte offset
// in certain ProfileData objects that indicate the amount the mdp must be
// adjusted in the event of a change in control flow.
//

class MethodData : public Metadata {
  friend class VMStructs;
private:
  friend class ProfileData;

  // Back pointer to the Method*
  Method* _method;

  // Size of this oop in bytes
  int _size;

  // Cached hint for bci_to_dp and bci_to_data
  int _hint_di;

  MethodData(methodHandle method, int size, TRAPS);
public:
  static MethodData* allocate(ClassLoaderData* loader_data, methodHandle method, TRAPS);
  MethodData() {}; // For ciMethodData

  bool is_methodData() const volatile { return true; }
  void initialize();

  // Whole-method sticky bits and flags
  enum {
    _trap_hist_limit    = 17,   // decoupled from Deoptimization::Reason_LIMIT
    _trap_hist_mask     = max_jubyte,
    _extra_data_count   = 4     // extra DataLayout headers, for trap history
  }; // Public flag values
private:
  uint _nof_decompiles;             // count of all nmethod removals
  uint _nof_overflow_recompiles;    // recompile count, excluding recomp. bits
  uint _nof_overflow_traps;         // trap count, excluding _trap_hist
  union {
    intptr_t _align;
    u1 _array[_trap_hist_limit];
  } _trap_hist;

  // Support for interprocedural escape analysis, from Thomas Kotzmann.
  intx              _eflags;          // flags on escape information
  intx              _arg_local;       // bit set of non-escaping arguments
  intx              _arg_stack;       // bit set of stack-allocatable arguments
  intx              _arg_returned;    // bit set of returned arguments

  int _creation_mileage;              // method mileage at MDO creation

  // How many invocations has this MDO seen?
  // These counters are used to determine the exact age of MDO.
  // We need those because in tiered a method can be concurrently
  // executed at different levels.
  InvocationCounter _invocation_counter;
  // Same for backedges.
  InvocationCounter _backedge_counter;
  // Counter values at the time profiling started.
  int               _invocation_counter_start;
  int               _backedge_counter_start;
  // Number of loops and blocks is computed when compiling the first
  // time with C1. It is used to determine if method is trivial.
  short             _num_loops;
  short             _num_blocks;
  // Highest compile level this method has ever seen.
  u1                _highest_comp_level;
  // Same for OSR level
  u1                _highest_osr_comp_level;
  // Does this method contain anything worth profiling?
  bool              _would_profile;

  // Size of _data array in bytes.  (Excludes header and extra_data fields.)
  int _data_size;

  // Beginning of the data entries
  intptr_t _data[1];

  // Helper for size computation
  static int compute_data_size(BytecodeStream* stream);
  static int bytecode_cell_count(Bytecodes::Code code);
  enum { no_profile_data = -1, variable_cell_count = -2 };

  // Helper for initialization
  DataLayout* data_layout_at(int data_index) const {
    assert(data_index % sizeof(intptr_t) == 0, "unaligned");
    return (DataLayout*) (((address)_data) + data_index);
  }

  // Initialize an individual data segment.  Returns the size of
  // the segment in bytes.
  int initialize_data(BytecodeStream* stream, int data_index);

  // Helper for data_at
  DataLayout* limit_data_position() const {
    return (DataLayout*)((address)data_base() + _data_size);
  }
  bool out_of_bounds(int data_index) const {
    return data_index >= data_size();
  }

  // Give each of the data entries a chance to perform specific
  // data initialization.
  void post_initialize(BytecodeStream* stream);

  // hint accessors
  int      hint_di() const  { return _hint_di; }
  void set_hint_di(int di)  {
    assert(!out_of_bounds(di), "hint_di out of bounds");
    _hint_di = di;
  }
  ProfileData* data_before(int bci) {
    // avoid SEGV on this edge case
    if (data_size() == 0)
      return NULL;
    int hint = hint_di();
    if (data_layout_at(hint)->bci() <= bci)
      return data_at(hint);
    return first_data();
  }

  // What is the index of the first data entry?
  int first_di() const { return 0; }

  // Find or create an extra ProfileData:
  ProfileData* bci_to_extra_data(int bci, bool create_if_missing);

  // return the argument info cell
  ArgInfoData *arg_info();

public:
  static int header_size() {
    return sizeof(MethodData)/wordSize;
  }

  // Compute the size of a MethodData* before it is created.
  static int compute_allocation_size_in_bytes(methodHandle method);
  static int compute_allocation_size_in_words(methodHandle method);
  static int compute_extra_data_count(int data_size, int empty_bc_count);

  // Determine if a given bytecode can have profile information.
  static bool bytecode_has_profile(Bytecodes::Code code) {
    return bytecode_cell_count(code) != no_profile_data;
  }
<<<<<<< HEAD
  
=======

  // reset into original state
  void init();

>>>>>>> 622fd590
  // My size
  int size_in_bytes() const { return _size; }
  int size() const    { return align_object_size(align_size_up(_size, BytesPerWord)/BytesPerWord); }
#if INCLUDE_SERVICES
  void collect_statistics(KlassSizeStats *sz) const;
#endif

  int      creation_mileage() const  { return _creation_mileage; }
  void set_creation_mileage(int x)   { _creation_mileage = x; }

  int invocation_count() {
    if (invocation_counter()->carry()) {
      return InvocationCounter::count_limit;
    }
    return invocation_counter()->count();
  }
  int backedge_count() {
    if (backedge_counter()->carry()) {
      return InvocationCounter::count_limit;
    }
    return backedge_counter()->count();
  }

  int invocation_count_start() {
    if (invocation_counter()->carry()) {
      return 0;
    }
    return _invocation_counter_start;
  }

  int backedge_count_start() {
    if (backedge_counter()->carry()) {
      return 0;
    }
    return _backedge_counter_start;
  }

  int invocation_count_delta() { return invocation_count() - invocation_count_start(); }
  int backedge_count_delta()   { return backedge_count()   - backedge_count_start();   }

  void reset_start_counters() {
    _invocation_counter_start = invocation_count();
    _backedge_counter_start = backedge_count();
  }

  InvocationCounter* invocation_counter()     { return &_invocation_counter; }
  InvocationCounter* backedge_counter()       { return &_backedge_counter;   }

  void set_would_profile(bool p)              { _would_profile = p;    }
  bool would_profile() const                  { return _would_profile; }

  int highest_comp_level()                    { return _highest_comp_level;      }
  void set_highest_comp_level(int level)      { _highest_comp_level = level;     }
  int highest_osr_comp_level()                { return _highest_osr_comp_level;  }
  void set_highest_osr_comp_level(int level)  { _highest_osr_comp_level = level; }

  int num_loops() const                       { return _num_loops;  }
  void set_num_loops(int n)                   { _num_loops = n;     }
  int num_blocks() const                      { return _num_blocks; }
  void set_num_blocks(int n)                  { _num_blocks = n;    }

  bool is_mature() const;  // consult mileage and ProfileMaturityPercentage
  static int mileage_of(Method* m);
  static bool is_empty_data(int size, Bytecodes::Code code);

  // Support for interprocedural escape analysis, from Thomas Kotzmann.
  enum EscapeFlag {
    estimated    = 1 << 0,
    return_local = 1 << 1,
    return_allocated = 1 << 2,
    allocated_escapes = 1 << 3,
    unknown_modified = 1 << 4
  };

  intx eflags()                                  { return _eflags; }
  intx arg_local()                               { return _arg_local; }
  intx arg_stack()                               { return _arg_stack; }
  intx arg_returned()                            { return _arg_returned; }
  uint arg_modified(int a)                       { ArgInfoData *aid = arg_info();
                                                   assert(aid != NULL, "arg_info must be not null");
                                                   assert(a >= 0 && a < aid->number_of_args(), "valid argument number");
                                                   return aid->arg_modified(a); }

  void set_eflags(intx v)                        { _eflags = v; }
  void set_arg_local(intx v)                     { _arg_local = v; }
  void set_arg_stack(intx v)                     { _arg_stack = v; }
  void set_arg_returned(intx v)                  { _arg_returned = v; }
  void set_arg_modified(int a, uint v)           { ArgInfoData *aid = arg_info();
                                                   assert(aid != NULL, "arg_info must be not null");
                                                   assert(a >= 0 && a < aid->number_of_args(), "valid argument number");
                                                   aid->set_arg_modified(a, v); }

  void clear_escape_info()                       { _eflags = _arg_local = _arg_stack = _arg_returned = 0; }

  // Location and size of data area
  address data_base() const {
    return (address) _data;
  }
  int data_size() const {
    return _data_size;
  }

  // Accessors
  Method* method() const { return _method; }

  // Get the data at an arbitrary (sort of) data index.
  ProfileData* data_at(int data_index) const;

  // Walk through the data in order.
  ProfileData* first_data() const { return data_at(first_di()); }
  ProfileData* next_data(ProfileData* current) const;
  bool is_valid(ProfileData* current) const { return current != NULL; }

  // Convert a dp (data pointer) to a di (data index).
  int dp_to_di(address dp) const {
    return dp - ((address)_data);
  }

  address di_to_dp(int di) {
    return (address)data_layout_at(di);
  }

  // bci to di/dp conversion.
  address bci_to_dp(int bci);
  int bci_to_di(int bci) {
    return dp_to_di(bci_to_dp(bci));
  }

  // Get the data at an arbitrary bci, or NULL if there is none.
  ProfileData* bci_to_data(int bci);

  // Same, but try to create an extra_data record if one is needed:
  ProfileData* allocate_bci_to_data(int bci) {
    ProfileData* data = bci_to_data(bci);
    return (data != NULL) ? data : bci_to_extra_data(bci, true);
  }

  // Add a handful of extra data records, for trap tracking.
  DataLayout* extra_data_base() const { return limit_data_position(); }
  DataLayout* extra_data_limit() const { return (DataLayout*)((address)this + size_in_bytes()); }
  int extra_data_size() const { return (address)extra_data_limit()
                               - (address)extra_data_base(); }
  static DataLayout* next_extra(DataLayout* dp) { return (DataLayout*)((address)dp + in_bytes(DataLayout::cell_offset(0))); }

  // Return (uint)-1 for overflow.
  uint trap_count(int reason) const {
    assert((uint)reason < _trap_hist_limit, "oob");
    return (int)((_trap_hist._array[reason]+1) & _trap_hist_mask) - 1;
  }
  // For loops:
  static uint trap_reason_limit() { return _trap_hist_limit; }
  static uint trap_count_limit()  { return _trap_hist_mask; }
  uint inc_trap_count(int reason) {
    // Count another trap, anywhere in this method.
    assert(reason >= 0, "must be single trap");
    assert((uint)reason < _trap_hist_limit, "oob");
    uint cnt1 = 1 + _trap_hist._array[reason];
    if ((cnt1 & _trap_hist_mask) != 0) {  // if no counter overflow...
      _trap_hist._array[reason] = cnt1;
      return cnt1;
    } else {
      return _trap_hist_mask + (++_nof_overflow_traps);
    }
  }

  uint overflow_trap_count() const {
    return _nof_overflow_traps;
  }
  uint overflow_recompile_count() const {
    return _nof_overflow_recompiles;
  }
  void inc_overflow_recompile_count() {
    _nof_overflow_recompiles += 1;
  }
  uint decompile_count() const {
    return _nof_decompiles;
  }
  void inc_decompile_count() {
    _nof_decompiles += 1;
    if (decompile_count() > (uint)PerMethodRecompilationCutoff) {
      method()->set_not_compilable(CompLevel_full_optimization, true, "decompile_count > PerMethodRecompilationCutoff");
    }
  }

  // Support for code generation
  static ByteSize data_offset() {
    return byte_offset_of(MethodData, _data[0]);
  }

  static ByteSize trap_history_offset() {
    return byte_offset_of(MethodData, _trap_hist._array);
  }

  static ByteSize invocation_counter_offset() {
    return byte_offset_of(MethodData, _invocation_counter);
  }
  static ByteSize backedge_counter_offset() {
    return byte_offset_of(MethodData, _backedge_counter);
  }

  // Deallocation support - no pointer fields to deallocate
  void deallocate_contents(ClassLoaderData* loader_data) {}

  // GC support
  void set_size(int object_size_in_bytes) { _size = object_size_in_bytes; }

  // Printing
#ifndef PRODUCT
  void print_on      (outputStream* st) const;
#endif
  void print_value_on(outputStream* st) const;

#ifndef PRODUCT
  // printing support for method data
  void print_data_on(outputStream* st) const;
#endif

  const char* internal_name() const { return "{method data}"; }

  // verification
  void verify_on(outputStream* st);
  void verify_data_on(outputStream* st);
};

#endif // SHARE_VM_OOPS_METHODDATAOOP_HPP<|MERGE_RESOLUTION|>--- conflicted
+++ resolved
@@ -1304,14 +1304,10 @@
   static bool bytecode_has_profile(Bytecodes::Code code) {
     return bytecode_cell_count(code) != no_profile_data;
   }
-<<<<<<< HEAD
-  
-=======
 
   // reset into original state
   void init();
 
->>>>>>> 622fd590
   // My size
   int size_in_bytes() const { return _size; }
   int size() const    { return align_object_size(align_size_up(_size, BytesPerWord)/BytesPerWord); }
