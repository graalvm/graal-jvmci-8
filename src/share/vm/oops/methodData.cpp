/*
 * Copyright (c) 2000, 2014, Oracle and/or its affiliates. All rights reserved.
 * DO NOT ALTER OR REMOVE COPYRIGHT NOTICES OR THIS FILE HEADER.
 *
 * This code is free software; you can redistribute it and/or modify it
 * under the terms of the GNU General Public License version 2 only, as
 * published by the Free Software Foundation.
 *
 * This code is distributed in the hope that it will be useful, but WITHOUT
 * ANY WARRANTY; without even the implied warranty of MERCHANTABILITY or
 * FITNESS FOR A PARTICULAR PURPOSE.  See the GNU General Public License
 * version 2 for more details (a copy is included in the LICENSE file that
 * accompanied this code).
 *
 * You should have received a copy of the GNU General Public License version
 * 2 along with this work; if not, write to the Free Software Foundation,
 * Inc., 51 Franklin St, Fifth Floor, Boston, MA 02110-1301 USA.
 *
 * Please contact Oracle, 500 Oracle Parkway, Redwood Shores, CA 94065 USA
 * or visit www.oracle.com if you need additional information or have any
 * questions.
 *
 */

#include "precompiled.hpp"
#include "classfile/systemDictionary.hpp"
#include "compiler/compilerOracle.hpp"
#include "interpreter/bytecode.hpp"
#include "interpreter/bytecodeStream.hpp"
#include "interpreter/linkResolver.hpp"
#include "memory/heapInspection.hpp"
#include "oops/methodData.hpp"
#include "prims/jvmtiRedefineClasses.hpp"
#include "runtime/compilationPolicy.hpp"
#include "runtime/deoptimization.hpp"
#include "runtime/handles.inline.hpp"
#include "runtime/orderAccess.inline.hpp"

PRAGMA_FORMAT_MUTE_WARNINGS_FOR_GCC

// ==================================================================
// DataLayout
//
// Overlay for generic profiling data.

// Some types of data layouts need a length field.
bool DataLayout::needs_array_len(u1 tag) {
  return (tag == multi_branch_data_tag) || (tag == arg_info_data_tag) || (tag == parameters_type_data_tag);
}

// Perform generic initialization of the data.  More specific
// initialization occurs in overrides of ProfileData::post_initialize.
void DataLayout::initialize(u1 tag, u2 bci, int cell_count) {
  _header._bits = (intptr_t)0;
  _header._struct._tag = tag;
  _header._struct._bci = bci;
  for (int i = 0; i < cell_count; i++) {
    set_cell_at(i, (intptr_t)0);
  }
  if (needs_array_len(tag)) {
    set_cell_at(ArrayData::array_len_off_set, cell_count - 1); // -1 for header.
  }
  if (tag == call_type_data_tag) {
    CallTypeData::initialize(this, cell_count);
  } else if (tag == virtual_call_type_data_tag) {
    VirtualCallTypeData::initialize(this, cell_count);
  }
}

void DataLayout::clean_weak_klass_links(BoolObjectClosure* cl) {
  ResourceMark m;
  data_in()->clean_weak_klass_links(cl);
}


// ==================================================================
// ProfileData
//
// A ProfileData object is created to refer to a section of profiling
// data in a structured way.

// Constructor for invalid ProfileData.
ProfileData::ProfileData() {
  _data = NULL;
}

char* ProfileData::print_data_on_helper(const MethodData* md) const {
  DataLayout* dp  = md->extra_data_base();
  DataLayout* end = md->extra_data_limit();
  stringStream ss;
  for (;; dp = MethodData::next_extra(dp)) {
    assert(dp < end, "moved past end of extra data");
    switch(dp->tag()) {
    case DataLayout::speculative_trap_data_tag:
      if (dp->bci() == bci()) {
        SpeculativeTrapData* data = new SpeculativeTrapData(dp);
        int trap = data->trap_state();
        char buf[100];
        ss.print("trap/");
        data->method()->print_short_name(&ss);
        ss.print("(%s) ", Deoptimization::format_trap_state(buf, sizeof(buf), trap));
      }
      break;
    case DataLayout::bit_data_tag:
      break;
    case DataLayout::no_tag:
    case DataLayout::arg_info_data_tag:
      return ss.as_string();
      break;
    default:
      fatal(err_msg("unexpected tag %d", dp->tag()));
    }
  }
  return NULL;
}

void ProfileData::print_data_on(outputStream* st, const MethodData* md) const {
  print_data_on(st, print_data_on_helper(md));
}

#ifndef PRODUCT
void ProfileData::print_shared(outputStream* st, const char* name, const char* extra) const {
  st->print("bci: %d", bci());
  st->fill_to(tab_width_one);
  st->print("%s", name);
  tab(st);
  int trap = trap_state();
  if (trap != 0) {
    char buf[100];
    st->print("trap(%s) ", Deoptimization::format_trap_state(buf, sizeof(buf), trap));
  }
  if (extra != NULL) {
    st->print("%s", extra);
  }
  int flags = data()->flags();
  if (flags != 0) {
    st->print("flags(%d) ", flags);
  }
}

void ProfileData::tab(outputStream* st, bool first) const {
  st->fill_to(first ? tab_width_one : tab_width_two);
}
#endif // !PRODUCT

// ==================================================================
// BitData
//
// A BitData corresponds to a one-bit flag.  This is used to indicate
// whether a checkcast bytecode has seen a null value.


#ifndef PRODUCT
void BitData::print_data_on(outputStream* st, const char* extra) const {
  print_shared(st, "BitData", extra);
}
#endif // !PRODUCT

// ==================================================================
// CounterData
//
// A CounterData corresponds to a simple counter.

#ifndef PRODUCT
void CounterData::print_data_on(outputStream* st, const char* extra) const {
  print_shared(st, "CounterData", extra);
  st->print_cr("count(%u)", count());
}
#endif // !PRODUCT

// ==================================================================
// JumpData
//
// A JumpData is used to access profiling information for a direct
// branch.  It is a counter, used for counting the number of branches,
// plus a data displacement, used for realigning the data pointer to
// the corresponding target bci.

void JumpData::post_initialize(BytecodeStream* stream, MethodData* mdo) {
  assert(stream->bci() == bci(), "wrong pos");
  int target;
  Bytecodes::Code c = stream->code();
  if (c == Bytecodes::_goto_w || c == Bytecodes::_jsr_w) {
    target = stream->dest_w();
  } else {
    target = stream->dest();
  }
  int my_di = mdo->dp_to_di(dp());
  int target_di = mdo->bci_to_di(target);
  int offset = target_di - my_di;
  set_displacement(offset);
}

#ifndef PRODUCT
void JumpData::print_data_on(outputStream* st, const char* extra) const {
  print_shared(st, "JumpData", extra);
  st->print_cr("taken(%u) displacement(%d)", taken(), displacement());
}
#endif // !PRODUCT

int TypeStackSlotEntries::compute_cell_count(Symbol* signature, bool include_receiver, int max) {
  // Parameter profiling include the receiver
  int args_count = include_receiver ? 1 : 0;
  ResourceMark rm;
  SignatureStream ss(signature);
  args_count += ss.reference_parameter_count();
  args_count = MIN2(args_count, max);
  return args_count * per_arg_cell_count;
}

int TypeEntriesAtCall::compute_cell_count(BytecodeStream* stream) {
  assert(Bytecodes::is_invoke(stream->code()), "should be invoke");
  assert(TypeStackSlotEntries::per_arg_count() > ReturnTypeEntry::static_cell_count(), "code to test for arguments/results broken");
  Bytecode_invoke inv(stream->method(), stream->bci());
  int args_cell = 0;
  if (arguments_profiling_enabled()) {
    args_cell = TypeStackSlotEntries::compute_cell_count(inv.signature(), false, TypeProfileArgsLimit);
  }
  int ret_cell = 0;
  if (return_profiling_enabled() && (inv.result_type() == T_OBJECT || inv.result_type() == T_ARRAY)) {
    ret_cell = ReturnTypeEntry::static_cell_count();
  }
  int header_cell = 0;
  if (args_cell + ret_cell > 0) {
    header_cell = header_cell_count();
  }

  return header_cell + args_cell + ret_cell;
}

class ArgumentOffsetComputer : public SignatureInfo {
private:
  int _max;
  GrowableArray<int> _offsets;

  void set(int size, BasicType type) { _size += size; }
  void do_object(int begin, int end) {
    if (_offsets.length() < _max) {
      _offsets.push(_size);
    }
    SignatureInfo::do_object(begin, end);
  }
  void do_array (int begin, int end) {
    if (_offsets.length() < _max) {
      _offsets.push(_size);
    }
    SignatureInfo::do_array(begin, end);
  }

public:
  ArgumentOffsetComputer(Symbol* signature, int max)
    : SignatureInfo(signature), _max(max), _offsets(Thread::current(), max) {
  }

  int total() { lazy_iterate_parameters(); return _size; }

  int off_at(int i) const { return _offsets.at(i); }
};

void TypeStackSlotEntries::post_initialize(Symbol* signature, bool has_receiver, bool include_receiver) {
  ResourceMark rm;
  int start = 0;
  // Parameter profiling include the receiver
  if (include_receiver && has_receiver) {
    set_stack_slot(0, 0);
    set_type(0, type_none());
    start += 1;
  }
  ArgumentOffsetComputer aos(signature, _number_of_entries-start);
  aos.total();
  for (int i = start; i < _number_of_entries; i++) {
    set_stack_slot(i, aos.off_at(i-start) + (has_receiver ? 1 : 0));
    set_type(i, type_none());
  }
}

void CallTypeData::post_initialize(BytecodeStream* stream, MethodData* mdo) {
  assert(Bytecodes::is_invoke(stream->code()), "should be invoke");
  Bytecode_invoke inv(stream->method(), stream->bci());

  SignatureStream ss(inv.signature());
  if (has_arguments()) {
#ifdef ASSERT
    ResourceMark rm;
    int count = MIN2(ss.reference_parameter_count(), (int)TypeProfileArgsLimit);
    assert(count > 0, "room for args type but none found?");
    check_number_of_arguments(count);
#endif
    _args.post_initialize(inv.signature(), inv.has_receiver(), false);
  }

  if (has_return()) {
    assert(inv.result_type() == T_OBJECT || inv.result_type() == T_ARRAY, "room for a ret type but doesn't return obj?");
    _ret.post_initialize();
  }
}

void VirtualCallTypeData::post_initialize(BytecodeStream* stream, MethodData* mdo) {
  assert(Bytecodes::is_invoke(stream->code()), "should be invoke");
  Bytecode_invoke inv(stream->method(), stream->bci());

  if (has_arguments()) {
#ifdef ASSERT
    ResourceMark rm;
    SignatureStream ss(inv.signature());
    int count = MIN2(ss.reference_parameter_count(), (int)TypeProfileArgsLimit);
    assert(count > 0, "room for args type but none found?");
    check_number_of_arguments(count);
#endif
    _args.post_initialize(inv.signature(), inv.has_receiver(), false);
  }

  if (has_return()) {
    assert(inv.result_type() == T_OBJECT || inv.result_type() == T_ARRAY, "room for a ret type but doesn't return obj?");
    _ret.post_initialize();
  }
}

bool TypeEntries::is_loader_alive(BoolObjectClosure* is_alive_cl, intptr_t p) {
  Klass* k = (Klass*)klass_part(p);
  return k != NULL && k->is_loader_alive(is_alive_cl);
}

void TypeStackSlotEntries::clean_weak_klass_links(BoolObjectClosure* is_alive_cl) {
  for (int i = 0; i < _number_of_entries; i++) {
    intptr_t p = type(i);
    if (!is_loader_alive(is_alive_cl, p)) {
      set_type(i, with_status((Klass*)NULL, p));
    }
  }
}

void ReturnTypeEntry::clean_weak_klass_links(BoolObjectClosure* is_alive_cl) {
  intptr_t p = type();
  if (!is_loader_alive(is_alive_cl, p)) {
    set_type(with_status((Klass*)NULL, p));
  }
}

bool TypeEntriesAtCall::return_profiling_enabled() {
  return MethodData::profile_return();
}

bool TypeEntriesAtCall::arguments_profiling_enabled() {
  return MethodData::profile_arguments();
}

#ifndef PRODUCT
void TypeEntries::print_klass(outputStream* st, intptr_t k) {
  if (is_type_none(k)) {
    st->print("none");
  } else if (is_type_unknown(k)) {
    st->print("unknown");
  } else {
    valid_klass(k)->print_value_on(st);
  }
  if (was_null_seen(k)) {
    st->print(" (null seen)");
  }
}

void TypeStackSlotEntries::print_data_on(outputStream* st) const {
  for (int i = 0; i < _number_of_entries; i++) {
    _pd->tab(st);
    st->print("%d: stack(%u) ", i, stack_slot(i));
    print_klass(st, type(i));
    st->cr();
  }
}

void ReturnTypeEntry::print_data_on(outputStream* st) const {
  _pd->tab(st);
  print_klass(st, type());
  st->cr();
}

void CallTypeData::print_data_on(outputStream* st, const char* extra) const {
  CounterData::print_data_on(st, extra);
  if (has_arguments()) {
    tab(st, true);
    st->print("argument types");
    _args.print_data_on(st);
  }
  if (has_return()) {
    tab(st, true);
    st->print("return type");
    _ret.print_data_on(st);
  }
}

void VirtualCallTypeData::print_data_on(outputStream* st, const char* extra) const {
  VirtualCallData::print_data_on(st, extra);
  if (has_arguments()) {
    tab(st, true);
    st->print("argument types");
    _args.print_data_on(st);
  }
  if (has_return()) {
    tab(st, true);
    st->print("return type");
    _ret.print_data_on(st);
  }
}
#endif

// ==================================================================
// ReceiverTypeData
//
// A ReceiverTypeData is used to access profiling information about a
// dynamic type check.  It consists of a counter which counts the total times
// that the check is reached, and a series of (Klass*, count) pairs
// which are used to store a type profile for the receiver of the check.

void ReceiverTypeData::clean_weak_klass_links(BoolObjectClosure* is_alive_cl) {
    for (uint row = 0; row < row_limit(); row++) {
    Klass* p = receiver(row);
    if (p != NULL && !p->is_loader_alive(is_alive_cl)) {
      clear_row(row);
    }
  }
}

#if INCLUDE_JVMCI
void VirtualCallData::clean_weak_klass_links(BoolObjectClosure* is_alive_cl) {
  ReceiverTypeData::clean_weak_klass_links(is_alive_cl);
  for (uint row = 0; row < method_row_limit(); row++) {
    Method* p = method(row);
    if (p != NULL && !p->method_holder()->is_loader_alive(is_alive_cl)) {
      clear_method_row(row);
    }
  }
}

void VirtualCallData::clean_weak_method_links() {
  ReceiverTypeData::clean_weak_method_links();
  for (uint row = 0; row < method_row_limit(); row++) {
    Method* p = method(row);
    if (p != NULL && !p->on_stack()) {
      clear_method_row(row);
    }
  }
}
#endif // INCLUDE_JVMCI

#ifndef PRODUCT
void ReceiverTypeData::print_receiver_data_on(outputStream* st) const {
  uint row;
  int entries = 0;
  for (row = 0; row < row_limit(); row++) {
    if (receiver(row) != NULL)  entries++;
  }
#if INCLUDE_JVMCI
  st->print_cr("count(%u) nonprofiled_count(%u) entries(%u)", count(), nonprofiled_count(), entries);
#else
  st->print_cr("count(%u) entries(%u)", count(), entries);
#endif
  int total = count();
  for (row = 0; row < row_limit(); row++) {
    if (receiver(row) != NULL) {
      total += receiver_count(row);
    }
  }
  for (row = 0; row < row_limit(); row++) {
    if (receiver(row) != NULL) {
      tab(st);
      receiver(row)->print_value_on(st);
      st->print_cr("(%u %4.2f)", receiver_count(row), (float) receiver_count(row) / (float) total);
    }
  }
}
void ReceiverTypeData::print_data_on(outputStream* st, const char* extra) const {
  print_shared(st, "ReceiverTypeData", extra);
  print_receiver_data_on(st);
}

#if INCLUDE_JVMCI
void VirtualCallData::print_method_data_on(outputStream* st) const {
  uint row;
  int entries = 0;
  for (row = 0; row < method_row_limit(); row++) {
    if (method(row) != NULL) entries++;
  }
  tab(st);
  st->print_cr("method_entries(%u)", entries);
  int total = count();
  for (row = 0; row < method_row_limit(); row++) {
    if (method(row) != NULL) {
      total += method_count(row);
    }
  }
  for (row = 0; row < method_row_limit(); row++) {
    if (method(row) != NULL) {
      tab(st);
      method(row)->print_value_on(st);
      st->print_cr("(%u %4.2f)", method_count(row), (float) method_count(row) / (float) total);
    }
  }
}
#endif

void VirtualCallData::print_data_on(outputStream* st, const char* extra) const {
  print_shared(st, "VirtualCallData", extra);
  print_receiver_data_on(st);
#if INCLUDE_JVMCI
  print_method_data_on(st);
#endif
}
#endif // !PRODUCT

// ==================================================================
// RetData
//
// A RetData is used to access profiling information for a ret bytecode.
// It is composed of a count of the number of times that the ret has
// been executed, followed by a series of triples of the form
// (bci, count, di) which count the number of times that some bci was the
// target of the ret and cache a corresponding displacement.

void RetData::post_initialize(BytecodeStream* stream, MethodData* mdo) {
  for (uint row = 0; row < row_limit(); row++) {
    set_bci_displacement(row, -1);
    set_bci(row, no_bci);
  }
  // release so other threads see a consistent state.  bci is used as
  // a valid flag for bci_displacement.
  OrderAccess::release();
}

// This routine needs to atomically update the RetData structure, so the
// caller needs to hold the RetData_lock before it gets here.  Since taking
// the lock can block (and allow GC) and since RetData is a ProfileData is a
// wrapper around a derived oop, taking the lock in _this_ method will
// basically cause the 'this' pointer's _data field to contain junk after the
// lock.  We require the caller to take the lock before making the ProfileData
// structure.  Currently the only caller is InterpreterRuntime::update_mdp_for_ret
address RetData::fixup_ret(int return_bci, MethodData* h_mdo) {
  // First find the mdp which corresponds to the return bci.
  address mdp = h_mdo->bci_to_dp(return_bci);

  // Now check to see if any of the cache slots are open.
  for (uint row = 0; row < row_limit(); row++) {
    if (bci(row) == no_bci) {
      set_bci_displacement(row, mdp - dp());
      set_bci_count(row, DataLayout::counter_increment);
      // Barrier to ensure displacement is written before the bci; allows
      // the interpreter to read displacement without fear of race condition.
      release_set_bci(row, return_bci);
      break;
    }
  }
  return mdp;
}

#ifdef CC_INTERP
DataLayout* RetData::advance(MethodData *md, int bci) {
  return (DataLayout*) md->bci_to_dp(bci);
}
#endif // CC_INTERP

#ifndef PRODUCT
void RetData::print_data_on(outputStream* st, const char* extra) const {
  print_shared(st, "RetData", extra);
  uint row;
  int entries = 0;
  for (row = 0; row < row_limit(); row++) {
    if (bci(row) != no_bci)  entries++;
  }
  st->print_cr("count(%u) entries(%u)", count(), entries);
  for (row = 0; row < row_limit(); row++) {
    if (bci(row) != no_bci) {
      tab(st);
      st->print_cr("bci(%d: count(%u) displacement(%d))",
                   bci(row), bci_count(row), bci_displacement(row));
    }
  }
}
#endif // !PRODUCT

// ==================================================================
// BranchData
//
// A BranchData is used to access profiling data for a two-way branch.
// It consists of taken and not_taken counts as well as a data displacement
// for the taken case.

void BranchData::post_initialize(BytecodeStream* stream, MethodData* mdo) {
  assert(stream->bci() == bci(), "wrong pos");
  int target = stream->dest();
  int my_di = mdo->dp_to_di(dp());
  int target_di = mdo->bci_to_di(target);
  int offset = target_di - my_di;
  set_displacement(offset);
}

#ifndef PRODUCT
void BranchData::print_data_on(outputStream* st, const char* extra) const {
  print_shared(st, "BranchData", extra);
  st->print_cr("taken(%u) displacement(%d)",
               taken(), displacement());
  tab(st);
  st->print_cr("not taken(%u)", not_taken());
}
#endif

// ==================================================================
// MultiBranchData
//
// A MultiBranchData is used to access profiling information for
// a multi-way branch (*switch bytecodes).  It consists of a series
// of (count, displacement) pairs, which count the number of times each
// case was taken and specify the data displacment for each branch target.

int MultiBranchData::compute_cell_count(BytecodeStream* stream) {
  int cell_count = 0;
  if (stream->code() == Bytecodes::_tableswitch) {
    Bytecode_tableswitch sw(stream->method()(), stream->bcp());
    cell_count = 1 + per_case_cell_count * (1 + sw.length()); // 1 for default
  } else {
    Bytecode_lookupswitch sw(stream->method()(), stream->bcp());
    cell_count = 1 + per_case_cell_count * (sw.number_of_pairs() + 1); // 1 for default
  }
  return cell_count;
}

void MultiBranchData::post_initialize(BytecodeStream* stream,
                                      MethodData* mdo) {
  assert(stream->bci() == bci(), "wrong pos");
  int target;
  int my_di;
  int target_di;
  int offset;
  if (stream->code() == Bytecodes::_tableswitch) {
    Bytecode_tableswitch sw(stream->method()(), stream->bcp());
    int len = sw.length();
    assert(array_len() == per_case_cell_count * (len + 1), "wrong len");
    for (int count = 0; count < len; count++) {
      target = sw.dest_offset_at(count) + bci();
      my_di = mdo->dp_to_di(dp());
      target_di = mdo->bci_to_di(target);
      offset = target_di - my_di;
      set_displacement_at(count, offset);
    }
    target = sw.default_offset() + bci();
    my_di = mdo->dp_to_di(dp());
    target_di = mdo->bci_to_di(target);
    offset = target_di - my_di;
    set_default_displacement(offset);

  } else {
    Bytecode_lookupswitch sw(stream->method()(), stream->bcp());
    int npairs = sw.number_of_pairs();
    assert(array_len() == per_case_cell_count * (npairs + 1), "wrong len");
    for (int count = 0; count < npairs; count++) {
      LookupswitchPair pair = sw.pair_at(count);
      target = pair.offset() + bci();
      my_di = mdo->dp_to_di(dp());
      target_di = mdo->bci_to_di(target);
      offset = target_di - my_di;
      set_displacement_at(count, offset);
    }
    target = sw.default_offset() + bci();
    my_di = mdo->dp_to_di(dp());
    target_di = mdo->bci_to_di(target);
    offset = target_di - my_di;
    set_default_displacement(offset);
  }
}

#ifndef PRODUCT
void MultiBranchData::print_data_on(outputStream* st, const char* extra) const {
  print_shared(st, "MultiBranchData", extra);
  st->print_cr("default_count(%u) displacement(%d)",
               default_count(), default_displacement());
  int cases = number_of_cases();
  for (int i = 0; i < cases; i++) {
    tab(st);
    st->print_cr("count(%u) displacement(%d)",
                 count_at(i), displacement_at(i));
  }
}
#endif

#ifndef PRODUCT
void ArgInfoData::print_data_on(outputStream* st, const char* extra) const {
  print_shared(st, "ArgInfoData", extra);
  int nargs = number_of_args();
  for (int i = 0; i < nargs; i++) {
    st->print("  0x%x", arg_modified(i));
  }
  st->cr();
}

#endif

int ParametersTypeData::compute_cell_count(Method* m) {
  if (!MethodData::profile_parameters_for_method(m)) {
    return 0;
  }
  int max = TypeProfileParmsLimit == -1 ? INT_MAX : TypeProfileParmsLimit;
  int obj_args = TypeStackSlotEntries::compute_cell_count(m->signature(), !m->is_static(), max);
  if (obj_args > 0) {
    return obj_args + 1; // 1 cell for array len
  }
  return 0;
}

void ParametersTypeData::post_initialize(BytecodeStream* stream, MethodData* mdo) {
  _parameters.post_initialize(mdo->method()->signature(), !mdo->method()->is_static(), true);
}

bool ParametersTypeData::profiling_enabled() {
  return MethodData::profile_parameters();
}

#ifndef PRODUCT
void ParametersTypeData::print_data_on(outputStream* st, const char* extra) const {
  st->print("parameter types"); // FIXME extra ignored?
  _parameters.print_data_on(st);
}

void SpeculativeTrapData::print_data_on(outputStream* st, const char* extra) const {
  print_shared(st, "SpeculativeTrapData", extra);
  tab(st);
  method()->print_short_name(st);
  st->cr();
}
#endif

// ==================================================================
// MethodData*
//
// A MethodData* holds information which has been collected about
// a method.

MethodData* MethodData::allocate(ClassLoaderData* loader_data, methodHandle method, TRAPS) {
  int size = MethodData::compute_allocation_size_in_words(method);

  return new (loader_data, size, false, MetaspaceObj::MethodDataType, THREAD)
    MethodData(method(), size, CHECK_NULL);
}

int MethodData::bytecode_cell_count(Bytecodes::Code code) {
#if defined(COMPILER1) && !(defined(COMPILER2) || INCLUDE_JVMCI)
  return no_profile_data;
#else
  switch (code) {
  case Bytecodes::_checkcast:
  case Bytecodes::_instanceof:
  case Bytecodes::_aastore:
    if (TypeProfileCasts) {
      return ReceiverTypeData::static_cell_count();
    } else {
      return BitData::static_cell_count();
    }
  case Bytecodes::_invokespecial:
  case Bytecodes::_invokestatic:
    if (MethodData::profile_arguments() || MethodData::profile_return()) {
      return variable_cell_count;
    } else {
      return CounterData::static_cell_count();
    }
  case Bytecodes::_goto:
  case Bytecodes::_goto_w:
  case Bytecodes::_jsr:
  case Bytecodes::_jsr_w:
    return JumpData::static_cell_count();
  case Bytecodes::_invokevirtual:
  case Bytecodes::_invokeinterface:
    if (MethodData::profile_arguments() || MethodData::profile_return()) {
      return variable_cell_count;
    } else {
      return VirtualCallData::static_cell_count();
    }
  case Bytecodes::_invokedynamic:
    if (MethodData::profile_arguments() || MethodData::profile_return()) {
      return variable_cell_count;
    } else {
      return CounterData::static_cell_count();
    }
  case Bytecodes::_ret:
    return RetData::static_cell_count();
  case Bytecodes::_ifeq:
  case Bytecodes::_ifne:
  case Bytecodes::_iflt:
  case Bytecodes::_ifge:
  case Bytecodes::_ifgt:
  case Bytecodes::_ifle:
  case Bytecodes::_if_icmpeq:
  case Bytecodes::_if_icmpne:
  case Bytecodes::_if_icmplt:
  case Bytecodes::_if_icmpge:
  case Bytecodes::_if_icmpgt:
  case Bytecodes::_if_icmple:
  case Bytecodes::_if_acmpeq:
  case Bytecodes::_if_acmpne:
  case Bytecodes::_ifnull:
  case Bytecodes::_ifnonnull:
    return BranchData::static_cell_count();
  case Bytecodes::_lookupswitch:
  case Bytecodes::_tableswitch:
    return variable_cell_count;
  }
  return no_profile_data;
#endif
}

// Compute the size of the profiling information corresponding to
// the current bytecode.
int MethodData::compute_data_size(BytecodeStream* stream) {
  int cell_count = bytecode_cell_count(stream->code());
  if (cell_count == no_profile_data) {
    return 0;
  }
  if (cell_count == variable_cell_count) {
    switch (stream->code()) {
    case Bytecodes::_lookupswitch:
    case Bytecodes::_tableswitch:
      cell_count = MultiBranchData::compute_cell_count(stream);
      break;
    case Bytecodes::_invokespecial:
    case Bytecodes::_invokestatic:
    case Bytecodes::_invokedynamic:
      assert(MethodData::profile_arguments() || MethodData::profile_return(), "should be collecting args profile");
      if (profile_arguments_for_invoke(stream->method(), stream->bci()) ||
          profile_return_for_invoke(stream->method(), stream->bci())) {
        cell_count = CallTypeData::compute_cell_count(stream);
      } else {
        cell_count = CounterData::static_cell_count();
      }
      break;
    case Bytecodes::_invokevirtual:
    case Bytecodes::_invokeinterface: {
      assert(MethodData::profile_arguments() || MethodData::profile_return(), "should be collecting args profile");
      if (profile_arguments_for_invoke(stream->method(), stream->bci()) ||
          profile_return_for_invoke(stream->method(), stream->bci())) {
        cell_count = VirtualCallTypeData::compute_cell_count(stream);
      } else {
        cell_count = VirtualCallData::static_cell_count();
      }
      break;
    }
    default:
      fatal("unexpected bytecode for var length profile data");
    }
  }
  // Note:  cell_count might be zero, meaning that there is just
  //        a DataLayout header, with no extra cells.
  assert(cell_count >= 0, "sanity");
  return DataLayout::compute_size_in_bytes(cell_count);
}

bool MethodData::is_speculative_trap_bytecode(Bytecodes::Code code) {
  // Bytecodes for which we may use speculation
  switch (code) {
  case Bytecodes::_checkcast:
  case Bytecodes::_instanceof:
  case Bytecodes::_aastore:
  case Bytecodes::_invokevirtual:
  case Bytecodes::_invokeinterface:
  case Bytecodes::_if_acmpeq:
  case Bytecodes::_if_acmpne:
  case Bytecodes::_invokestatic:
#ifdef COMPILER2
    return UseTypeSpeculation;
#endif
  default:
    return false;
  }
  return false;
}

#if INCLUDE_JVMCI
int MethodData::compute_extra_data_count(int data_size, int empty_bc_count, bool needs_speculative_traps) {
  if (!ProfileTraps) return 0;

  // Assume that up to 30% of the possibly trapping BCIs with no MDP will need to allocate one.
  int extra_data_count = MIN2(empty_bc_count, MAX2(4, (empty_bc_count * 30) / 100));

  // Make sure we have a minimum number of extra data slots to
  // allocate SpeculativeTrapData entries. We would want to have one
  // entry per compilation that inlines this method and for which
  // some type speculation assumption fails. So the room we need for
  // the SpeculativeTrapData entries doesn't directly depend on the
  // size of the method. Because it's hard to estimate, we reserve
  // space for an arbitrary number of entries.
  int spec_data_count = (needs_speculative_traps ? SpecTrapLimitExtraEntries : 0) *
    (SpeculativeTrapData::static_cell_count() + DataLayout::header_size_in_cells());

  return MAX2(extra_data_count, spec_data_count);
}
#else
int MethodData::compute_extra_data_count(int data_size, int empty_bc_count, bool needs_speculative_traps) {
  if (ProfileTraps) {
    // Assume that up to 3% of BCIs with no MDP will need to allocate one.
    int extra_data_count = (uint)(empty_bc_count * 3) / 128 + 1;
    // If the method is large, let the extra BCIs grow numerous (to ~1%).
    int one_percent_of_data
      = (uint)data_size / (DataLayout::header_size_in_bytes()*128);
    if (extra_data_count < one_percent_of_data)
      extra_data_count = one_percent_of_data;
    if (extra_data_count > empty_bc_count)
      extra_data_count = empty_bc_count;  // no need for more

    // Make sure we have a minimum number of extra data slots to
    // allocate SpeculativeTrapData entries. We would want to have one
    // entry per compilation that inlines this method and for which
    // some type speculation assumption fails. So the room we need for
    // the SpeculativeTrapData entries doesn't directly depend on the
    // size of the method. Because it's hard to estimate, we reserve
    // space for an arbitrary number of entries.
    int spec_data_count = (needs_speculative_traps ? SpecTrapLimitExtraEntries : 0) *
      (SpeculativeTrapData::static_cell_count() + DataLayout::header_size_in_cells());

    return MAX2(extra_data_count, spec_data_count);
  } else {
    return 0;
  }
}
#endif

// Compute the size of the MethodData* necessary to store
// profiling information about a given method.  Size is in bytes.
int MethodData::compute_allocation_size_in_bytes(methodHandle method) {
  int data_size = 0;
  BytecodeStream stream(method);
  Bytecodes::Code c;
  int empty_bc_count = 0;  // number of bytecodes lacking data
  bool needs_speculative_traps = false;
  while ((c = stream.next()) >= 0) {
    int size_in_bytes = compute_data_size(&stream);
    data_size += size_in_bytes;
    if (size_in_bytes == 0 JVMCI_ONLY(&& Bytecodes::can_trap(c)))  empty_bc_count += 1;
    needs_speculative_traps = needs_speculative_traps || is_speculative_trap_bytecode(c);
  }
  int object_size = in_bytes(data_offset()) + data_size;

  // Add some extra DataLayout cells (at least one) to track stray traps.
  int extra_data_count = compute_extra_data_count(data_size, empty_bc_count, needs_speculative_traps);
  object_size += extra_data_count * DataLayout::compute_size_in_bytes(0);

  // Add a cell to record information about modified arguments.
  int arg_size = method->size_of_parameters();
  object_size += DataLayout::compute_size_in_bytes(arg_size+1);

  // Reserve room for an area of the MDO dedicated to profiling of
  // parameters
  int args_cell = ParametersTypeData::compute_cell_count(method());
  if (args_cell > 0) {
    object_size += DataLayout::compute_size_in_bytes(args_cell);
  }
  return object_size;
}

// Compute the size of the MethodData* necessary to store
// profiling information about a given method.  Size is in words
int MethodData::compute_allocation_size_in_words(methodHandle method) {
  int byte_size = compute_allocation_size_in_bytes(method);
  int word_size = align_size_up(byte_size, BytesPerWord) / BytesPerWord;
  return align_object_size(word_size);
}

// Initialize an individual data segment.  Returns the size of
// the segment in bytes.
int MethodData::initialize_data(BytecodeStream* stream,
                                       int data_index) {
#if defined(COMPILER1) && !(defined(COMPILER2) || INCLUDE_JVMCI)
  return 0;
#else
  int cell_count = -1;
  int tag = DataLayout::no_tag;
  DataLayout* data_layout = data_layout_at(data_index);
  Bytecodes::Code c = stream->code();
  switch (c) {
  case Bytecodes::_checkcast:
  case Bytecodes::_instanceof:
  case Bytecodes::_aastore:
    if (TypeProfileCasts) {
      cell_count = ReceiverTypeData::static_cell_count();
      tag = DataLayout::receiver_type_data_tag;
    } else {
      cell_count = BitData::static_cell_count();
      tag = DataLayout::bit_data_tag;
    }
    break;
  case Bytecodes::_invokespecial:
  case Bytecodes::_invokestatic: {
    int counter_data_cell_count = CounterData::static_cell_count();
    if (profile_arguments_for_invoke(stream->method(), stream->bci()) ||
        profile_return_for_invoke(stream->method(), stream->bci())) {
      cell_count = CallTypeData::compute_cell_count(stream);
    } else {
      cell_count = counter_data_cell_count;
    }
    if (cell_count > counter_data_cell_count) {
      tag = DataLayout::call_type_data_tag;
    } else {
      tag = DataLayout::counter_data_tag;
    }
    break;
  }
  case Bytecodes::_goto:
  case Bytecodes::_goto_w:
  case Bytecodes::_jsr:
  case Bytecodes::_jsr_w:
    cell_count = JumpData::static_cell_count();
    tag = DataLayout::jump_data_tag;
    break;
  case Bytecodes::_invokevirtual:
  case Bytecodes::_invokeinterface: {
    int virtual_call_data_cell_count = VirtualCallData::static_cell_count();
    if (profile_arguments_for_invoke(stream->method(), stream->bci()) ||
        profile_return_for_invoke(stream->method(), stream->bci())) {
      cell_count = VirtualCallTypeData::compute_cell_count(stream);
    } else {
      cell_count = virtual_call_data_cell_count;
    }
    if (cell_count > virtual_call_data_cell_count) {
      tag = DataLayout::virtual_call_type_data_tag;
    } else {
      tag = DataLayout::virtual_call_data_tag;
    }
    break;
  }
  case Bytecodes::_invokedynamic: {
    // %%% should make a type profile for any invokedynamic that takes a ref argument
    int counter_data_cell_count = CounterData::static_cell_count();
    if (profile_arguments_for_invoke(stream->method(), stream->bci()) ||
        profile_return_for_invoke(stream->method(), stream->bci())) {
      cell_count = CallTypeData::compute_cell_count(stream);
    } else {
      cell_count = counter_data_cell_count;
    }
    if (cell_count > counter_data_cell_count) {
      tag = DataLayout::call_type_data_tag;
    } else {
      tag = DataLayout::counter_data_tag;
    }
    break;
  }
  case Bytecodes::_ret:
    cell_count = RetData::static_cell_count();
    tag = DataLayout::ret_data_tag;
    break;
  case Bytecodes::_ifeq:
  case Bytecodes::_ifne:
  case Bytecodes::_iflt:
  case Bytecodes::_ifge:
  case Bytecodes::_ifgt:
  case Bytecodes::_ifle:
  case Bytecodes::_if_icmpeq:
  case Bytecodes::_if_icmpne:
  case Bytecodes::_if_icmplt:
  case Bytecodes::_if_icmpge:
  case Bytecodes::_if_icmpgt:
  case Bytecodes::_if_icmple:
  case Bytecodes::_if_acmpeq:
  case Bytecodes::_if_acmpne:
  case Bytecodes::_ifnull:
  case Bytecodes::_ifnonnull:
    cell_count = BranchData::static_cell_count();
    tag = DataLayout::branch_data_tag;
    break;
  case Bytecodes::_lookupswitch:
  case Bytecodes::_tableswitch:
    cell_count = MultiBranchData::compute_cell_count(stream);
    tag = DataLayout::multi_branch_data_tag;
    break;
  }
  assert(tag == DataLayout::multi_branch_data_tag ||
         ((MethodData::profile_arguments() || MethodData::profile_return()) &&
          (tag == DataLayout::call_type_data_tag ||
           tag == DataLayout::counter_data_tag ||
           tag == DataLayout::virtual_call_type_data_tag ||
           tag == DataLayout::virtual_call_data_tag)) ||
         cell_count == bytecode_cell_count(c), "cell counts must agree");
  if (cell_count >= 0) {
    assert(tag != DataLayout::no_tag, "bad tag");
    assert(bytecode_has_profile(c), "agree w/ BHP");
    data_layout->initialize(tag, stream->bci(), cell_count);
    return DataLayout::compute_size_in_bytes(cell_count);
  } else {
    assert(!bytecode_has_profile(c), "agree w/ !BHP");
    return 0;
  }
#endif
}

// Get the data at an arbitrary (sort of) data index.
ProfileData* MethodData::data_at(int data_index) const {
  if (out_of_bounds(data_index)) {
    return NULL;
  }
  DataLayout* data_layout = data_layout_at(data_index);
  return data_layout->data_in();
}

ProfileData* DataLayout::data_in() {
  switch (tag()) {
  case DataLayout::no_tag:
  default:
    ShouldNotReachHere();
    return NULL;
  case DataLayout::bit_data_tag:
    return new BitData(this);
  case DataLayout::counter_data_tag:
    return new CounterData(this);
  case DataLayout::jump_data_tag:
    return new JumpData(this);
  case DataLayout::receiver_type_data_tag:
    return new ReceiverTypeData(this);
  case DataLayout::virtual_call_data_tag:
    return new VirtualCallData(this);
  case DataLayout::ret_data_tag:
    return new RetData(this);
  case DataLayout::branch_data_tag:
    return new BranchData(this);
  case DataLayout::multi_branch_data_tag:
    return new MultiBranchData(this);
  case DataLayout::arg_info_data_tag:
    return new ArgInfoData(this);
  case DataLayout::call_type_data_tag:
    return new CallTypeData(this);
  case DataLayout::virtual_call_type_data_tag:
    return new VirtualCallTypeData(this);
  case DataLayout::parameters_type_data_tag:
    return new ParametersTypeData(this);
  case DataLayout::speculative_trap_data_tag:
    return new SpeculativeTrapData(this);
  }
}

// Iteration over data.
ProfileData* MethodData::next_data(ProfileData* current) const {
  int current_index = dp_to_di(current->dp());
  int next_index = current_index + current->size_in_bytes();
  ProfileData* next = data_at(next_index);
  return next;
}

// Give each of the data entries a chance to perform specific
// data initialization.
void MethodData::post_initialize(BytecodeStream* stream) {
  ResourceMark rm;
  ProfileData* data;
  for (data = first_data(); is_valid(data); data = next_data(data)) {
    stream->set_start(data->bci());
    stream->next();
    data->post_initialize(stream, this);
  }
  if (_parameters_type_data_di != -1) {
    parameters_type_data()->post_initialize(NULL, this);
  }
}

// Initialize the MethodData* corresponding to a given method.
MethodData::MethodData(methodHandle method, int size, TRAPS)
  : _extra_data_lock(Monitor::leaf, "MDO extra data lock") {
  // Set the method back-pointer.
  _method = method();
  initialize();
}

void MethodData::initialize() {
  No_Safepoint_Verifier no_safepoint;  // init function atomic wrt GC
  ResourceMark rm;

  init();
  set_creation_mileage(mileage_of(method()));

  // Go through the bytecodes and allocate and initialize the
  // corresponding data cells.
  int data_size = 0;
  int empty_bc_count = 0;  // number of bytecodes lacking data
  _data[0] = 0;  // apparently not set below.
  BytecodeStream stream(method());
  Bytecodes::Code c;
  bool needs_speculative_traps = false;
  while ((c = stream.next()) >= 0) {
    int size_in_bytes = initialize_data(&stream, data_size);
    data_size += size_in_bytes;
    if (size_in_bytes == 0 JVMCI_ONLY(&& Bytecodes::can_trap(c)))  empty_bc_count += 1;
    needs_speculative_traps = needs_speculative_traps || is_speculative_trap_bytecode(c);
  }
  _data_size = data_size;
  int object_size = in_bytes(data_offset()) + data_size;

  // Add some extra DataLayout cells (at least one) to track stray traps.
  int extra_data_count = compute_extra_data_count(data_size, empty_bc_count, needs_speculative_traps);
  int extra_size = extra_data_count * DataLayout::compute_size_in_bytes(0);

  // Let's zero the space for the extra data
  Copy::zero_to_bytes(((address)_data) + data_size, extra_size);

  // Add a cell to record information about modified arguments.
  // Set up _args_modified array after traps cells so that
  // the code for traps cells works.
  DataLayout *dp = data_layout_at(data_size + extra_size);

  int arg_size = method()->size_of_parameters();
  dp->initialize(DataLayout::arg_info_data_tag, 0, arg_size+1);

  int arg_data_size = DataLayout::compute_size_in_bytes(arg_size+1);
  object_size += extra_size + arg_data_size;

  int parms_cell = ParametersTypeData::compute_cell_count(method());
  // If we are profiling parameters, we reserver an area near the end
  // of the MDO after the slots for bytecodes (because there's no bci
  // for method entry so they don't fit with the framework for the
  // profiling of bytecodes). We store the offset within the MDO of
  // this area (or -1 if no parameter is profiled)
  if (parms_cell > 0) {
    object_size += DataLayout::compute_size_in_bytes(parms_cell);
    _parameters_type_data_di = data_size + extra_size + arg_data_size;
    DataLayout *dp = data_layout_at(data_size + extra_size + arg_data_size);
    dp->initialize(DataLayout::parameters_type_data_tag, 0, parms_cell);
  } else {
    _parameters_type_data_di = -1;
  }

  // Set an initial hint. Don't use set_hint_di() because
  // first_di() may be out of bounds if data_size is 0.
  // In that situation, _hint_di is never used, but at
  // least well-defined.
  _hint_di = first_di();

  post_initialize(&stream);

  assert(object_size == compute_allocation_size_in_bytes(methodHandle(_method)), "MethodData: computed size != initialized size");
  set_size(object_size);
}

void MethodData::init() {
  _invocation_counter.init();
  _backedge_counter.init();
  _invocation_counter_start = 0;
  _backedge_counter_start = 0;
  _num_loops = 0;
  _num_blocks = 0;
  _would_profile = unknown;

#if INCLUDE_JVMCI
  _jvmci_ir_size = 0;
#endif

#if INCLUDE_RTM_OPT
  _rtm_state = NoRTM; // No RTM lock eliding by default
  if (UseRTMLocking &&
      !CompilerOracle::has_option_string(_method, "NoRTMLockEliding")) {
    if (CompilerOracle::has_option_string(_method, "UseRTMLockEliding") || !UseRTMDeopt) {
      // Generate RTM lock eliding code without abort ratio calculation code.
      _rtm_state = UseRTM;
    } else if (UseRTMDeopt) {
      // Generate RTM lock eliding code and include abort ratio calculation
      // code if UseRTMDeopt is on.
      _rtm_state = ProfileRTM;
    }
  }
#endif

  // Initialize flags and trap history.
  _nof_decompiles = 0;
  _nof_overflow_recompiles = 0;
  _nof_overflow_traps = 0;
  clear_escape_info();
  assert(sizeof(_trap_hist) % sizeof(HeapWord) == 0, "align");
  Copy::zero_to_words((HeapWord*) &_trap_hist,
                      sizeof(_trap_hist) / sizeof(HeapWord));
}

// Get a measure of how much mileage the method has on it.
int MethodData::mileage_of(Method* method) {
  int mileage = 0;
  if (TieredCompilation) {
    mileage = MAX2(method->invocation_count(), method->backedge_count());
  } else {
    int iic = method->interpreter_invocation_count();
    if (mileage < iic)  mileage = iic;
    MethodCounters* mcs = method->method_counters();
    if (mcs != NULL) {
      InvocationCounter* ic = mcs->invocation_counter();
      InvocationCounter* bc = mcs->backedge_counter();
      int icval = ic->count();
      if (ic->carry()) icval += CompileThreshold;
      if (mileage < icval)  mileage = icval;
      int bcval = bc->count();
      if (bc->carry()) bcval += CompileThreshold;
      if (mileage < bcval)  mileage = bcval;
    }
  }
  return mileage;
}

bool MethodData::is_mature() const {
  return CompilationPolicy::policy()->is_mature(_method);
}

// Translate a bci to its corresponding data index (di).
address MethodData::bci_to_dp(int bci) {
  ResourceMark rm;
  ProfileData* data = data_before(bci);
  ProfileData* prev = NULL;
  for ( ; is_valid(data); data = next_data(data)) {
    if (data->bci() >= bci) {
      if (data->bci() == bci)  set_hint_di(dp_to_di(data->dp()));
      else if (prev != NULL)   set_hint_di(dp_to_di(prev->dp()));
      return data->dp();
    }
    prev = data;
  }
  return (address)limit_data_position();
}

// Translate a bci to its corresponding data, or NULL.
ProfileData* MethodData::bci_to_data(int bci) {
  ProfileData* data = data_before(bci);
  for ( ; is_valid(data); data = next_data(data)) {
    if (data->bci() == bci) {
      set_hint_di(dp_to_di(data->dp()));
      return data;
    } else if (data->bci() > bci) {
      break;
    }
  }
  return bci_to_extra_data(bci, NULL, false);
}

DataLayout* MethodData::next_extra(DataLayout* dp) {
  int nb_cells = 0;
  switch(dp->tag()) {
  case DataLayout::bit_data_tag:
  case DataLayout::no_tag:
    nb_cells = BitData::static_cell_count();
    break;
  case DataLayout::speculative_trap_data_tag:
    nb_cells = SpeculativeTrapData::static_cell_count();
    break;
  default:
    fatal(err_msg("unexpected tag %d", dp->tag()));
  }
  return (DataLayout*)((address)dp + DataLayout::compute_size_in_bytes(nb_cells));
}

ProfileData* MethodData::bci_to_extra_data_helper(int bci, Method* m, DataLayout*& dp, bool concurrent) {
  DataLayout* end = extra_data_limit();

  for (;; dp = next_extra(dp)) {
    assert(dp < end, "moved past end of extra data");
    // No need for "OrderAccess::load_acquire" ops,
    // since the data structure is monotonic.
    switch(dp->tag()) {
    case DataLayout::no_tag:
      return NULL;
    case DataLayout::arg_info_data_tag:
      dp = end;
      return NULL; // ArgInfoData is at the end of extra data section.
    case DataLayout::bit_data_tag:
      if (m == NULL && dp->bci() == bci) {
        return new BitData(dp);
      }
      break;
    case DataLayout::speculative_trap_data_tag:
      if (m != NULL) {
        SpeculativeTrapData* data = new SpeculativeTrapData(dp);
        // data->method() may be null in case of a concurrent
        // allocation. Maybe it's for the same method. Try to use that
        // entry in that case.
        if (dp->bci() == bci) {
          if (data->method() == NULL) {
            assert(concurrent, "impossible because no concurrent allocation");
            return NULL;
          } else if (data->method() == m) {
            return data;
          }
        }
      }
      break;
    default:
      fatal(err_msg("unexpected tag %d", dp->tag()));
    }
  }
  return NULL;
}


// Translate a bci to its corresponding extra data, or NULL.
ProfileData* MethodData::bci_to_extra_data(int bci, Method* m, bool create_if_missing) {
  // This code assumes an entry for a SpeculativeTrapData is 2 cells
  assert(2*DataLayout::compute_size_in_bytes(BitData::static_cell_count()) ==
         DataLayout::compute_size_in_bytes(SpeculativeTrapData::static_cell_count()),
         "code needs to be adjusted");

  DataLayout* dp  = extra_data_base();
  DataLayout* end = extra_data_limit();

  // Allocation in the extra data space has to be atomic because not
  // all entries have the same size and non atomic concurrent
  // allocation would result in a corrupted extra data space.
  ProfileData* result = bci_to_extra_data_helper(bci, m, dp, true);
  if (result != NULL) {
    return result;
  }

  if (create_if_missing && dp < end) {
    MutexLocker ml(&_extra_data_lock);
    // Check again now that we have the lock. Another thread may
    // have added extra data entries.
    ProfileData* result = bci_to_extra_data_helper(bci, m, dp, false);
    if (result != NULL || dp >= end) {
      return result;
    }

    assert(dp->tag() == DataLayout::no_tag || (dp->tag() == DataLayout::speculative_trap_data_tag && m != NULL), "should be free");
    assert(next_extra(dp)->tag() == DataLayout::no_tag || next_extra(dp)->tag() == DataLayout::arg_info_data_tag, "should be free or arg info");
    u1 tag = m == NULL ? DataLayout::bit_data_tag : DataLayout::speculative_trap_data_tag;
    // SpeculativeTrapData is 2 slots. Make sure we have room.
    if (m != NULL && next_extra(dp)->tag() != DataLayout::no_tag) {
      return NULL;
    }
    DataLayout temp;
    temp.initialize(tag, bci, 0);

    dp->set_header(temp.header());
    assert(dp->tag() == tag, "sane");
    assert(dp->bci() == bci, "no concurrent allocation");
    if (tag == DataLayout::bit_data_tag) {
      return new BitData(dp);
    } else {
      SpeculativeTrapData* data = new SpeculativeTrapData(dp);
      data->set_method(m);
      return data;
    }
  }
  return NULL;
}

ArgInfoData *MethodData::arg_info() {
  DataLayout* dp    = extra_data_base();
  DataLayout* end   = extra_data_limit();
  for (; dp < end; dp = next_extra(dp)) {
    if (dp->tag() == DataLayout::arg_info_data_tag)
      return new ArgInfoData(dp);
  }
  return NULL;
}

// Printing

#ifndef PRODUCT

void MethodData::print_on(outputStream* st) const {
  assert(is_methodData(), "should be method data");
  st->print("method data for ");
  method()->print_value_on(st);
  st->cr();
  print_data_on(st);
}

#endif //PRODUCT

void MethodData::print_value_on(outputStream* st) const {
  assert(is_methodData(), "should be method data");
  st->print("method data for ");
  method()->print_value_on(st);
}

#ifndef PRODUCT
void MethodData::print_data_on(outputStream* st) const {
  ResourceMark rm;
  ProfileData* data = first_data();
  if (_parameters_type_data_di != -1) {
    parameters_type_data()->print_data_on(st);
  }
  for ( ; is_valid(data); data = next_data(data)) {
    st->print("%d", dp_to_di(data->dp()));
    st->fill_to(6);
    data->print_data_on(st, this);
  }
  st->print_cr("--- Extra data:");
  DataLayout* dp    = extra_data_base();
  DataLayout* end   = extra_data_limit();
  for (;; dp = next_extra(dp)) {
    assert(dp < end, "moved past end of extra data");
    // No need for "OrderAccess::load_acquire" ops,
    // since the data structure is monotonic.
    switch(dp->tag()) {
    case DataLayout::no_tag:
      continue;
    case DataLayout::bit_data_tag:
      data = new BitData(dp);
      break;
    case DataLayout::speculative_trap_data_tag:
      data = new SpeculativeTrapData(dp);
      break;
    case DataLayout::arg_info_data_tag:
      data = new ArgInfoData(dp);
      dp = end; // ArgInfoData is at the end of extra data section.
      break;
    default:
      fatal(err_msg("unexpected tag %d", dp->tag()));
    }
    st->print("%d", dp_to_di(data->dp()));
    st->fill_to(6);
    data->print_data_on(st);
    if (dp >= end) return;
  }
}
#endif

#if INCLUDE_SERVICES
// Size Statistics
void MethodData::collect_statistics(KlassSizeStats *sz) const {
  int n = sz->count(this);
  sz->_method_data_bytes += n;
  sz->_method_all_bytes += n;
  sz->_rw_bytes += n;
}
#endif // INCLUDE_SERVICES

// Verification

void MethodData::verify_on(outputStream* st) {
  guarantee(is_methodData(), "object must be method data");
  // guarantee(m->is_perm(), "should be in permspace");
  this->verify_data_on(st);
}

void MethodData::verify_data_on(outputStream* st) {
  NEEDS_CLEANUP;
  // not yet implemented.
}

bool MethodData::profile_jsr292(methodHandle m, int bci) {
  if (m->is_compiled_lambda_form()) {
    return true;
  }

  Bytecode_invoke inv(m , bci);
  return inv.is_invokedynamic() || inv.is_invokehandle();
}

int MethodData::profile_arguments_flag() {
  return TypeProfileLevel % 10;
}

bool MethodData::profile_arguments() {
  return profile_arguments_flag() > no_type_profile && profile_arguments_flag() <= type_profile_all;
}

bool MethodData::profile_arguments_jsr292_only() {
  return profile_arguments_flag() == type_profile_jsr292;
}

bool MethodData::profile_all_arguments() {
  return profile_arguments_flag() == type_profile_all;
}

bool MethodData::profile_arguments_for_invoke(methodHandle m, int bci) {
  if (!profile_arguments()) {
    return false;
  }

  if (profile_all_arguments()) {
    return true;
  }

  assert(profile_arguments_jsr292_only(), "inconsistent");
  return profile_jsr292(m, bci);
}

int MethodData::profile_return_flag() {
  return (TypeProfileLevel % 100) / 10;
}

bool MethodData::profile_return() {
  return profile_return_flag() > no_type_profile && profile_return_flag() <= type_profile_all;
}

bool MethodData::profile_return_jsr292_only() {
  return profile_return_flag() == type_profile_jsr292;
}

bool MethodData::profile_all_return() {
  return profile_return_flag() == type_profile_all;
}

bool MethodData::profile_return_for_invoke(methodHandle m, int bci) {
  if (!profile_return()) {
    return false;
  }

  if (profile_all_return()) {
    return true;
  }

  assert(profile_return_jsr292_only(), "inconsistent");
  return profile_jsr292(m, bci);
}

int MethodData::profile_parameters_flag() {
  return TypeProfileLevel / 100;
}

bool MethodData::profile_parameters() {
  return profile_parameters_flag() > no_type_profile && profile_parameters_flag() <= type_profile_all;
}

bool MethodData::profile_parameters_jsr292_only() {
  return profile_parameters_flag() == type_profile_jsr292;
}

bool MethodData::profile_all_parameters() {
  return profile_parameters_flag() == type_profile_all;
}

bool MethodData::profile_parameters_for_method(methodHandle m) {
  if (!profile_parameters()) {
    return false;
  }

  if (profile_all_parameters()) {
    return true;
  }

  assert(profile_parameters_jsr292_only(), "inconsistent");
  return m->is_compiled_lambda_form();
}

void MethodData::clean_extra_data_helper(DataLayout* dp, int shift, bool reset) {
  if (shift == 0) {
    return;
  }
  if (!reset) {
    // Move all cells of trap entry at dp left by "shift" cells
    intptr_t* start = (intptr_t*)dp;
    intptr_t* end = (intptr_t*)next_extra(dp);
    for (intptr_t* ptr = start; ptr < end; ptr++) {
      *(ptr-shift) = *ptr;
    }
  } else {
    // Reset "shift" cells stopping at dp
    intptr_t* start = ((intptr_t*)dp) - shift;
    intptr_t* end = (intptr_t*)dp;
    for (intptr_t* ptr = start; ptr < end; ptr++) {
      *ptr = 0;
    }
  }
}

class CleanExtraDataClosure : public StackObj {
public:
  virtual bool is_live(Method* m) = 0;
};

// Check for entries that reference an unloaded method
class CleanExtraDataKlassClosure : public CleanExtraDataClosure {
private:
  BoolObjectClosure* _is_alive;
public:
  CleanExtraDataKlassClosure(BoolObjectClosure* is_alive) : _is_alive(is_alive) {}
  bool is_live(Method* m) {
    return m->method_holder()->is_loader_alive(_is_alive);
  }
};

// Check for entries that reference a redefined method
class CleanExtraDataMethodClosure : public CleanExtraDataClosure {
public:
  CleanExtraDataMethodClosure() {}
  bool is_live(Method* m) {
    return m->on_stack();
  }
};


// Remove SpeculativeTrapData entries that reference an unloaded or
// redefined method
void MethodData::clean_extra_data(CleanExtraDataClosure* cl) {
  DataLayout* dp  = extra_data_base();
  DataLayout* end = extra_data_limit();

  int shift = 0;
  for (; dp < end; dp = next_extra(dp)) {
    switch(dp->tag()) {
    case DataLayout::speculative_trap_data_tag: {
      SpeculativeTrapData* data = new SpeculativeTrapData(dp);
      Method* m = data->method();
      assert(m != NULL, "should have a method");
      if (!cl->is_live(m)) {
        // "shift" accumulates the number of cells for dead
        // SpeculativeTrapData entries that have been seen so
        // far. Following entries must be shifted left by that many
        // cells to remove the dead SpeculativeTrapData entries.
        shift += (int)((intptr_t*)next_extra(dp) - (intptr_t*)dp);
      } else {
        // Shift this entry left if it follows dead
        // SpeculativeTrapData entries
        clean_extra_data_helper(dp, shift);
      }
      break;
    }
    case DataLayout::bit_data_tag:
      // Shift this entry left if it follows dead SpeculativeTrapData
      // entries
      clean_extra_data_helper(dp, shift);
      continue;
    case DataLayout::no_tag:
    case DataLayout::arg_info_data_tag:
      // We are at end of the live trap entries. The previous "shift"
      // cells contain entries that are either dead or were shifted
      // left. They need to be reset to no_tag
      clean_extra_data_helper(dp, shift, true);
      return;
    default:
      fatal(err_msg("unexpected tag %d", dp->tag()));
    }
  }
}

// Verify there's no unloaded or redefined method referenced by a
// SpeculativeTrapData entry
void MethodData::verify_extra_data_clean(CleanExtraDataClosure* cl) {
#ifdef ASSERT
  DataLayout* dp  = extra_data_base();
  DataLayout* end = extra_data_limit();

  for (; dp < end; dp = next_extra(dp)) {
    switch(dp->tag()) {
    case DataLayout::speculative_trap_data_tag: {
      SpeculativeTrapData* data = new SpeculativeTrapData(dp);
      Method* m = data->method();
      assert(m != NULL && cl->is_live(m), "Method should exist");
      break;
    }
    case DataLayout::bit_data_tag:
      continue;
    case DataLayout::no_tag:
    case DataLayout::arg_info_data_tag:
      return;
    default:
      fatal(err_msg("unexpected tag %d", dp->tag()));
    }
  }
#endif
}

void MethodData::clean_method_data(BoolObjectClosure* is_alive) {
  for (ProfileData* data = first_data();
       is_valid(data);
       data = next_data(data)) {
    data->clean_weak_klass_links(is_alive);
  }
  ParametersTypeData* parameters = parameters_type_data();
  if (parameters != NULL) {
    parameters->clean_weak_klass_links(is_alive);
  }

<<<<<<< HEAD
  clean_extra_data(is_alive);
  verify_extra_data_clean(is_alive);
=======
  CleanExtraDataKlassClosure cl(is_alive);
  clean_extra_data(&cl);
  verify_extra_data_clean(&cl);
>>>>>>> 6efbfc69
}

void MethodData::clean_weak_method_links() {
  for (ProfileData* data = first_data();
       is_valid(data);
       data = next_data(data)) {
    data->clean_weak_method_links();
  }
<<<<<<< HEAD
=======

  CleanExtraDataMethodClosure cl;
  clean_extra_data(&cl);
  verify_extra_data_clean(&cl);
>>>>>>> 6efbfc69
}<|MERGE_RESOLUTION|>--- conflicted
+++ resolved
@@ -1754,14 +1754,9 @@
     parameters->clean_weak_klass_links(is_alive);
   }
 
-<<<<<<< HEAD
-  clean_extra_data(is_alive);
-  verify_extra_data_clean(is_alive);
-=======
   CleanExtraDataKlassClosure cl(is_alive);
   clean_extra_data(&cl);
   verify_extra_data_clean(&cl);
->>>>>>> 6efbfc69
 }
 
 void MethodData::clean_weak_method_links() {
@@ -1770,11 +1765,8 @@
        data = next_data(data)) {
     data->clean_weak_method_links();
   }
-<<<<<<< HEAD
-=======
 
   CleanExtraDataMethodClosure cl;
   clean_extra_data(&cl);
   verify_extra_data_clean(&cl);
->>>>>>> 6efbfc69
 }