/*
 * Copyright (c) 1997, 2013, Oracle and/or its affiliates. All rights reserved.
 * DO NOT ALTER OR REMOVE COPYRIGHT NOTICES OR THIS FILE HEADER.
 *
 * This code is free software; you can redistribute it and/or modify it
 * under the terms of the GNU General Public License version 2 only, as
 * published by the Free Software Foundation.
 *
 * This code is distributed in the hope that it will be useful, but WITHOUT
 * ANY WARRANTY; without even the implied warranty of MERCHANTABILITY or
 * FITNESS FOR A PARTICULAR PURPOSE.  See the GNU General Public License
 * version 2 for more details (a copy is included in the LICENSE file that
 * accompanied this code).
 *
 * You should have received a copy of the GNU General Public License version
 * 2 along with this work; if not, write to the Free Software Foundation,
 * Inc., 51 Franklin St, Fifth Floor, Boston, MA 02110-1301 USA.
 *
 * Please contact Oracle, 500 Oracle Parkway, Redwood Shores, CA 94065 USA
 * or visit www.oracle.com if you need additional information or have any
 * questions.
 *
 */

#include "precompiled.hpp"
#include "classfile/metadataOnStackMark.hpp"
#include "classfile/systemDictionary.hpp"
#include "code/debugInfoRec.hpp"
#include "gc_interface/collectedHeap.inline.hpp"
#include "interpreter/bytecodeStream.hpp"
#include "interpreter/bytecodeTracer.hpp"
#include "interpreter/bytecodes.hpp"
#include "interpreter/interpreter.hpp"
#include "interpreter/oopMapCache.hpp"
#include "memory/gcLocker.hpp"
#include "memory/generation.hpp"
#include "memory/heapInspection.hpp"
#include "memory/metadataFactory.hpp"
#include "memory/oopFactory.hpp"
#include "oops/constMethod.hpp"
#include "oops/methodData.hpp"
#include "oops/method.hpp"
#include "oops/oop.inline.hpp"
#include "oops/symbol.hpp"
#include "prims/jvmtiExport.hpp"
#include "prims/methodHandles.hpp"
#include "prims/nativeLookup.hpp"
#include "runtime/arguments.hpp"
#include "runtime/compilationPolicy.hpp"
#include "runtime/frame.inline.hpp"
#include "runtime/handles.inline.hpp"
#include "runtime/relocator.hpp"
#include "runtime/sharedRuntime.hpp"
#include "runtime/signature.hpp"
#include "utilities/quickSort.hpp"
#include "utilities/xmlstream.hpp"


// Implementation of Method

Method* Method::allocate(ClassLoaderData* loader_data,
                         int byte_code_size,
                         AccessFlags access_flags,
                         InlineTableSizes* sizes,
                         ConstMethod::MethodType method_type,
                         TRAPS) {
  assert(!access_flags.is_native() || byte_code_size == 0,
         "native methods should not contain byte codes");
  ConstMethod* cm = ConstMethod::allocate(loader_data,
                                          byte_code_size,
                                          sizes,
                                          method_type,
                                          CHECK_NULL);

  int size = Method::size(access_flags.is_native());

  return new (loader_data, size, false, MetaspaceObj::MethodType, THREAD) Method(cm, access_flags, size);
}

Method::Method(ConstMethod* xconst, AccessFlags access_flags, int size) {
  No_Safepoint_Verifier no_safepoint;
  set_constMethod(xconst);
  set_access_flags(access_flags);
  set_method_size(size);
#ifdef CC_INTERP
  set_result_index(T_VOID);
#endif
  set_intrinsic_id(vmIntrinsics::_none);
  set_jfr_towrite(false);
  set_force_inline(false);
  set_hidden(false);
  set_dont_inline(false);
  set_method_data(NULL);
  set_method_counters(NULL);
  set_vtable_index(Method::garbage_vtable_index);

  // Fix and bury in Method*
  set_interpreter_entry(NULL); // sets i2i entry and from_int
  set_adapter_entry(NULL);
  clear_code(); // from_c/from_i get set to c2i/i2i

  if (access_flags.is_native()) {
    clear_native_function();
    set_signature_handler(NULL);
  }

  NOT_PRODUCT(set_compiled_invocation_count(0);)
}

// Release Method*.  The nmethod will be gone when we get here because
// we've walked the code cache.
void Method::deallocate_contents(ClassLoaderData* loader_data) {
  MetadataFactory::free_metadata(loader_data, constMethod());
  set_constMethod(NULL);
  MetadataFactory::free_metadata(loader_data, method_data());
  set_method_data(NULL);
  MetadataFactory::free_metadata(loader_data, method_counters());
  set_method_counters(NULL);
  // The nmethod will be gone when we get here.
  if (code() != NULL) _code = NULL;
}

address Method::get_i2c_entry() {
  assert(_adapter != NULL, "must have");
  return _adapter->get_i2c_entry();
}

address Method::get_c2i_entry() {
  assert(_adapter != NULL, "must have");
  return _adapter->get_c2i_entry();
}

address Method::get_c2i_unverified_entry() {
  assert(_adapter != NULL, "must have");
  return _adapter->get_c2i_unverified_entry();
}

char* Method::name_and_sig_as_C_string() const {
  return name_and_sig_as_C_string(constants()->pool_holder(), name(), signature());
}

char* Method::name_and_sig_as_C_string(char* buf, int size) const {
  return name_and_sig_as_C_string(constants()->pool_holder(), name(), signature(), buf, size);
}

char* Method::name_and_sig_as_C_string(Klass* klass, Symbol* method_name, Symbol* signature) {
  const char* klass_name = klass->external_name();
  int klass_name_len  = (int)strlen(klass_name);
  int method_name_len = method_name->utf8_length();
  int len             = klass_name_len + 1 + method_name_len + signature->utf8_length();
  char* dest          = NEW_RESOURCE_ARRAY(char, len + 1);
  strcpy(dest, klass_name);
  dest[klass_name_len] = '.';
  strcpy(&dest[klass_name_len + 1], method_name->as_C_string());
  strcpy(&dest[klass_name_len + 1 + method_name_len], signature->as_C_string());
  dest[len] = 0;
  return dest;
}

char* Method::name_and_sig_as_C_string(Klass* klass, Symbol* method_name, Symbol* signature, char* buf, int size) {
  Symbol* klass_name = klass->name();
  klass_name->as_klass_external_name(buf, size);
  int len = (int)strlen(buf);

  if (len < size - 1) {
    buf[len++] = '.';

    method_name->as_C_string(&(buf[len]), size - len);
    len = (int)strlen(buf);

    signature->as_C_string(&(buf[len]), size - len);
  }

  return buf;
}

int Method::fast_exception_handler_bci_for(methodHandle mh, KlassHandle ex_klass, int throw_bci, TRAPS) {
  // exception table holds quadruple entries of the form (beg_bci, end_bci, handler_bci, klass_index)
  // access exception table
  ExceptionTable table(mh());
  int length = table.length();
  // iterate through all entries sequentially
  constantPoolHandle pool(THREAD, mh->constants());
  for (int i = 0; i < length; i ++) {
    //reacquire the table in case a GC happened
    ExceptionTable table(mh());
    int beg_bci = table.start_pc(i);
    int end_bci = table.end_pc(i);
    assert(beg_bci <= end_bci, "inconsistent exception table");
    if (beg_bci <= throw_bci && throw_bci < end_bci) {
      // exception handler bci range covers throw_bci => investigate further
      int handler_bci = table.handler_pc(i);
      int klass_index = table.catch_type_index(i);
      if (klass_index == 0) {
        return handler_bci;
      } else if (ex_klass.is_null()) {
        return handler_bci;
      } else {
        // we know the exception class => get the constraint class
        // this may require loading of the constraint class; if verification
        // fails or some other exception occurs, return handler_bci
        Klass* k = pool->klass_at(klass_index, CHECK_(handler_bci));
        KlassHandle klass = KlassHandle(THREAD, k);
        assert(klass.not_null(), "klass not loaded");
        if (ex_klass->is_subtype_of(klass())) {
          return handler_bci;
        }
      }
    }
  }

  return -1;
}

void Method::mask_for(int bci, InterpreterOopMap* mask) {

  Thread* myThread    = Thread::current();
  methodHandle h_this(myThread, this);
#ifdef ASSERT
  bool has_capability = myThread->is_VM_thread() ||
                        myThread->is_ConcurrentGC_thread() ||
                        myThread->is_GC_task_thread();

  if (!has_capability) {
    if (!VerifyStack && !VerifyLastFrame) {
      // verify stack calls this outside VM thread
      warning("oopmap should only be accessed by the "
              "VM, GC task or CMS threads (or during debugging)");
      InterpreterOopMap local_mask;
      method_holder()->mask_for(h_this, bci, &local_mask);
      local_mask.print();
    }
  }
#endif
  method_holder()->mask_for(h_this, bci, mask);
  return;
}


int Method::bci_from(address bcp) const {
#ifdef ASSERT
  { ResourceMark rm;
  assert(is_native() && bcp == code_base() || contains(bcp) || is_error_reported(),
         err_msg("bcp doesn't belong to this method: bcp: " INTPTR_FORMAT ", method: %s", bcp, name_and_sig_as_C_string()));
  }
#endif
  return bcp - code_base();
}


// Return (int)bcx if it appears to be a valid BCI.
// Return bci_from((address)bcx) if it appears to be a valid BCP.
// Return -1 otherwise.
// Used by profiling code, when invalid data is a possibility.
// The caller is responsible for validating the Method* itself.
int Method::validate_bci_from_bcx(intptr_t bcx) const {
  // keep bci as -1 if not a valid bci
  int bci = -1;
  if (bcx == 0 || (address)bcx == code_base()) {
    // code_size() may return 0 and we allow 0 here
    // the method may be native
    bci = 0;
  } else if (frame::is_bci(bcx)) {
    if (bcx < code_size()) {
      bci = (int)bcx;
    }
  } else if (contains((address)bcx)) {
    bci = (address)bcx - code_base();
  }
  // Assert that if we have dodged any asserts, bci is negative.
  assert(bci == -1 || bci == bci_from(bcp_from(bci)), "sane bci if >=0");
  return bci;
}

address Method::bcp_from(int bci) const {
  assert((is_native() && bci == 0)  || (!is_native() && 0 <= bci && bci < code_size()), "illegal bci");
  address bcp = code_base() + bci;
  assert(is_native() && bcp == code_base() || contains(bcp), "bcp doesn't belong to this method");
  return bcp;
}


int Method::size(bool is_native) {
  // If native, then include pointers for native_function and signature_handler
  int extra_bytes = (is_native) ? 2*sizeof(address*) : 0;
  int extra_words = align_size_up(extra_bytes, BytesPerWord) / BytesPerWord;
  return align_object_size(header_size() + extra_words);
}


Symbol* Method::klass_name() const {
  Klass* k = method_holder();
  assert(k->is_klass(), "must be klass");
  InstanceKlass* ik = (InstanceKlass*) k;
  return ik->name();
}


// Attempt to return method oop to original state.  Clear any pointers
// (to objects outside the shared spaces).  We won't be able to predict
// where they should point in a new JVM.  Further initialize some
// entries now in order allow them to be write protected later.

void Method::remove_unshareable_info() {
  unlink_method();
}


bool Method::was_executed_more_than(int n) {
  // Invocation counter is reset when the Method* is compiled.
  // If the method has compiled code we therefore assume it has
  // be excuted more than n times.
  if (is_accessor() || is_empty_method() || (code() != NULL)) {
    // interpreter doesn't bump invocation counter of trivial methods
    // compiler does not bump invocation counter of compiled methods
    return true;
  }
  else if ((method_counters() != NULL &&
            method_counters()->invocation_counter()->carry()) ||
           (method_data() != NULL &&
            method_data()->invocation_counter()->carry())) {
    // The carry bit is set when the counter overflows and causes
    // a compilation to occur.  We don't know how many times
    // the counter has been reset, so we simply assume it has
    // been executed more than n times.
    return true;
  } else {
    return invocation_count() > n;
  }
}

#ifndef PRODUCT
void Method::print_invocation_count() {
  if (is_static()) tty->print("static ");
  if (is_final()) tty->print("final ");
  if (is_synchronized()) tty->print("synchronized ");
  if (is_native()) tty->print("native ");
  method_holder()->name()->print_symbol_on(tty);
  tty->print(".");
  name()->print_symbol_on(tty);
  signature()->print_symbol_on(tty);

  if (WizardMode) {
    // dump the size of the byte codes
    tty->print(" {%d}", code_size());
  }
  tty->cr();

  tty->print_cr ("  interpreter_invocation_count: %8d ", interpreter_invocation_count());
  tty->print_cr ("  invocation_counter:           %8d ", invocation_count());
  tty->print_cr ("  backedge_counter:             %8d ", backedge_count());
  if (CountCompiledCalls) {
    tty->print_cr ("  compiled_invocation_count: %8d ", compiled_invocation_count());
  }

}
#endif

// Build a MethodData* object to hold information about this method
// collected in the interpreter.
void Method::build_interpreter_method_data(methodHandle method, TRAPS) {
  // Do not profile method if current thread holds the pending list lock,
  // which avoids deadlock for acquiring the MethodData_lock.
  if (InstanceRefKlass::owns_pending_list_lock((JavaThread*)THREAD)) {
    return;
  }

  // Grab a lock here to prevent multiple
  // MethodData*s from being created.
  MutexLocker ml(MethodData_lock, THREAD);
  if (method->method_data() == NULL) {
    ClassLoaderData* loader_data = method->method_holder()->class_loader_data();
    MethodData* method_data = MethodData::allocate(loader_data, method, CHECK);
    method->set_method_data(method_data);
    if (PrintMethodData && (Verbose || WizardMode)) {
      ResourceMark rm(THREAD);
      tty->print("build_interpreter_method_data for ");
      method->print_name(tty);
      tty->cr();
      // At the end of the run, the MDO, full of data, will be dumped.
    }
  }
}

MethodCounters* Method::build_method_counters(Method* m, TRAPS) {
  methodHandle mh(m);
  ClassLoaderData* loader_data = mh->method_holder()->class_loader_data();
  MethodCounters* counters = MethodCounters::allocate(loader_data, CHECK_NULL);
  if (mh->method_counters() == NULL) {
    mh->set_method_counters(counters);
  } else {
    MetadataFactory::free_metadata(loader_data, counters);
  }
  return mh->method_counters();
}

void Method::cleanup_inline_caches() {
  // The current system doesn't use inline caches in the interpreter
  // => nothing to do (keep this method around for future use)
}


int Method::extra_stack_words() {
  // not an inline function, to avoid a header dependency on Interpreter
  return extra_stack_entries() * Interpreter::stackElementSize;
}


void Method::compute_size_of_parameters(Thread *thread) {
  ArgumentSizeComputer asc(signature());
  set_size_of_parameters(asc.size() + (is_static() ? 0 : 1));
}

#ifdef CC_INTERP
void Method::set_result_index(BasicType type)          {
  _result_index = Interpreter::BasicType_as_index(type);
}
#endif

BasicType Method::result_type() const {
  ResultTypeFinder rtf(signature());
  return rtf.type();
}


bool Method::is_empty_method() const {
  return  code_size() == 1
      && *code_base() == Bytecodes::_return;
}


bool Method::is_vanilla_constructor() const {
  // Returns true if this method is a vanilla constructor, i.e. an "<init>" "()V" method
  // which only calls the superclass vanilla constructor and possibly does stores of
  // zero constants to local fields:
  //
  //   aload_0
  //   invokespecial
  //   indexbyte1
  //   indexbyte2
  //
  // followed by an (optional) sequence of:
  //
  //   aload_0
  //   aconst_null / iconst_0 / fconst_0 / dconst_0
  //   putfield
  //   indexbyte1
  //   indexbyte2
  //
  // followed by:
  //
  //   return

  assert(name() == vmSymbols::object_initializer_name(),    "Should only be called for default constructors");
  assert(signature() == vmSymbols::void_method_signature(), "Should only be called for default constructors");
  int size = code_size();
  // Check if size match
  if (size == 0 || size % 5 != 0) return false;
  address cb = code_base();
  int last = size - 1;
  if (cb[0] != Bytecodes::_aload_0 || cb[1] != Bytecodes::_invokespecial || cb[last] != Bytecodes::_return) {
    // Does not call superclass default constructor
    return false;
  }
  // Check optional sequence
  for (int i = 4; i < last; i += 5) {
    if (cb[i] != Bytecodes::_aload_0) return false;
    if (!Bytecodes::is_zero_const(Bytecodes::cast(cb[i+1]))) return false;
    if (cb[i+2] != Bytecodes::_putfield) return false;
  }
  return true;
}


bool Method::compute_has_loops_flag() {
  BytecodeStream bcs(this);
  Bytecodes::Code bc;

  while ((bc = bcs.next()) >= 0) {
    switch( bc ) {
      case Bytecodes::_ifeq:
      case Bytecodes::_ifnull:
      case Bytecodes::_iflt:
      case Bytecodes::_ifle:
      case Bytecodes::_ifne:
      case Bytecodes::_ifnonnull:
      case Bytecodes::_ifgt:
      case Bytecodes::_ifge:
      case Bytecodes::_if_icmpeq:
      case Bytecodes::_if_icmpne:
      case Bytecodes::_if_icmplt:
      case Bytecodes::_if_icmpgt:
      case Bytecodes::_if_icmple:
      case Bytecodes::_if_icmpge:
      case Bytecodes::_if_acmpeq:
      case Bytecodes::_if_acmpne:
      case Bytecodes::_goto:
      case Bytecodes::_jsr:
        if( bcs.dest() < bcs.next_bci() ) _access_flags.set_has_loops();
        break;

      case Bytecodes::_goto_w:
      case Bytecodes::_jsr_w:
        if( bcs.dest_w() < bcs.next_bci() ) _access_flags.set_has_loops();
        break;
    }
  }
  _access_flags.set_loops_flag_init();
  return _access_flags.has_loops();
}

bool Method::is_final_method(AccessFlags class_access_flags) const {
  // or "does_not_require_vtable_entry"
  // overpass can occur, is not final (reuses vtable entry)
  // private methods get vtable entries for backward class compatibility.
  if (is_overpass())  return false;
  return is_final() || class_access_flags.is_final();
}

bool Method::is_final_method() const {
  return is_final_method(method_holder()->access_flags());
}

bool Method::can_be_statically_bound(AccessFlags class_access_flags) const {
  if (is_final_method(class_access_flags))  return true;
#ifdef ASSERT
  bool is_nonv = (vtable_index() == nonvirtual_vtable_index);
  if (class_access_flags.is_interface())  assert(is_nonv == is_static(), err_msg("is_nonv=%s", is_nonv));
#endif
  assert(valid_vtable_index() || valid_itable_index(), "method must be linked before we ask this question");
  return vtable_index() == nonvirtual_vtable_index;
}

bool Method::can_be_statically_bound() const {
  return can_be_statically_bound(method_holder()->access_flags());
}

bool Method::is_accessor() const {
  if (code_size() != 5) return false;
  if (size_of_parameters() != 1) return false;
  if (java_code_at(0) != Bytecodes::_aload_0 ) return false;
  if (java_code_at(1) != Bytecodes::_getfield) return false;
  if (java_code_at(4) != Bytecodes::_areturn &&
      java_code_at(4) != Bytecodes::_ireturn ) return false;
  return true;
}


bool Method::is_initializer() const {
  return name() == vmSymbols::object_initializer_name() || is_static_initializer();
}

bool Method::has_valid_initializer_flags() const {
  return (is_static() ||
          method_holder()->major_version() < 51);
}

bool Method::is_static_initializer() const {
  // For classfiles version 51 or greater, ensure that the clinit method is
  // static.  Non-static methods with the name "<clinit>" are not static
  // initializers. (older classfiles exempted for backward compatibility)
  return name() == vmSymbols::class_initializer_name() &&
         has_valid_initializer_flags();
}


objArrayHandle Method::resolved_checked_exceptions_impl(Method* this_oop, TRAPS) {
  int length = this_oop->checked_exceptions_length();
  if (length == 0) {  // common case
    return objArrayHandle(THREAD, Universe::the_empty_class_klass_array());
  } else {
    methodHandle h_this(THREAD, this_oop);
    objArrayOop m_oop = oopFactory::new_objArray(SystemDictionary::Class_klass(), length, CHECK_(objArrayHandle()));
    objArrayHandle mirrors (THREAD, m_oop);
    for (int i = 0; i < length; i++) {
      CheckedExceptionElement* table = h_this->checked_exceptions_start(); // recompute on each iteration, not gc safe
      Klass* k = h_this->constants()->klass_at(table[i].class_cp_index, CHECK_(objArrayHandle()));
      assert(k->is_subclass_of(SystemDictionary::Throwable_klass()), "invalid exception class");
      mirrors->obj_at_put(i, k->java_mirror());
    }
    return mirrors;
  }
};


int Method::line_number_from_bci(int bci) const {
  if (bci == SynchronizationEntryBCI) bci = 0;
  assert(bci == 0 || 0 <= bci && bci < code_size(), "illegal bci");
  int best_bci  =  0;
  int best_line = -1;

  if (has_linenumber_table()) {
    // The line numbers are a short array of 2-tuples [start_pc, line_number].
    // Not necessarily sorted and not necessarily one-to-one.
    CompressedLineNumberReadStream stream(compressed_linenumber_table());
    while (stream.read_pair()) {
      if (stream.bci() == bci) {
        // perfect match
        return stream.line();
      } else {
        // update best_bci/line
        if (stream.bci() < bci && stream.bci() >= best_bci) {
          best_bci  = stream.bci();
          best_line = stream.line();
        }
      }
    }
  }
  return best_line;
}


bool Method::is_klass_loaded_by_klass_index(int klass_index) const {
  if( constants()->tag_at(klass_index).is_unresolved_klass() ) {
    Thread *thread = Thread::current();
    Symbol* klass_name = constants()->klass_name_at(klass_index);
    Handle loader(thread, method_holder()->class_loader());
    Handle prot  (thread, method_holder()->protection_domain());
    return SystemDictionary::find(klass_name, loader, prot, thread) != NULL;
  } else {
    return true;
  }
}


bool Method::is_klass_loaded(int refinfo_index, bool must_be_resolved) const {
  int klass_index = constants()->klass_ref_index_at(refinfo_index);
  if (must_be_resolved) {
    // Make sure klass is resolved in constantpool.
    if (constants()->tag_at(klass_index).is_unresolved_klass()) return false;
  }
  return is_klass_loaded_by_klass_index(klass_index);
}


void Method::set_native_function(address function, bool post_event_flag) {
  assert(function != NULL, "use clear_native_function to unregister natives");
  assert(!is_method_handle_intrinsic() || function == SharedRuntime::native_method_throw_unsatisfied_link_error_entry(), "");
  address* native_function = native_function_addr();

  // We can see racers trying to place the same native function into place. Once
  // is plenty.
  address current = *native_function;
  if (current == function) return;
  if (post_event_flag && JvmtiExport::should_post_native_method_bind() &&
      function != NULL) {
    // native_method_throw_unsatisfied_link_error_entry() should only
    // be passed when post_event_flag is false.
    assert(function !=
      SharedRuntime::native_method_throw_unsatisfied_link_error_entry(),
      "post_event_flag mis-match");

    // post the bind event, and possible change the bind function
    JvmtiExport::post_native_method_bind(this, &function);
  }
  *native_function = function;
  // This function can be called more than once. We must make sure that we always
  // use the latest registered method -> check if a stub already has been generated.
  // If so, we have to make it not_entrant.
  nmethod* nm = code(); // Put it into local variable to guard against concurrent updates
  if (nm != NULL) {
    nm->make_not_entrant();
  }
}


bool Method::has_native_function() const {
  if (is_method_handle_intrinsic())
    return false;  // special-cased in SharedRuntime::generate_native_wrapper
  address func = native_function();
  return (func != NULL && func != SharedRuntime::native_method_throw_unsatisfied_link_error_entry());
}


void Method::clear_native_function() {
  // Note: is_method_handle_intrinsic() is allowed here.
  set_native_function(
    SharedRuntime::native_method_throw_unsatisfied_link_error_entry(),
    !native_bind_event_is_interesting);
  clear_code();
}

address Method::critical_native_function() {
  methodHandle mh(this);
  return NativeLookup::lookup_critical_entry(mh);
}


void Method::set_signature_handler(address handler) {
  address* signature_handler =  signature_handler_addr();
  *signature_handler = handler;
}


void Method::print_made_not_compilable(int comp_level, bool is_osr, bool report, const char* reason) {
  if (PrintCompilation && report) {
    ttyLocker ttyl;
    tty->print("made not %scompilable on ", is_osr ? "OSR " : "");
    if (comp_level == CompLevel_all) {
      tty->print("all levels ");
    } else {
      tty->print("levels ");
      for (int i = (int)CompLevel_none; i <= comp_level; i++) {
        tty->print("%d ", i);
      }
    }
    this->print_short_name(tty);
    int size = this->code_size();
    if (size > 0) {
      tty->print(" (%d bytes)", size);
    }
    if (reason != NULL) {
      tty->print("   %s", reason);
    }
    tty->cr();
  }
  if ((TraceDeoptimization || LogCompilation) && (xtty != NULL)) {
    ttyLocker ttyl;
    xtty->begin_elem("make_not_%scompilable thread='" UINTX_FORMAT "'",
                     is_osr ? "osr_" : "", os::current_thread_id());
    if (reason != NULL) {
      xtty->print(" reason=\'%s\'", reason);
    }
    xtty->method(this);
    xtty->stamp();
    xtty->end_elem();
  }
}

bool Method::is_always_compilable() const {
  // Generated adapters must be compiled
  if (is_method_handle_intrinsic() && is_synthetic()) {
    assert(!is_not_c1_compilable(), "sanity check");
    assert(!is_not_c2_compilable(), "sanity check");
    return true;
  }

  return false;
}

bool Method::is_not_compilable(int comp_level) const {
  if (number_of_breakpoints() > 0)
    return true;
<<<<<<< HEAD
  if (is_method_handle_intrinsic())
    return !is_synthetic() && intrinsic_id() != vmIntrinsics::_CompilerToVMImpl_executeCompiledMethod;  // the generated adapters must be compiled
=======
  if (is_always_compilable())
    return false;
>>>>>>> 36634c96
  if (comp_level == CompLevel_any)
    return is_not_c1_compilable() || is_not_c2_compilable();
  if (is_c1_compile(comp_level))
    return is_not_c1_compilable();
  if (is_c2_compile(comp_level))
    return is_not_c2_compilable();
  return false;
}

// call this when compiler finds that this method is not compilable
void Method::set_not_compilable(int comp_level, bool report, const char* reason) {
  if (is_always_compilable()) {
    // Don't mark a method which should be always compilable
    return;
  }
  print_made_not_compilable(comp_level, /*is_osr*/ false, report, reason);
  if (comp_level == CompLevel_all) {
    set_not_c1_compilable();
    set_not_c2_compilable();
  } else {
    if (is_c1_compile(comp_level))
      set_not_c1_compilable();
    if (is_c2_compile(comp_level))
      set_not_c2_compilable();
  }
  CompilationPolicy::policy()->disable_compilation(this);
  assert(!CompilationPolicy::can_be_compiled(this, comp_level), "sanity check");
}

bool Method::is_not_osr_compilable(int comp_level) const {
  if (is_not_compilable(comp_level))
    return true;
  if (comp_level == CompLevel_any)
    return is_not_c1_osr_compilable() || is_not_c2_osr_compilable();
  if (is_c1_compile(comp_level))
    return is_not_c1_osr_compilable();
  if (is_c2_compile(comp_level))
    return is_not_c2_osr_compilable();
  return false;
}

void Method::set_not_osr_compilable(int comp_level, bool report, const char* reason) {
  print_made_not_compilable(comp_level, /*is_osr*/ true, report, reason);
  if (comp_level == CompLevel_all) {
    set_not_c1_osr_compilable();
    set_not_c2_osr_compilable();
  } else {
    if (is_c1_compile(comp_level))
      set_not_c1_osr_compilable();
    if (is_c2_compile(comp_level))
      set_not_c2_osr_compilable();
  }
  CompilationPolicy::policy()->disable_compilation(this);
  assert(!CompilationPolicy::can_be_osr_compiled(this, comp_level), "sanity check");
}

// Revert to using the interpreter and clear out the nmethod
void Method::clear_code() {

  // this may be NULL if c2i adapters have not been made yet
  // Only should happen at allocate time.
  if (_adapter == NULL) {
    _from_compiled_entry    = NULL;
  } else {
    _from_compiled_entry    = _adapter->get_c2i_entry();
  }
  OrderAccess::storestore();
  _from_interpreted_entry = _i2i_entry;
  OrderAccess::storestore();
  _code = NULL;
}

// Called by class data sharing to remove any entry points (which are not shared)
void Method::unlink_method() {
  _code = NULL;
  _i2i_entry = NULL;
  _from_interpreted_entry = NULL;
  if (is_native()) {
    *native_function_addr() = NULL;
    set_signature_handler(NULL);
  }
  NOT_PRODUCT(set_compiled_invocation_count(0);)
  _adapter = NULL;
  _from_compiled_entry = NULL;

  // In case of DumpSharedSpaces, _method_data should always be NULL.
  //
  // During runtime (!DumpSharedSpaces), when we are cleaning a
  // shared class that failed to load, this->link_method() may
  // have already been called (before an exception happened), so
  // this->_method_data may not be NULL.
  assert(!DumpSharedSpaces || _method_data == NULL, "unexpected method data?");

  set_method_data(NULL);
  set_method_counters(NULL);
}

// Called when the method_holder is getting linked. Setup entrypoints so the method
// is ready to be called from interpreter, compiler, and vtables.
void Method::link_method(methodHandle h_method, TRAPS) {
  // If the code cache is full, we may reenter this function for the
  // leftover methods that weren't linked.
  if (_i2i_entry != NULL) return;

  assert(_adapter == NULL, "init'd to NULL" );
  assert( _code == NULL, "nothing compiled yet" );

  // Setup interpreter entrypoint
  assert(this == h_method(), "wrong h_method()" );
  address entry = Interpreter::entry_for_method(h_method);
  assert(entry != NULL, "interpreter entry must be non-null");
  // Sets both _i2i_entry and _from_interpreted_entry
  set_interpreter_entry(entry);

  // Don't overwrite already registered native entries.
  if (is_native() && !has_native_function()) {
    set_native_function(
      SharedRuntime::native_method_throw_unsatisfied_link_error_entry(),
      !native_bind_event_is_interesting);
  }

  // Setup compiler entrypoint.  This is made eagerly, so we do not need
  // special handling of vtables.  An alternative is to make adapters more
  // lazily by calling make_adapter() from from_compiled_entry() for the
  // normal calls.  For vtable calls life gets more complicated.  When a
  // call-site goes mega-morphic we need adapters in all methods which can be
  // called from the vtable.  We need adapters on such methods that get loaded
  // later.  Ditto for mega-morphic itable calls.  If this proves to be a
  // problem we'll make these lazily later.
  (void) make_adapters(h_method, CHECK);

  // ONLY USE the h_method now as make_adapter may have blocked

#ifdef GRAAL
  // Check for special intrinsic that executes a compiled method.
  if (h_method->intrinsic_id() == vmIntrinsics::_CompilerToVMImpl_executeCompiledMethod) {
    // Actively install the stub for calling the intrinsic from compiled code.
    CompileBroker::compile_method(h_method, InvocationEntryBci, CompLevel_highest_tier,
                                  methodHandle(), CompileThreshold, "executeCompiledMethod", CHECK);
  }
#endif
}

address Method::make_adapters(methodHandle mh, TRAPS) {
  // Adapters for compiled code are made eagerly here.  They are fairly
  // small (generally < 100 bytes) and quick to make (and cached and shared)
  // so making them eagerly shouldn't be too expensive.
  AdapterHandlerEntry* adapter = AdapterHandlerLibrary::get_adapter(mh);
  if (adapter == NULL ) {
    THROW_MSG_NULL(vmSymbols::java_lang_VirtualMachineError(), "out of space in CodeCache for adapters");
  }

  mh->set_adapter_entry(adapter);
  mh->_from_compiled_entry = adapter->get_c2i_entry();
  return adapter->get_c2i_entry();
}

// The verified_code_entry() must be called when a invoke is resolved
// on this method.

// It returns the compiled code entry point, after asserting not null.
// This function is called after potential safepoints so that nmethod
// or adapter that it points to is still live and valid.
// This function must not hit a safepoint!
address Method::verified_code_entry() {
  debug_only(No_Safepoint_Verifier nsv;)
  assert(_from_compiled_entry != NULL, "must be set");
  return _from_compiled_entry;
}

// Check that if an nmethod ref exists, it has a backlink to this or no backlink at all
// (could be racing a deopt).
// Not inline to avoid circular ref.
bool Method::check_code() const {
  // cached in a register or local.  There's a race on the value of the field.
  nmethod *code = (nmethod *)OrderAccess::load_ptr_acquire(&_code);
  return code == NULL || (code->method() == NULL) || (code->method() == (Method*)this && !code->is_osr_method());
}

// Install compiled code.  Instantly it can execute.
void Method::set_code(methodHandle mh, nmethod *code) {
  assert( code, "use clear_code to remove code" );
  assert( mh->check_code(), "" );

  guarantee(mh->adapter() != NULL, "Adapter blob must already exist!");

  // These writes must happen in this order, because the interpreter will
  // directly jump to from_interpreted_entry which jumps to an i2c adapter
  // which jumps to _from_compiled_entry.
  mh->_code = code;             // Assign before allowing compiled code to exec

  int comp_level = code->comp_level();
  // In theory there could be a race here. In practice it is unlikely
  // and not worth worrying about.
  if (comp_level > mh->highest_comp_level()) {
    mh->set_highest_comp_level(comp_level);
  }

  OrderAccess::storestore();
#ifdef SHARK
  mh->_from_interpreted_entry = code->insts_begin();
#else //!SHARK
  mh->_from_compiled_entry = code->verified_entry_point();
  OrderAccess::storestore();
  // Instantly compiled code can execute.
  if (!mh->is_method_handle_intrinsic())
    mh->_from_interpreted_entry = mh->get_i2c_entry();
#endif //!SHARK
}


bool Method::is_overridden_in(Klass* k) const {
  InstanceKlass* ik = InstanceKlass::cast(k);

  if (ik->is_interface()) return false;

  // If method is an interface, we skip it - except if it
  // is a miranda method
  if (method_holder()->is_interface()) {
    // Check that method is not a miranda method
    if (ik->lookup_method(name(), signature()) == NULL) {
      // No implementation exist - so miranda method
      return false;
    }
    return true;
  }

  assert(ik->is_subclass_of(method_holder()), "should be subklass");
  assert(ik->vtable() != NULL, "vtable should exist");
  if (!has_vtable_index()) {
    return false;
  } else {
    Method* vt_m = ik->method_at_vtable(vtable_index());
    return vt_m != this;
  }
}


// give advice about whether this Method* should be cached or not
bool Method::should_not_be_cached() const {
  if (is_old()) {
    // This method has been redefined. It is either EMCP or obsolete
    // and we don't want to cache it because that would pin the method
    // down and prevent it from being collectible if and when it
    // finishes executing.
    return true;
  }

  // caching this method should be just fine
  return false;
}


/**
 *  Returns true if this is one of the specially treated methods for
 *  security related stack walks (like Reflection.getCallerClass).
 */
bool Method::is_ignored_by_security_stack_walk() const {
  const bool use_new_reflection = JDK_Version::is_gte_jdk14x_version() && UseNewReflection;

  if (intrinsic_id() == vmIntrinsics::_invoke) {
    // This is Method.invoke() -- ignore it
    return true;
  }
  if (use_new_reflection &&
      method_holder()->is_subclass_of(SystemDictionary::reflect_MethodAccessorImpl_klass())) {
    // This is an auxilary frame -- ignore it
    return true;
  }
  if (is_method_handle_intrinsic() || is_compiled_lambda_form()) {
    // This is an internal adapter frame for method handles -- ignore it
    return true;
  }
  return false;
}


// Constant pool structure for invoke methods:
enum {
  _imcp_invoke_name = 1,        // utf8: 'invokeExact', etc.
  _imcp_invoke_signature,       // utf8: (variable Symbol*)
  _imcp_limit
};

// Test if this method is an MH adapter frame generated by Java code.
// Cf. java/lang/invoke/InvokerBytecodeGenerator
bool Method::is_compiled_lambda_form() const {
  return intrinsic_id() == vmIntrinsics::_compiledLambdaForm;
}

// Test if this method is an internal MH primitive method.
bool Method::is_method_handle_intrinsic() const {
  vmIntrinsics::ID iid = intrinsic_id();
  return ((MethodHandles::is_signature_polymorphic(iid) &&
          MethodHandles::is_signature_polymorphic_intrinsic(iid))) || iid == vmIntrinsics::_CompilerToVMImpl_executeCompiledMethod;
}

bool Method::has_member_arg() const {
  vmIntrinsics::ID iid = intrinsic_id();
  return (MethodHandles::is_signature_polymorphic(iid) &&
          MethodHandles::has_member_arg(iid));
}

// Make an instance of a signature-polymorphic internal MH primitive.
methodHandle Method::make_method_handle_intrinsic(vmIntrinsics::ID iid,
                                                         Symbol* signature,
                                                         TRAPS) {
  ResourceMark rm;
  methodHandle empty;

  KlassHandle holder = SystemDictionary::MethodHandle_klass();
  Symbol* name = MethodHandles::signature_polymorphic_intrinsic_name(iid);
  assert(iid == MethodHandles::signature_polymorphic_name_id(name), "");
  if (TraceMethodHandles) {
    tty->print_cr("make_method_handle_intrinsic MH.%s%s", name->as_C_string(), signature->as_C_string());
  }

  // invariant:   cp->symbol_at_put is preceded by a refcount increment (more usually a lookup)
  name->increment_refcount();
  signature->increment_refcount();

  int cp_length = _imcp_limit;
  ClassLoaderData* loader_data = holder->class_loader_data();
  constantPoolHandle cp;
  {
    ConstantPool* cp_oop = ConstantPool::allocate(loader_data, cp_length, CHECK_(empty));
    cp = constantPoolHandle(THREAD, cp_oop);
  }
  cp->set_pool_holder(InstanceKlass::cast(holder()));
  cp->symbol_at_put(_imcp_invoke_name,       name);
  cp->symbol_at_put(_imcp_invoke_signature,  signature);
  cp->set_has_preresolution();

  // decide on access bits:  public or not?
  int flags_bits = (JVM_ACC_NATIVE | JVM_ACC_SYNTHETIC | JVM_ACC_FINAL);
  bool must_be_static = MethodHandles::is_signature_polymorphic_static(iid);
  if (must_be_static)  flags_bits |= JVM_ACC_STATIC;
  assert((flags_bits & JVM_ACC_PUBLIC) == 0, "do not expose these methods");

  methodHandle m;
  {
    InlineTableSizes sizes;
    Method* m_oop = Method::allocate(loader_data, 0,
                                     accessFlags_from(flags_bits), &sizes,
                                     ConstMethod::NORMAL, CHECK_(empty));
    m = methodHandle(THREAD, m_oop);
  }
  m->set_constants(cp());
  m->set_name_index(_imcp_invoke_name);
  m->set_signature_index(_imcp_invoke_signature);
  assert(MethodHandles::is_signature_polymorphic_name(m->name()), "");
  assert(m->signature() == signature, "");
#ifdef CC_INTERP
  ResultTypeFinder rtf(signature);
  m->set_result_index(rtf.type());
#endif
  m->compute_size_of_parameters(THREAD);
  m->init_intrinsic_id();
  assert(m->is_method_handle_intrinsic(), "");
#ifdef ASSERT
  if (!MethodHandles::is_signature_polymorphic(m->intrinsic_id()))  m->print();
  assert(MethodHandles::is_signature_polymorphic(m->intrinsic_id()), "must be an invoker");
  assert(m->intrinsic_id() == iid, "correctly predicted iid");
#endif //ASSERT

  // Finally, set up its entry points.
  assert(m->can_be_statically_bound(), "");
  m->set_vtable_index(Method::nonvirtual_vtable_index);
  m->link_method(m, CHECK_(empty));

  if (TraceMethodHandles && (Verbose || WizardMode))
    m->print_on(tty);

  return m;
}

Klass* Method::check_non_bcp_klass(Klass* klass) {
  if (klass != NULL && klass->class_loader() != NULL) {
    if (klass->oop_is_objArray())
      klass = ObjArrayKlass::cast(klass)->bottom_klass();
    return klass;
  }
  return NULL;
}


methodHandle Method::clone_with_new_data(methodHandle m, u_char* new_code, int new_code_length,
                                                u_char* new_compressed_linenumber_table, int new_compressed_linenumber_size, TRAPS) {
  // Code below does not work for native methods - they should never get rewritten anyway
  assert(!m->is_native(), "cannot rewrite native methods");
  // Allocate new Method*
  AccessFlags flags = m->access_flags();

  ConstMethod* cm = m->constMethod();
  int checked_exceptions_len = cm->checked_exceptions_length();
  int localvariable_len = cm->localvariable_table_length();
  int exception_table_len = cm->exception_table_length();
  int method_parameters_len = cm->method_parameters_length();
  int method_annotations_len = cm->method_annotations_length();
  int parameter_annotations_len = cm->parameter_annotations_length();
  int type_annotations_len = cm->type_annotations_length();
  int default_annotations_len = cm->default_annotations_length();

  InlineTableSizes sizes(
      localvariable_len,
      new_compressed_linenumber_size,
      exception_table_len,
      checked_exceptions_len,
      method_parameters_len,
      cm->generic_signature_index(),
      method_annotations_len,
      parameter_annotations_len,
      type_annotations_len,
      default_annotations_len,
      0);

  ClassLoaderData* loader_data = m->method_holder()->class_loader_data();
  Method* newm_oop = Method::allocate(loader_data,
                                      new_code_length,
                                      flags,
                                      &sizes,
                                      m->method_type(),
                                      CHECK_(methodHandle()));
  methodHandle newm (THREAD, newm_oop);
  int new_method_size = newm->method_size();

  // Create a shallow copy of Method part, but be careful to preserve the new ConstMethod*
  ConstMethod* newcm = newm->constMethod();
  int new_const_method_size = newm->constMethod()->size();

  memcpy(newm(), m(), sizeof(Method));

  // Create shallow copy of ConstMethod.
  memcpy(newcm, m->constMethod(), sizeof(ConstMethod));

  // Reset correct method/const method, method size, and parameter info
  newm->set_constMethod(newcm);
  newm->constMethod()->set_code_size(new_code_length);
  newm->constMethod()->set_constMethod_size(new_const_method_size);
  newm->set_method_size(new_method_size);
  assert(newm->code_size() == new_code_length, "check");
  assert(newm->method_parameters_length() == method_parameters_len, "check");
  assert(newm->checked_exceptions_length() == checked_exceptions_len, "check");
  assert(newm->exception_table_length() == exception_table_len, "check");
  assert(newm->localvariable_table_length() == localvariable_len, "check");
  // Copy new byte codes
  memcpy(newm->code_base(), new_code, new_code_length);
  // Copy line number table
  if (new_compressed_linenumber_size > 0) {
    memcpy(newm->compressed_linenumber_table(),
           new_compressed_linenumber_table,
           new_compressed_linenumber_size);
  }
  // Copy method_parameters
  if (method_parameters_len > 0) {
    memcpy(newm->method_parameters_start(),
           m->method_parameters_start(),
           method_parameters_len * sizeof(MethodParametersElement));
  }
  // Copy checked_exceptions
  if (checked_exceptions_len > 0) {
    memcpy(newm->checked_exceptions_start(),
           m->checked_exceptions_start(),
           checked_exceptions_len * sizeof(CheckedExceptionElement));
  }
  // Copy exception table
  if (exception_table_len > 0) {
    memcpy(newm->exception_table_start(),
           m->exception_table_start(),
           exception_table_len * sizeof(ExceptionTableElement));
  }
  // Copy local variable number table
  if (localvariable_len > 0) {
    memcpy(newm->localvariable_table_start(),
           m->localvariable_table_start(),
           localvariable_len * sizeof(LocalVariableTableElement));
  }
  // Copy stackmap table
  if (m->has_stackmap_table()) {
    int code_attribute_length = m->stackmap_data()->length();
    Array<u1>* stackmap_data =
      MetadataFactory::new_array<u1>(loader_data, code_attribute_length, 0, CHECK_NULL);
    memcpy((void*)stackmap_data->adr_at(0),
           (void*)m->stackmap_data()->adr_at(0), code_attribute_length);
    newm->set_stackmap_data(stackmap_data);
  }

  // copy annotations over to new method
  newcm->copy_annotations_from(cm);
  return newm;
}

vmSymbols::SID Method::klass_id_for_intrinsics(Klass* holder) {
  // if loader is not the default loader (i.e., != NULL), we can't know the intrinsics
  // because we are not loading from core libraries
  // exception: the AES intrinsics come from lib/ext/sunjce_provider.jar
  // which does not use the class default class loader so we check for its loader here
  InstanceKlass* ik = InstanceKlass::cast(holder);
  if ((ik->class_loader() != NULL) && !SystemDictionary::is_ext_class_loader(ik->class_loader())) {
    return vmSymbols::NO_SID;   // regardless of name, no intrinsics here
  }

  // see if the klass name is well-known:
  Symbol* klass_name = ik->name();
  return vmSymbols::find_sid(klass_name);
}

void Method::init_intrinsic_id() {
  assert(_intrinsic_id == vmIntrinsics::_none, "do this just once");
  const uintptr_t max_id_uint = right_n_bits((int)(sizeof(_intrinsic_id) * BitsPerByte));
  assert((uintptr_t)vmIntrinsics::ID_LIMIT <= max_id_uint, "else fix size");
  assert(intrinsic_id_size_in_bytes() == sizeof(_intrinsic_id), "");

  // the klass name is well-known:
  vmSymbols::SID klass_id = klass_id_for_intrinsics(method_holder());
  assert(klass_id != vmSymbols::NO_SID, "caller responsibility");

  // ditto for method and signature:
  vmSymbols::SID  name_id = vmSymbols::find_sid(name());
  if (klass_id != vmSymbols::VM_SYMBOL_ENUM_NAME(java_lang_invoke_MethodHandle)
      && name_id == vmSymbols::NO_SID)
    return;
  vmSymbols::SID   sig_id = vmSymbols::find_sid(signature());
  if (klass_id != vmSymbols::VM_SYMBOL_ENUM_NAME(java_lang_invoke_MethodHandle)
      && sig_id == vmSymbols::NO_SID)  return;
  jshort flags = access_flags().as_short();

  vmIntrinsics::ID id = vmIntrinsics::find_id(klass_id, name_id, sig_id, flags);
  if (id != vmIntrinsics::_none) {
    set_intrinsic_id(id);
    return;
  }

  // A few slightly irregular cases:
  switch (klass_id) {
  case vmSymbols::VM_SYMBOL_ENUM_NAME(java_lang_StrictMath):
    // Second chance: check in regular Math.
    switch (name_id) {
    case vmSymbols::VM_SYMBOL_ENUM_NAME(min_name):
    case vmSymbols::VM_SYMBOL_ENUM_NAME(max_name):
    case vmSymbols::VM_SYMBOL_ENUM_NAME(sqrt_name):
      // pretend it is the corresponding method in the non-strict class:
      klass_id = vmSymbols::VM_SYMBOL_ENUM_NAME(java_lang_Math);
      id = vmIntrinsics::find_id(klass_id, name_id, sig_id, flags);
      break;
    }
    break;

  // Signature-polymorphic methods: MethodHandle.invoke*, InvokeDynamic.*.
  case vmSymbols::VM_SYMBOL_ENUM_NAME(java_lang_invoke_MethodHandle):
    if (!is_native())  break;
    id = MethodHandles::signature_polymorphic_name_id(method_holder(), name());
    if (is_static() != MethodHandles::is_signature_polymorphic_static(id))
      id = vmIntrinsics::_none;
    break;
  }

  if (id != vmIntrinsics::_none) {
    // Set up its iid.  It is an alias method.
    set_intrinsic_id(id);
    return;
  }
}

// These two methods are static since a GC may move the Method
bool Method::load_signature_classes(methodHandle m, TRAPS) {
  if (THREAD->is_Compiler_thread()) {
    // There is nothing useful this routine can do from within the Compile thread.
    // Hopefully, the signature contains only well-known classes.
    // We could scan for this and return true/false, but the caller won't care.
    return false;
  }
  bool sig_is_loaded = true;
  Handle class_loader(THREAD, m->method_holder()->class_loader());
  Handle protection_domain(THREAD, m->method_holder()->protection_domain());
  ResourceMark rm(THREAD);
  Symbol*  signature = m->signature();
  for(SignatureStream ss(signature); !ss.is_done(); ss.next()) {
    if (ss.is_object()) {
      Symbol* sym = ss.as_symbol(CHECK_(false));
      Symbol*  name  = sym;
      Klass* klass = SystemDictionary::resolve_or_null(name, class_loader,
                                             protection_domain, THREAD);
      // We are loading classes eagerly. If a ClassNotFoundException or
      // a LinkageError was generated, be sure to ignore it.
      if (HAS_PENDING_EXCEPTION) {
        if (PENDING_EXCEPTION->is_a(SystemDictionary::ClassNotFoundException_klass()) ||
            PENDING_EXCEPTION->is_a(SystemDictionary::LinkageError_klass())) {
          CLEAR_PENDING_EXCEPTION;
        } else {
          return false;
        }
      }
      if( klass == NULL) { sig_is_loaded = false; }
    }
  }
  return sig_is_loaded;
}

bool Method::has_unloaded_classes_in_signature(methodHandle m, TRAPS) {
  Handle class_loader(THREAD, m->method_holder()->class_loader());
  Handle protection_domain(THREAD, m->method_holder()->protection_domain());
  ResourceMark rm(THREAD);
  Symbol*  signature = m->signature();
  for(SignatureStream ss(signature); !ss.is_done(); ss.next()) {
    if (ss.type() == T_OBJECT) {
      Symbol* name = ss.as_symbol_or_null();
      if (name == NULL) return true;
      Klass* klass = SystemDictionary::find(name, class_loader, protection_domain, THREAD);
      if (klass == NULL) return true;
    }
  }
  return false;
}

// Exposed so field engineers can debug VM
void Method::print_short_name(outputStream* st) {
  ResourceMark rm;
#ifdef PRODUCT
  st->print(" %s::", method_holder()->external_name());
#else
  st->print(" %s::", method_holder()->internal_name());
#endif
  name()->print_symbol_on(st);
  if (WizardMode) signature()->print_symbol_on(st);
  else if (MethodHandles::is_signature_polymorphic(intrinsic_id()))
    MethodHandles::print_as_basic_type_signature_on(st, signature(), true);
}

// Comparer for sorting an object array containing
// Method*s.
static int method_comparator(Method* a, Method* b) {
  return a->name()->fast_compare(b->name());
}

// This is only done during class loading, so it is OK to assume method_idnum matches the methods() array
void Method::sort_methods(Array<Method*>* methods, bool idempotent) {
  int length = methods->length();
  if (length > 1) {
    {
      No_Safepoint_Verifier nsv;
      QuickSort::sort<Method*>(methods->data(), length, method_comparator, idempotent);
    }
    // Reset method ordering
    for (int i = 0; i < length; i++) {
      Method* m = methods->at(i);
      m->set_method_idnum(i);
    }
  }
}


//-----------------------------------------------------------------------------------
// Non-product code unless JVM/TI needs it

#if !defined(PRODUCT) || INCLUDE_JVMTI
class SignatureTypePrinter : public SignatureTypeNames {
 private:
  outputStream* _st;
  bool _use_separator;

  void type_name(const char* name) {
    if (_use_separator) _st->print(", ");
    _st->print(name);
    _use_separator = true;
  }

 public:
  SignatureTypePrinter(Symbol* signature, outputStream* st) : SignatureTypeNames(signature) {
    _st = st;
    _use_separator = false;
  }

  void print_parameters()              { _use_separator = false; iterate_parameters(); }
  void print_returntype()              { _use_separator = false; iterate_returntype(); }
};


void Method::print_name(outputStream* st) {
  Thread *thread = Thread::current();
  ResourceMark rm(thread);
  SignatureTypePrinter sig(signature(), st);
  st->print("%s ", is_static() ? "static" : "virtual");
  sig.print_returntype();
  st->print(" %s.", method_holder()->internal_name());
  name()->print_symbol_on(st);
  st->print("(");
  sig.print_parameters();
  st->print(")");
}
#endif // !PRODUCT || INCLUDE_JVMTI


//-----------------------------------------------------------------------------------
// Non-product code

#ifndef PRODUCT
void Method::print_codes_on(outputStream* st) const {
  print_codes_on(0, code_size(), st);
}

void Method::print_codes_on(int from, int to, outputStream* st) const {
  Thread *thread = Thread::current();
  ResourceMark rm(thread);
  methodHandle mh (thread, (Method*)this);
  BytecodeStream s(mh);
  s.set_interval(from, to);
  BytecodeTracer::set_closure(BytecodeTracer::std_closure());
  while (s.next() >= 0) BytecodeTracer::trace(mh, s.bcp(), st);
}
#endif // not PRODUCT


// Simple compression of line number tables. We use a regular compressed stream, except that we compress deltas
// between (bci,line) pairs since they are smaller. If (bci delta, line delta) fits in (5-bit unsigned, 3-bit unsigned)
// we save it as one byte, otherwise we write a 0xFF escape character and use regular compression. 0x0 is used
// as end-of-stream terminator.

void CompressedLineNumberWriteStream::write_pair_regular(int bci_delta, int line_delta) {
  // bci and line number does not compress into single byte.
  // Write out escape character and use regular compression for bci and line number.
  write_byte((jubyte)0xFF);
  write_signed_int(bci_delta);
  write_signed_int(line_delta);
}

// See comment in method.hpp which explains why this exists.
#if defined(_M_AMD64) && _MSC_VER >= 1400
#pragma optimize("", off)
void CompressedLineNumberWriteStream::write_pair(int bci, int line) {
  write_pair_inline(bci, line);
}
#pragma optimize("", on)
#endif

CompressedLineNumberReadStream::CompressedLineNumberReadStream(u_char* buffer) : CompressedReadStream(buffer) {
  _bci = 0;
  _line = 0;
};


bool CompressedLineNumberReadStream::read_pair() {
  jubyte next = read_byte();
  // Check for terminator
  if (next == 0) return false;
  if (next == 0xFF) {
    // Escape character, regular compression used
    _bci  += read_signed_int();
    _line += read_signed_int();
  } else {
    // Single byte compression used
    _bci  += next >> 3;
    _line += next & 0x7;
  }
  return true;
}


Bytecodes::Code Method::orig_bytecode_at(int bci) const {
  BreakpointInfo* bp = method_holder()->breakpoints();
  for (; bp != NULL; bp = bp->next()) {
    if (bp->match(this, bci)) {
      return bp->orig_bytecode();
    }
  }
  ShouldNotReachHere();
  return Bytecodes::_shouldnotreachhere;
}

void Method::set_orig_bytecode_at(int bci, Bytecodes::Code code) {
  assert(code != Bytecodes::_breakpoint, "cannot patch breakpoints this way");
  BreakpointInfo* bp = method_holder()->breakpoints();
  for (; bp != NULL; bp = bp->next()) {
    if (bp->match(this, bci)) {
      bp->set_orig_bytecode(code);
      // and continue, in case there is more than one
    }
  }
}

void Method::set_breakpoint(int bci) {
  InstanceKlass* ik = method_holder();
  BreakpointInfo *bp = new BreakpointInfo(this, bci);
  bp->set_next(ik->breakpoints());
  ik->set_breakpoints(bp);
  // do this last:
  bp->set(this);
}

static void clear_matches(Method* m, int bci) {
  InstanceKlass* ik = m->method_holder();
  BreakpointInfo* prev_bp = NULL;
  BreakpointInfo* next_bp;
  for (BreakpointInfo* bp = ik->breakpoints(); bp != NULL; bp = next_bp) {
    next_bp = bp->next();
    // bci value of -1 is used to delete all breakpoints in method m (ex: clear_all_breakpoint).
    if (bci >= 0 ? bp->match(m, bci) : bp->match(m)) {
      // do this first:
      bp->clear(m);
      // unhook it
      if (prev_bp != NULL)
        prev_bp->set_next(next_bp);
      else
        ik->set_breakpoints(next_bp);
      delete bp;
      // When class is redefined JVMTI sets breakpoint in all versions of EMCP methods
      // at same location. So we have multiple matching (method_index and bci)
      // BreakpointInfo nodes in BreakpointInfo list. We should just delete one
      // breakpoint for clear_breakpoint request and keep all other method versions
      // BreakpointInfo for future clear_breakpoint request.
      // bcivalue of -1 is used to clear all breakpoints (see clear_all_breakpoints)
      // which is being called when class is unloaded. We delete all the Breakpoint
      // information for all versions of method. We may not correctly restore the original
      // bytecode in all method versions, but that is ok. Because the class is being unloaded
      // so these methods won't be used anymore.
      if (bci >= 0) {
        break;
      }
    } else {
      // This one is a keeper.
      prev_bp = bp;
    }
  }
}

void Method::clear_breakpoint(int bci) {
  assert(bci >= 0, "");
  clear_matches(this, bci);
}

void Method::clear_all_breakpoints() {
  clear_matches(this, -1);
}


int Method::invocation_count() {
  MethodCounters *mcs = method_counters();
  if (TieredCompilation) {
    MethodData* const mdo = method_data();
    if (((mcs != NULL) ? mcs->invocation_counter()->carry() : false) ||
        ((mdo != NULL) ? mdo->invocation_counter()->carry() : false)) {
      return InvocationCounter::count_limit;
    } else {
      return ((mcs != NULL) ? mcs->invocation_counter()->count() : 0) +
             ((mdo != NULL) ? mdo->invocation_counter()->count() : 0);
    }
  } else {
    return (mcs == NULL) ? 0 : mcs->invocation_counter()->count();
  }
}

int Method::backedge_count() {
  MethodCounters *mcs = method_counters();
  if (TieredCompilation) {
    MethodData* const mdo = method_data();
    if (((mcs != NULL) ? mcs->backedge_counter()->carry() : false) ||
        ((mdo != NULL) ? mdo->backedge_counter()->carry() : false)) {
      return InvocationCounter::count_limit;
    } else {
      return ((mcs != NULL) ? mcs->backedge_counter()->count() : 0) +
             ((mdo != NULL) ? mdo->backedge_counter()->count() : 0);
    }
  } else {
    return (mcs == NULL) ? 0 : mcs->backedge_counter()->count();
  }
}

int Method::highest_comp_level() const {
  const MethodData* mdo = method_data();
  if (mdo != NULL) {
    return mdo->highest_comp_level();
  } else {
    return CompLevel_none;
  }
}

int Method::highest_osr_comp_level() const {
  const MethodData* mdo = method_data();
  if (mdo != NULL) {
    return mdo->highest_osr_comp_level();
  } else {
    return CompLevel_none;
  }
}

void Method::set_highest_comp_level(int level) {
  MethodData* mdo = method_data();
  if (mdo != NULL) {
    mdo->set_highest_comp_level(level);
  }
}

void Method::set_highest_osr_comp_level(int level) {
  MethodData* mdo = method_data();
  if (mdo != NULL) {
    mdo->set_highest_osr_comp_level(level);
  }
}

BreakpointInfo::BreakpointInfo(Method* m, int bci) {
  _bci = bci;
  _name_index = m->name_index();
  _signature_index = m->signature_index();
  _orig_bytecode = (Bytecodes::Code) *m->bcp_from(_bci);
  if (_orig_bytecode == Bytecodes::_breakpoint)
    _orig_bytecode = m->orig_bytecode_at(_bci);
  _next = NULL;
}

void BreakpointInfo::set(Method* method) {
#ifdef ASSERT
  {
    Bytecodes::Code code = (Bytecodes::Code) *method->bcp_from(_bci);
    if (code == Bytecodes::_breakpoint)
      code = method->orig_bytecode_at(_bci);
    assert(orig_bytecode() == code, "original bytecode must be the same");
  }
#endif
  Thread *thread = Thread::current();
  *method->bcp_from(_bci) = Bytecodes::_breakpoint;
  method->incr_number_of_breakpoints(thread);
  SystemDictionary::notice_modification();
  {
    // Deoptimize all dependents on this method
    HandleMark hm(thread);
    methodHandle mh(thread, method);
    Universe::flush_dependents_on_method(mh);
  }
}

void BreakpointInfo::clear(Method* method) {
  *method->bcp_from(_bci) = orig_bytecode();
  assert(method->number_of_breakpoints() > 0, "must not go negative");
  method->decr_number_of_breakpoints(Thread::current());
}

// jmethodID handling

// This is a block allocating object, sort of like JNIHandleBlock, only a
// lot simpler.  There aren't many of these, they aren't long, they are rarely
// deleted and so we can do some suboptimal things.
// It's allocated on the CHeap because once we allocate a jmethodID, we can
// never get rid of it.
// It would be nice to be able to parameterize the number of methods for
// the null_class_loader but then we'd have to turn this and ClassLoaderData
// into templates.

// I feel like this brain dead class should exist somewhere in the STL

class JNIMethodBlock : public CHeapObj<mtClass> {
  enum { number_of_methods = 8 };

  Method*         _methods[number_of_methods];
  int             _top;
  JNIMethodBlock* _next;
 public:
  static Method* const _free_method;

  JNIMethodBlock() : _next(NULL), _top(0) {
    for (int i = 0; i< number_of_methods; i++) _methods[i] = _free_method;
  }

  Method** add_method(Method* m) {
    if (_top < number_of_methods) {
      // top points to the next free entry.
      int i = _top;
      _methods[i] = m;
      _top++;
      return &_methods[i];
    } else if (_top == number_of_methods) {
      // if the next free entry ran off the block see if there's a free entry
      for (int i = 0; i< number_of_methods; i++) {
        if (_methods[i] == _free_method) {
          _methods[i] = m;
          return &_methods[i];
        }
      }
      // Only check each block once for frees.  They're very unlikely.
      // Increment top past the end of the block.
      _top++;
    }
    // need to allocate a next block.
    if (_next == NULL) {
      _next = new JNIMethodBlock();
    }
    return _next->add_method(m);
  }

  bool contains(Method** m) {
    for (JNIMethodBlock* b = this; b != NULL; b = b->_next) {
      for (int i = 0; i< number_of_methods; i++) {
        if (&(b->_methods[i]) == m) {
          return true;
        }
      }
    }
    return false;  // not found
  }

  // Doesn't really destroy it, just marks it as free so it can be reused.
  void destroy_method(Method** m) {
#ifdef ASSERT
    assert(contains(m), "should be a methodID");
#endif // ASSERT
    *m = _free_method;
  }

  // During class unloading the methods are cleared, which is different
  // than freed.
  void clear_all_methods() {
    for (JNIMethodBlock* b = this; b != NULL; b = b->_next) {
      for (int i = 0; i< number_of_methods; i++) {
        _methods[i] = NULL;
      }
    }
  }
#ifndef PRODUCT
  int count_methods() {
    // count all allocated methods
    int count = 0;
    for (JNIMethodBlock* b = this; b != NULL; b = b->_next) {
      for (int i = 0; i< number_of_methods; i++) {
        if (_methods[i] != _free_method) count++;
      }
    }
    return count;
  }
#endif // PRODUCT
};

// Something that can't be mistaken for an address or a markOop
Method* const JNIMethodBlock::_free_method = (Method*)55;

// Add a method id to the jmethod_ids
jmethodID Method::make_jmethod_id(ClassLoaderData* loader_data, Method* m) {
  ClassLoaderData* cld = loader_data;

  if (!SafepointSynchronize::is_at_safepoint()) {
    // Have to add jmethod_ids() to class loader data thread-safely.
    // Also have to add the method to the list safely, which the cld lock
    // protects as well.
    MutexLockerEx ml(cld->metaspace_lock(),  Mutex::_no_safepoint_check_flag);
    if (cld->jmethod_ids() == NULL) {
      cld->set_jmethod_ids(new JNIMethodBlock());
    }
    // jmethodID is a pointer to Method*
    return (jmethodID)cld->jmethod_ids()->add_method(m);
  } else {
    // At safepoint, we are single threaded and can set this.
    if (cld->jmethod_ids() == NULL) {
      cld->set_jmethod_ids(new JNIMethodBlock());
    }
    // jmethodID is a pointer to Method*
    return (jmethodID)cld->jmethod_ids()->add_method(m);
  }
}

// Mark a jmethodID as free.  This is called when there is a data race in
// InstanceKlass while creating the jmethodID cache.
void Method::destroy_jmethod_id(ClassLoaderData* loader_data, jmethodID m) {
  ClassLoaderData* cld = loader_data;
  Method** ptr = (Method**)m;
  assert(cld->jmethod_ids() != NULL, "should have method handles");
  cld->jmethod_ids()->destroy_method(ptr);
}

void Method::change_method_associated_with_jmethod_id(jmethodID jmid, Method* new_method) {
  // Can't assert the method_holder is the same because the new method has the
  // scratch method holder.
  assert(resolve_jmethod_id(jmid)->method_holder()->class_loader()
           == new_method->method_holder()->class_loader(),
         "changing to a different class loader");
  // Just change the method in place, jmethodID pointer doesn't change.
  *((Method**)jmid) = new_method;
}

bool Method::is_method_id(jmethodID mid) {
  Method* m = resolve_jmethod_id(mid);
  assert(m != NULL, "should be called with non-null method");
  InstanceKlass* ik = m->method_holder();
  ClassLoaderData* cld = ik->class_loader_data();
  if (cld->jmethod_ids() == NULL) return false;
  return (cld->jmethod_ids()->contains((Method**)mid));
}

Method* Method::checked_resolve_jmethod_id(jmethodID mid) {
  if (mid == NULL) return NULL;
  Method* o = resolve_jmethod_id(mid);
  if (o == NULL || o == JNIMethodBlock::_free_method || !((Metadata*)o)->is_method()) {
    return NULL;
  }
  return o;
};

void Method::set_on_stack(const bool value) {
  // Set both the method itself and its constant pool.  The constant pool
  // on stack means some method referring to it is also on the stack.
  _access_flags.set_on_stack(value);
  constants()->set_on_stack(value);
  if (value) MetadataOnStackMark::record(this);
}

// Called when the class loader is unloaded to make all methods weak.
void Method::clear_jmethod_ids(ClassLoaderData* loader_data) {
  loader_data->jmethod_ids()->clear_all_methods();
}


// Check that this pointer is valid by checking that the vtbl pointer matches
bool Method::is_valid_method() const {
  if (this == NULL) {
    return false;
  } else if (!is_metaspace_object()) {
    return false;
  } else {
    Method m;
    // This assumes that the vtbl pointer is the first word of a C++ object.
    // This assumption is also in universe.cpp patch_klass_vtble
    void* vtbl2 = dereference_vptr((void*)&m);
    void* this_vtbl = dereference_vptr((void*)this);
    return vtbl2 == this_vtbl;
  }
}

#ifndef PRODUCT
void Method::print_jmethod_ids(ClassLoaderData* loader_data, outputStream* out) {
  out->print_cr("jni_method_id count = %d", loader_data->jmethod_ids()->count_methods());
}
#endif // PRODUCT


// Printing

#ifndef PRODUCT

void Method::print_on(outputStream* st) const {
  ResourceMark rm;
  assert(is_method(), "must be method");
  st->print_cr(internal_name());
  // get the effect of PrintOopAddress, always, for methods:
  st->print_cr(" - this oop:          "INTPTR_FORMAT, (intptr_t)this);
  st->print   (" - method holder:     "); method_holder()->print_value_on(st); st->cr();
  st->print   (" - constants:         "INTPTR_FORMAT" ", (address)constants());
  constants()->print_value_on(st); st->cr();
  st->print   (" - access:            0x%x  ", access_flags().as_int()); access_flags().print_on(st); st->cr();
  st->print   (" - name:              ");    name()->print_value_on(st); st->cr();
  st->print   (" - signature:         ");    signature()->print_value_on(st); st->cr();
  st->print_cr(" - max stack:         %d",   max_stack());
  st->print_cr(" - max locals:        %d",   max_locals());
  st->print_cr(" - size of params:    %d",   size_of_parameters());
  st->print_cr(" - method size:       %d",   method_size());
  if (intrinsic_id() != vmIntrinsics::_none)
    st->print_cr(" - intrinsic id:      %d %s", intrinsic_id(), vmIntrinsics::name_at(intrinsic_id()));
  if (highest_comp_level() != CompLevel_none)
    st->print_cr(" - highest level:     %d", highest_comp_level());
  st->print_cr(" - vtable index:      %d",   _vtable_index);
  st->print_cr(" - i2i entry:         " INTPTR_FORMAT, interpreter_entry());
  st->print(   " - adapters:          ");
  AdapterHandlerEntry* a = ((Method*)this)->adapter();
  if (a == NULL)
    st->print_cr(INTPTR_FORMAT, a);
  else
    a->print_adapter_on(st);
  st->print_cr(" - compiled entry     " INTPTR_FORMAT, from_compiled_entry());
  st->print_cr(" - code size:         %d",   code_size());
  if (code_size() != 0) {
    st->print_cr(" - code start:        " INTPTR_FORMAT, code_base());
    st->print_cr(" - code end (excl):   " INTPTR_FORMAT, code_base() + code_size());
  }
  if (method_data() != NULL) {
    st->print_cr(" - method data:       " INTPTR_FORMAT, (address)method_data());
  }
  st->print_cr(" - checked ex length: %d",   checked_exceptions_length());
  if (checked_exceptions_length() > 0) {
    CheckedExceptionElement* table = checked_exceptions_start();
    st->print_cr(" - checked ex start:  " INTPTR_FORMAT, table);
    if (Verbose) {
      for (int i = 0; i < checked_exceptions_length(); i++) {
        st->print_cr("   - throws %s", constants()->printable_name_at(table[i].class_cp_index));
      }
    }
  }
  if (has_linenumber_table()) {
    u_char* table = compressed_linenumber_table();
    st->print_cr(" - linenumber start:  " INTPTR_FORMAT, table);
    if (Verbose) {
      CompressedLineNumberReadStream stream(table);
      while (stream.read_pair()) {
        st->print_cr("   - line %d: %d", stream.line(), stream.bci());
      }
    }
  }
  st->print_cr(" - localvar length:   %d",   localvariable_table_length());
  if (localvariable_table_length() > 0) {
    LocalVariableTableElement* table = localvariable_table_start();
    st->print_cr(" - localvar start:    " INTPTR_FORMAT, table);
    if (Verbose) {
      for (int i = 0; i < localvariable_table_length(); i++) {
        int bci = table[i].start_bci;
        int len = table[i].length;
        const char* name = constants()->printable_name_at(table[i].name_cp_index);
        const char* desc = constants()->printable_name_at(table[i].descriptor_cp_index);
        int slot = table[i].slot;
        st->print_cr("   - %s %s bci=%d len=%d slot=%d", desc, name, bci, len, slot);
      }
    }
  }
  if (code() != NULL) {
    st->print   (" - compiled code: ");
    code()->print_value_on(st);
  }
  if (is_native()) {
    st->print_cr(" - native function:   " INTPTR_FORMAT, native_function());
    st->print_cr(" - signature handler: " INTPTR_FORMAT, signature_handler());
  }
}

#endif //PRODUCT

void Method::print_value_on(outputStream* st) const {
  assert(is_method(), "must be method");
  st->print(internal_name());
  print_address_on(st);
  st->print(" ");
  name()->print_value_on(st);
  st->print(" ");
  signature()->print_value_on(st);
  st->print(" in ");
  method_holder()->print_value_on(st);
  if (WizardMode) st->print("#%d", _vtable_index);
  if (WizardMode) st->print("[%d,%d]", size_of_parameters(), max_locals());
  if (WizardMode && code() != NULL) st->print(" ((nmethod*)%p)", code());
}

#if INCLUDE_SERVICES
// Size Statistics
void Method::collect_statistics(KlassSizeStats *sz) const {
  int mysize = sz->count(this);
  sz->_method_bytes += mysize;
  sz->_method_all_bytes += mysize;
  sz->_rw_bytes += mysize;

  if (constMethod()) {
    constMethod()->collect_statistics(sz);
  }
  if (method_data()) {
    method_data()->collect_statistics(sz);
  }
}
#endif // INCLUDE_SERVICES

// Verification

void Method::verify_on(outputStream* st) {
  guarantee(is_method(), "object must be method");
  guarantee(constants()->is_constantPool(), "should be constant pool");
  guarantee(constMethod()->is_constMethod(), "should be ConstMethod*");
  MethodData* md = method_data();
  guarantee(md == NULL ||
      md->is_methodData(), "should be method data");
}<|MERGE_RESOLUTION|>--- conflicted
+++ resolved
@@ -729,10 +729,13 @@
 
 bool Method::is_always_compilable() const {
   // Generated adapters must be compiled
-  if (is_method_handle_intrinsic() && is_synthetic()) {
-    assert(!is_not_c1_compilable(), "sanity check");
-    assert(!is_not_c2_compilable(), "sanity check");
-    return true;
+  if (is_method_handle_intrinsic()) {
+    bool is_executeCompiled = intrinsic_id() == vmIntrinsics::_CompilerToVMImpl_executeCompiledMethod);
+    if (is_synthetic() || is_executeCompiled) {
+      assert(!is_not_c1_compilable() || is_executeCompiled, "sanity check");
+      assert(!is_not_c2_compilable() || is_executeCompiled, "sanity check");
+      return true;
+    }
   }
 
   return false;
@@ -741,13 +744,8 @@
 bool Method::is_not_compilable(int comp_level) const {
   if (number_of_breakpoints() > 0)
     return true;
-<<<<<<< HEAD
-  if (is_method_handle_intrinsic())
-    return !is_synthetic() && intrinsic_id() != vmIntrinsics::_CompilerToVMImpl_executeCompiledMethod;  // the generated adapters must be compiled
-=======
   if (is_always_compilable())
     return false;
->>>>>>> 36634c96
   if (comp_level == CompLevel_any)
     return is_not_c1_compilable() || is_not_c2_compilable();
   if (is_c1_compile(comp_level))
