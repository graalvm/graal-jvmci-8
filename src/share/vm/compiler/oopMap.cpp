/*
 * Copyright (c) 1998, 2012, Oracle and/or its affiliates. All rights reserved.
 * DO NOT ALTER OR REMOVE COPYRIGHT NOTICES OR THIS FILE HEADER.
 *
 * This code is free software; you can redistribute it and/or modify it
 * under the terms of the GNU General Public License version 2 only, as
 * published by the Free Software Foundation.
 *
 * This code is distributed in the hope that it will be useful, but WITHOUT
 * ANY WARRANTY; without even the implied warranty of MERCHANTABILITY or
 * FITNESS FOR A PARTICULAR PURPOSE.  See the GNU General Public License
 * version 2 for more details (a copy is included in the LICENSE file that
 * accompanied this code).
 *
 * You should have received a copy of the GNU General Public License version
 * 2 along with this work; if not, write to the Free Software Foundation,
 * Inc., 51 Franklin St, Fifth Floor, Boston, MA 02110-1301 USA.
 *
 * Please contact Oracle, 500 Oracle Parkway, Redwood Shores, CA 94065 USA
 * or visit www.oracle.com if you need additional information or have any
 * questions.
 *
 */

#include "precompiled.hpp"
#include "code/codeBlob.hpp"
#include "code/codeCache.hpp"
#include "code/nmethod.hpp"
#include "code/scopeDesc.hpp"
#include "compiler/oopMap.hpp"
#include "gc_interface/collectedHeap.hpp"
#include "memory/allocation.inline.hpp"
#include "memory/resourceArea.hpp"
#include "runtime/frame.inline.hpp"
#include "runtime/signature.hpp"
#ifdef COMPILER1
#include "c1/c1_Defs.hpp"
#endif

// OopMapStream

OopMapStream::OopMapStream(OopMap* oop_map) {
  if(oop_map->omv_data() == NULL) {
    _stream = new CompressedReadStream(oop_map->write_stream()->buffer());
  } else {
    _stream = new CompressedReadStream(oop_map->omv_data());
  }
  _mask = OopMapValue::type_mask_in_place;
  _size = oop_map->omv_count();
  _position = 0;
  _valid_omv = false;
}


OopMapStream::OopMapStream(OopMap* oop_map, int oop_types_mask) {
  if(oop_map->omv_data() == NULL) {
    _stream = new CompressedReadStream(oop_map->write_stream()->buffer());
  } else {
    _stream = new CompressedReadStream(oop_map->omv_data());
  }
  _mask = oop_types_mask;
  _size = oop_map->omv_count();
  _position = 0;
  _valid_omv = false;
}


void OopMapStream::find_next() {
  while(_position++ < _size) {
    _omv.read_from(_stream);
    if(((int)_omv.type() & _mask) > 0) {
      _valid_omv = true;
      return;
    }
  }
  _valid_omv = false;
}


// OopMap

// frame_size units are stack-slots (4 bytes) NOT intptr_t; we can name odd
// slots to hold 4-byte values like ints and floats in the LP64 build.
OopMap::OopMap(int frame_size, int arg_count) {
  // OopMaps are usually quite so small, so pick a small initial size
  set_write_stream(new CompressedWriteStream(32));
  set_omv_data(NULL);
  set_omv_count(0);

#ifdef ASSERT
  _locs_length = VMRegImpl::stack2reg(0)->value() + frame_size + arg_count;
  _locs_used   = NEW_RESOURCE_ARRAY(OopMapValue::oop_types, _locs_length);
  for(int i = 0; i < _locs_length; i++) _locs_used[i] = OopMapValue::unused_value;
#endif
}


OopMap::OopMap(OopMap::DeepCopyToken, OopMap* source) {
  // This constructor does a deep copy
  // of the source OopMap.
  set_write_stream(new CompressedWriteStream(source->omv_count() * 2));
  set_omv_data(NULL);
  set_omv_count(0);
  set_offset(source->offset());

#ifdef ASSERT
  _locs_length = source->_locs_length;
  _locs_used = NEW_RESOURCE_ARRAY(OopMapValue::oop_types, _locs_length);
  for(int i = 0; i < _locs_length; i++) _locs_used[i] = OopMapValue::unused_value;
#endif

  // We need to copy the entries too.
  for (OopMapStream oms(source); !oms.is_done(); oms.next()) {
    OopMapValue omv = oms.current();
    omv.write_on(write_stream());
    increment_count();
  }
}


OopMap* OopMap::deep_copy() {
  return new OopMap(_deep_copy_token, this);
}


void OopMap::copy_to(address addr) {
  memcpy(addr,this,sizeof(OopMap));
  memcpy(addr + sizeof(OopMap),write_stream()->buffer(),write_stream()->position());
  OopMap* new_oop = (OopMap*)addr;
  new_oop->set_omv_data_size(write_stream()->position());
  new_oop->set_omv_data((unsigned char *)(addr + sizeof(OopMap)));
  new_oop->set_write_stream(NULL);
}


int OopMap::heap_size() const {
  int size = sizeof(OopMap);
  int align = sizeof(void *) - 1;
  if(write_stream() != NULL) {
    size += write_stream()->position();
  } else {
    size += omv_data_size();
  }
  // Align to a reasonable ending point
  size = ((size+align) & ~align);
  return size;
}

// frame_size units are stack-slots (4 bytes) NOT intptr_t; we can name odd
// slots to hold 4-byte values like ints and floats in the LP64 build.
void OopMap::set_xxx(VMReg reg, OopMapValue::oop_types x, VMReg optional) {

  assert(reg->value() < _locs_length, "too big reg value for stack size");
  assert( _locs_used[reg->value()] == OopMapValue::unused_value, "cannot insert twice" );
  debug_only( _locs_used[reg->value()] = x; )

  OopMapValue o(reg, x);

  if(x == OopMapValue::callee_saved_value) {
    // This can never be a stack location, so we don't need to transform it.
    assert(optional->is_reg(), "Trying to callee save a stack location");
    o.set_content_reg(optional);
  } else if(x == OopMapValue::derived_oop_value) {
    o.set_content_reg(optional);
  }

  o.write_on(write_stream());
  increment_count();
}


void OopMap::set_oop(VMReg reg) {
  set_xxx(reg, OopMapValue::oop_value, VMRegImpl::Bad());
}


void OopMap::set_value(VMReg reg) {
  // At this time, we only need value entries in our OopMap when ZapDeadCompiledLocals is active.
  if (ZapDeadCompiledLocals)
    set_xxx(reg, OopMapValue::value_value, VMRegImpl::Bad());
}


void OopMap::set_narrowoop(VMReg reg) {
  set_xxx(reg, OopMapValue::narrowoop_value, VMRegImpl::Bad());
}


void OopMap::set_callee_saved(VMReg reg, VMReg caller_machine_register ) {
  set_xxx(reg, OopMapValue::callee_saved_value, caller_machine_register);
}


void OopMap::set_derived_oop(VMReg reg, VMReg derived_from_local_register ) {
  if( reg == derived_from_local_register ) {
    // Actually an oop, derived shares storage with base,
    set_oop(reg);
  } else {
    set_xxx(reg, OopMapValue::derived_oop_value, derived_from_local_register);
  }
}

// OopMapSet

OopMapSet::OopMapSet() {
  set_om_size(MinOopMapAllocation);
  set_om_count(0);
  OopMap** temp = NEW_RESOURCE_ARRAY(OopMap*, om_size());
  set_om_data(temp);
}


void OopMapSet::grow_om_data() {
  int new_size = om_size() * 2;
  OopMap** new_data = NEW_RESOURCE_ARRAY(OopMap*, new_size);
  memcpy(new_data,om_data(),om_size() * sizeof(OopMap*));
  set_om_size(new_size);
  set_om_data(new_data);
}


void OopMapSet::copy_to(address addr) {
  address temp = addr;
  int align = sizeof(void *) - 1;
  // Copy this
  memcpy(addr,this,sizeof(OopMapSet));
  temp += sizeof(OopMapSet);
  temp = (address)((intptr_t)(temp + align) & ~align);
  // Do the needed fixups to the new OopMapSet
  OopMapSet* new_set = (OopMapSet*)addr;
  new_set->set_om_data((OopMap**)temp);
  // Allow enough space for the OopMap pointers
  temp += (om_count() * sizeof(OopMap*));

  for(int i=0; i < om_count(); i++) {
    OopMap* map = at(i);
    map->copy_to((address)temp);
    new_set->set(i,(OopMap*)temp);
    temp += map->heap_size();
  }
  // This "locks" the OopMapSet
  new_set->set_om_size(-1);
}


void OopMapSet::add_gc_map(int pc_offset, OopMap *map ) {
  assert(om_size() != -1,"Cannot grow a fixed OopMapSet");

  if(om_count() >= om_size()) {
    grow_om_data();
  }
  map->set_offset(pc_offset);

#ifdef ASSERT
  if(om_count() > 0) {
    OopMap* last = at(om_count()-1);
    if (last->offset() == map->offset() ) {
      fatal("OopMap inserted twice");
    }
    if(last->offset() > map->offset()) {
      tty->print_cr( "WARNING, maps not sorted: pc[%d]=%d, pc[%d]=%d",
                      om_count(),last->offset(),om_count()+1,map->offset());
    }
  }
#endif // ASSERT

  set(om_count(),map);
  increment_count();
}


int OopMapSet::heap_size() const {
  // The space we use
  int size = sizeof(OopMap);
  int align = sizeof(void *) - 1;
  size = ((size+align) & ~align);
  size += om_count() * sizeof(OopMap*);

  // Now add in the space needed for the indivdiual OopMaps
  for(int i=0; i < om_count(); i++) {
    size += at(i)->heap_size();
  }
  // We don't need to align this, it will be naturally pointer aligned
  return size;
}


OopMap* OopMapSet::singular_oop_map() {
  guarantee(om_count() == 1, "Make sure we only have a single gc point");
  return at(0);
}


OopMap* OopMapSet::find_map_at_offset(int pc_offset) const {
  int i, len = om_count();
  assert( len > 0, "must have pointer maps" );

  // Scan through oopmaps. Stop when current offset is either equal or greater
  // than the one we are looking for.
  for( i = 0; i < len; i++) {
    if( at(i)->offset() >= pc_offset )
      break;
  }

  assert( i < len, "oopmap not found" );

  OopMap* m = at(i);
  assert( m->offset() == pc_offset, "oopmap not found" );
  return m;
}

class DoNothingClosure: public OopClosure {
 public:
  void do_oop(oop* p)       {}
  void do_oop(narrowOop* p) {}
};
static DoNothingClosure do_nothing;

static void add_derived_oop(oop* base, oop* derived) {
#ifndef TIERED
  COMPILER1_PRESENT(ShouldNotReachHere();)
  GRAAL_ONLY(ShouldNotReachHere();)
#endif // TIERED
#ifdef COMPILER2
  DerivedPointerTable::add(derived, base);
#endif // COMPILER2
}


#ifndef PRODUCT
static void trace_codeblob_maps(const frame *fr, const RegisterMap *reg_map) {
  // Print oopmap and regmap
  tty->print_cr("------ ");
  CodeBlob* cb = fr->cb();
  OopMapSet* maps = cb->oop_maps();
  OopMap* map = cb->oop_map_for_return_address(fr->pc());
  map->print();
  if( cb->is_nmethod() ) {
    nmethod* nm = (nmethod*)cb;
    // native wrappers have no scope data, it is implied
    if (nm->is_native_method()) {
      tty->print("bci: 0 (native)");
    } else {
      ScopeDesc* scope  = nm->scope_desc_at(fr->pc());
      tty->print("bci: %d ",scope->bci());
    }
  }
  tty->cr();
  fr->print_on(tty);
  tty->print("     ");
  cb->print_value_on(tty);  tty->cr();
  reg_map->print();
  tty->print_cr("------ ");

}
#endif // PRODUCT

void OopMapSet::oops_do(const frame *fr, const RegisterMap* reg_map, OopClosure* f) {
  // add derived oops to a table
  all_do(fr, reg_map, f, add_derived_oop, &do_nothing);
}


void OopMapSet::all_do(const frame *fr, const RegisterMap *reg_map,
                       OopClosure* oop_fn, void derived_oop_fn(oop*, oop*),
                       OopClosure* value_fn) {
  CodeBlob* cb = fr->cb();
  assert(cb != NULL, "no codeblob");

  NOT_PRODUCT(if (TraceCodeBlobStacks) trace_codeblob_maps(fr, reg_map);)

  OopMapSet* maps = cb->oop_maps();
  OopMap* map = cb->oop_map_for_return_address(fr->pc());
  assert(map != NULL, "no ptr map found");

  // handle derived pointers first (otherwise base pointer may be
  // changed before derived pointer offset has been collected)
  OopMapValue omv;
  {
    OopMapStream oms(map,OopMapValue::derived_oop_value);
    if (!oms.is_done()) {
#ifndef TIERED
      COMPILER1_PRESENT(ShouldNotReachHere();)
      GRAAL_ONLY(ShouldNotReachHere();)
#endif // !TIERED
      // Protect the operation on the derived pointers.  This
      // protects the addition of derived pointers to the shared
      // derived pointer table in DerivedPointerTable::add().
      MutexLockerEx x(DerivedPointerTableGC_lock, Mutex::_no_safepoint_check_flag);
      do {
        omv = oms.current();
        oop* loc = fr->oopmapreg_to_location(omv.reg(),reg_map);
        if ( loc != NULL ) {
          oop *base_loc    = fr->oopmapreg_to_location(omv.content_reg(), reg_map);
          oop *derived_loc = loc;
          oop val = *base_loc;
          if (val == (oop)NULL || Universe::is_narrow_oop_base(val)) {
            // Ignore NULL oops and decoded NULL narrow oops which
            // equal to Universe::narrow_oop_base when a narrow oop
            // implicit null check is used in compiled code.
            // The narrow_oop_base could be NULL or be the address
            // of the page below heap depending on compressed oops mode.
          } else
            derived_oop_fn(base_loc, derived_loc);
        }
        oms.next();
      }  while (!oms.is_done());
    }
  }

  // We want coop, value and oop oop_types
  int mask = OopMapValue::oop_value | OopMapValue::value_value | OopMapValue::narrowoop_value;
  {
    for (OopMapStream oms(map,mask); !oms.is_done(); oms.next()) {
      omv = oms.current();
      oop* loc = fr->oopmapreg_to_location(omv.reg(),reg_map);
      if ( loc != NULL ) {
        if ( omv.type() == OopMapValue::oop_value ) {
          oop val = *loc;
          if (val == (oop)NULL || Universe::is_narrow_oop_base(val)) {
            // Ignore NULL oops and decoded NULL narrow oops which
            // equal to Universe::narrow_oop_base when a narrow oop
            // implicit null check is used in compiled code.
            // The narrow_oop_base could be NULL or be the address
            // of the page below heap depending on compressed oops mode.
            continue;
          }
#ifdef ASSERT
          if ((((uintptr_t)loc & (sizeof(*loc)-1)) != 0) ||
             !Universe::heap()->is_in_or_null(*loc)) {
            tty->print_cr("# Found non oop pointer.  Dumping state at failure");
            // try to dump out some helpful debugging information
            trace_codeblob_maps(fr, reg_map);
            omv.print();
            tty->print_cr("register r");
            omv.reg()->print();
            tty->print_cr("loc = %p *loc = %p\n", loc, (address)*loc);
            // do the real assert.
            assert(Universe::heap()->is_in_or_null(*loc), "found non oop pointer");
          }
#endif // ASSERT
          oop_fn->do_oop(loc);
        } else if ( omv.type() == OopMapValue::value_value ) {
          assert((*loc) == (oop)NULL || !Universe::is_narrow_oop_base(*loc),
                 "found invalid value pointer");
          value_fn->do_oop(loc);
        } else if ( omv.type() == OopMapValue::narrowoop_value ) {
          narrowOop *nl = (narrowOop*)loc;
#ifndef VM_LITTLE_ENDIAN
          if (!omv.reg()->is_stack()) {
            // compressed oops in registers only take up 4 bytes of an
            // 8 byte register but they are in the wrong part of the
            // word so adjust loc to point at the right place.
            nl = (narrowOop*)((address)nl + 4);
          }
#endif
          oop_fn->do_oop(nl);
        }
      }
    }
  }
}


// Update callee-saved register info for the following frame
void OopMapSet::update_register_map(const frame *fr, RegisterMap *reg_map) {
  ResourceMark rm;
  CodeBlob* cb = fr->cb();
  assert(cb != NULL, "no codeblob");

  // Any reg might be saved by a safepoint handler (see generate_handler_blob).
  const int max_saved_on_entry_reg_count = ConcreteRegisterImpl::number_of_registers;
  assert( reg_map->_update_for_id == NULL || fr->is_older(reg_map->_update_for_id),
         "already updated this map; do not 'update' it twice!" );
  debug_only(reg_map->_update_for_id = fr->id());

  // Check if caller must update oop argument
  assert((reg_map->include_argument_oops() ||
          !cb->caller_must_gc_arguments(reg_map->thread())),
         "include_argument_oops should already be set");

  int nof_callee = 0;
  oop*        locs[2*max_saved_on_entry_reg_count+1];
  VMReg regs[2*max_saved_on_entry_reg_count+1];
  // ("+1" because max_saved_on_entry_reg_count might be zero)

  // Scan through oopmap and find location of all callee-saved registers
  // (we do not do update in place, since info could be overwritten)

  address pc = fr->pc();

  OopMap* map  = cb->oop_map_for_return_address(pc);

  assert(map != NULL, " no ptr map found");

  OopMapValue omv;
  for(OopMapStream oms(map,OopMapValue::callee_saved_value); !oms.is_done(); oms.next()) {
    omv = oms.current();
    assert(nof_callee < 2*max_saved_on_entry_reg_count, "overflow");
    regs[nof_callee] = omv.content_reg();
    locs[nof_callee] = fr->oopmapreg_to_location(omv.reg(),reg_map);
    nof_callee++;
  }

  // Check that runtime stubs save all callee-saved registers
#ifdef COMPILER2
  assert(cb->is_compiled_by_c1() || cb->is_compiled_by_graal() || !cb->is_runtime_stub() ||
         (nof_callee >= SAVED_ON_ENTRY_REG_COUNT || nof_callee >= C_SAVED_ON_ENTRY_REG_COUNT),
         "must save all");
#endif // COMPILER2

  // Copy found callee-saved register to reg_map
  for(int i = 0; i < nof_callee; i++) {
    reg_map->set_location(regs[i], (address)locs[i]);
  }
}

//=============================================================================
// Non-Product code

#ifndef PRODUCT

bool OopMap::has_derived_pointer() const {
#ifndef TIERED
  COMPILER1_PRESENT(return false);
  GRAAL_ONLY(return false);
#endif // !TIERED
#ifdef COMPILER2
  OopMapStream oms((OopMap*)this,OopMapValue::derived_oop_value);
  return oms.is_done();
#else
  return false;
#endif // COMPILER2
}

#endif //PRODUCT

// Printing code is present in product build for -XX:+PrintAssembly.

static
void print_register_type(OopMapValue::oop_types x, VMReg optional,
                         outputStream* st) {
  switch( x ) {
  case OopMapValue::oop_value:
    st->print("Oop");
    break;
  case OopMapValue::value_value:
    st->print("Value");
    break;
  case OopMapValue::narrowoop_value:
<<<<<<< HEAD
    st->print("NarrowOop" );
=======
    st->print("NarrowOop");
>>>>>>> 67b36558
    break;
  case OopMapValue::callee_saved_value:
    st->print("Callers_");
    optional->print_on(st);
    break;
  case OopMapValue::derived_oop_value:
    st->print("Derived_oop_");
    optional->print_on(st);
    break;
  default:
    ShouldNotReachHere();
  }
}


void OopMapValue::print_on(outputStream* st) const {
  reg()->print_on(st);
  st->print("=");
  print_register_type(type(),content_reg(),st);
  st->print(" ");
}


void OopMap::print_on(outputStream* st) const {
  OopMapValue omv;
  st->print("OopMap{");
  for(OopMapStream oms((OopMap*)this); !oms.is_done(); oms.next()) {
    omv = oms.current();
    omv.print_on(st);
  }
  st->print("off=%d}", (int) offset());
}


void OopMapSet::print_on(outputStream* st) const {
  int i, len = om_count();

  st->print_cr("OopMapSet contains %d OopMaps\n",len);

  for( i = 0; i < len; i++) {
    OopMap* m = at(i);
    st->print_cr("#%d ",i);
    m->print_on(st);
    st->cr();
  }
}



//------------------------------DerivedPointerTable---------------------------

#ifdef COMPILER2

class DerivedPointerEntry : public CHeapObj<mtCompiler> {
 private:
  oop*     _location; // Location of derived pointer (also pointing to the base)
  intptr_t _offset;   // Offset from base pointer
 public:
  DerivedPointerEntry(oop* location, intptr_t offset) { _location = location; _offset = offset; }
  oop* location()    { return _location; }
  intptr_t  offset() { return _offset; }
};


GrowableArray<DerivedPointerEntry*>* DerivedPointerTable::_list = NULL;
bool DerivedPointerTable::_active = false;


void DerivedPointerTable::clear() {
  // The first time, we create the list.  Otherwise it should be
  // empty.  If not, then we have probably forgotton to call
  // update_pointers after last GC/Scavenge.
  assert (!_active, "should not be active");
  assert(_list == NULL || _list->length() == 0, "table not empty");
  if (_list == NULL) {
    _list = new (ResourceObj::C_HEAP, mtCompiler) GrowableArray<DerivedPointerEntry*>(10, true); // Allocated on C heap
  }
  _active = true;
}


// Returns value of location as an int
intptr_t value_of_loc(oop *pointer) { return (intptr_t)(*pointer); }


void DerivedPointerTable::add(oop *derived_loc, oop *base_loc) {
  assert(Universe::heap()->is_in_or_null(*base_loc), "not an oop");
  assert(derived_loc != base_loc, "Base and derived in same location");
  if (_active) {
    assert(*derived_loc != (oop)base_loc, "location already added");
    assert(_list != NULL, "list must exist");
    intptr_t offset = value_of_loc(derived_loc) - value_of_loc(base_loc);
    // This assert is invalid because derived pointers can be
    // arbitrarily far away from their base.
    // assert(offset >= -1000000, "wrong derived pointer info");

    if (TraceDerivedPointers) {
      tty->print_cr(
        "Add derived pointer@" INTPTR_FORMAT
        " - Derived: " INTPTR_FORMAT
        " Base: " INTPTR_FORMAT " (@" INTPTR_FORMAT ") (Offset: %d)",
        derived_loc, (address)*derived_loc, (address)*base_loc, base_loc, offset
      );
    }
    // Set derived oop location to point to base.
    *derived_loc = (oop)base_loc;
    assert_lock_strong(DerivedPointerTableGC_lock);
    DerivedPointerEntry *entry = new DerivedPointerEntry(derived_loc, offset);
    _list->append(entry);
  }
}


void DerivedPointerTable::update_pointers() {
  assert(_list != NULL, "list must exist");
  for(int i = 0; i < _list->length(); i++) {
    DerivedPointerEntry* entry = _list->at(i);
    oop* derived_loc = entry->location();
    intptr_t offset  = entry->offset();
    // The derived oop was setup to point to location of base
    oop  base        = **(oop**)derived_loc;
    assert(Universe::heap()->is_in_or_null(base), "must be an oop");

    *derived_loc = (oop)(((address)base) + offset);
    assert(value_of_loc(derived_loc) - value_of_loc(&base) == offset, "sanity check");

    if (TraceDerivedPointers) {
      tty->print_cr("Updating derived pointer@" INTPTR_FORMAT
                    " - Derived: " INTPTR_FORMAT "  Base: " INTPTR_FORMAT " (Offset: %d)",
          derived_loc, (address)*derived_loc, (address)base, offset);
    }

    // Delete entry
    delete entry;
    _list->at_put(i, NULL);
  }
  // Clear list, so it is ready for next traversal (this is an invariant)
  if (TraceDerivedPointers && !_list->is_empty()) {
    tty->print_cr("--------------------------");
  }
  _list->clear();
  _active = false;
}

#endif // COMPILER2<|MERGE_RESOLUTION|>--- conflicted
+++ resolved
@@ -548,11 +548,7 @@
     st->print("Value");
     break;
   case OopMapValue::narrowoop_value:
-<<<<<<< HEAD
-    st->print("NarrowOop" );
-=======
     st->print("NarrowOop");
->>>>>>> 67b36558
     break;
   case OopMapValue::callee_saved_value:
     st->print("Callers_");
