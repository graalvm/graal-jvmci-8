/*
 * Copyright (c) 1999, 2019, Oracle and/or its affiliates. All rights reserved.
 * DO NOT ALTER OR REMOVE COPYRIGHT NOTICES OR THIS FILE HEADER.
 *
 * This code is free software; you can redistribute it and/or modify it
 * under the terms of the GNU General Public License version 2 only, as
 * published by the Free Software Foundation.
 *
 * This code is distributed in the hope that it will be useful, but WITHOUT
 * ANY WARRANTY; without even the implied warranty of MERCHANTABILITY or
 * FITNESS FOR A PARTICULAR PURPOSE.  See the GNU General Public License
 * version 2 for more details (a copy is included in the LICENSE file that
 * accompanied this code).
 *
 * You should have received a copy of the GNU General Public License version
 * 2 along with this work; if not, write to the Free Software Foundation,
 * Inc., 51 Franklin St, Fifth Floor, Boston, MA 02110-1301 USA.
 *
 * Please contact Oracle, 500 Oracle Parkway, Redwood Shores, CA 94065 USA
 * or visit www.oracle.com if you need additional information or have any
 * questions.
 *
 */

#include "precompiled.hpp"
#include "classfile/systemDictionary.hpp"
#include "classfile/vmSymbols.hpp"
#include "code/codeCache.hpp"
#include "compiler/compileBroker.hpp"
#include "compiler/compileLog.hpp"
#include "compiler/compilerOracle.hpp"
#include "interpreter/linkResolver.hpp"
#include "jfr/jfrEvents.hpp"
#include "memory/allocation.inline.hpp"
#include "oops/methodData.hpp"
#include "oops/method.hpp"
#include "oops/oop.inline.hpp"
#include "prims/nativeLookup.hpp"
#include "runtime/arguments.hpp"
#include "runtime/compilationPolicy.hpp"
#include "runtime/init.hpp"
#include "runtime/interfaceSupport.hpp"
#include "runtime/javaCalls.hpp"
#include "runtime/os.hpp"
#include "runtime/sharedRuntime.hpp"
#include "runtime/sweeper.hpp"
#include "utilities/dtrace.hpp"
#include "utilities/events.hpp"
#ifdef COMPILER1
#include "c1/c1_Compiler.hpp"
#endif
#if INCLUDE_JVMCI
#include "jvmci/jvmciEnv.hpp"
#include "jvmci/jvmciRuntime.hpp"
#include "runtime/vframe.hpp"
#endif
#ifdef COMPILER2
#include "opto/c2compiler.hpp"
#endif
#ifdef SHARK
#include "shark/sharkCompiler.hpp"
#endif

#ifdef DTRACE_ENABLED

// Only bother with this argument setup if dtrace is available

#ifndef USDT2
HS_DTRACE_PROBE_DECL8(hotspot, method__compile__begin,
  char*, intptr_t, char*, intptr_t, char*, intptr_t, char*, intptr_t);
HS_DTRACE_PROBE_DECL9(hotspot, method__compile__end,
  char*, intptr_t, char*, intptr_t, char*, intptr_t, char*, intptr_t, bool);

#define DTRACE_METHOD_COMPILE_BEGIN_PROBE(method, comp_name)             \
  {                                                                      \
    Symbol* klass_name = (method)->klass_name();                         \
    Symbol* name = (method)->name();                                     \
    Symbol* signature = (method)->signature();                           \
    HS_DTRACE_PROBE8(hotspot, method__compile__begin,                    \
      comp_name, strlen(comp_name),                                      \
      klass_name->bytes(), klass_name->utf8_length(),                    \
      name->bytes(), name->utf8_length(),                                \
      signature->bytes(), signature->utf8_length());                     \
  }

#define DTRACE_METHOD_COMPILE_END_PROBE(method, comp_name, success)      \
  {                                                                      \
    Symbol* klass_name = (method)->klass_name();                         \
    Symbol* name = (method)->name();                                     \
    Symbol* signature = (method)->signature();                           \
    HS_DTRACE_PROBE9(hotspot, method__compile__end,                      \
      comp_name, strlen(comp_name),                                      \
      klass_name->bytes(), klass_name->utf8_length(),                    \
      name->bytes(), name->utf8_length(),                                \
      signature->bytes(), signature->utf8_length(), (success));          \
  }

#else /* USDT2 */

#define DTRACE_METHOD_COMPILE_BEGIN_PROBE(method, comp_name)             \
  {                                                                      \
    Symbol* klass_name = (method)->klass_name();                         \
    Symbol* name = (method)->name();                                     \
    Symbol* signature = (method)->signature();                           \
    HOTSPOT_METHOD_COMPILE_BEGIN(                                        \
      comp_name, strlen(comp_name),                                      \
      (char *) klass_name->bytes(), klass_name->utf8_length(),           \
      (char *) name->bytes(), name->utf8_length(),                       \
      (char *) signature->bytes(), signature->utf8_length());            \
  }

#define DTRACE_METHOD_COMPILE_END_PROBE(method, comp_name, success)      \
  {                                                                      \
    Symbol* klass_name = (method)->klass_name();                         \
    Symbol* name = (method)->name();                                     \
    Symbol* signature = (method)->signature();                           \
    HOTSPOT_METHOD_COMPILE_END(                                          \
      comp_name, strlen(comp_name),                                      \
      (char *) klass_name->bytes(), klass_name->utf8_length(),           \
      (char *) name->bytes(), name->utf8_length(),                       \
      (char *) signature->bytes(), signature->utf8_length(), (success)); \
  }
#endif /* USDT2 */

#else //  ndef DTRACE_ENABLED

#define DTRACE_METHOD_COMPILE_BEGIN_PROBE(method, comp_name)
#define DTRACE_METHOD_COMPILE_END_PROBE(method, comp_name, success)

#endif // ndef DTRACE_ENABLED

bool CompileBroker::_initialized = false;
volatile bool CompileBroker::_should_block = false;
volatile jint CompileBroker::_print_compilation_warning = 0;
volatile jint CompileBroker::_should_compile_new_jobs = run_compilation;

// The installed compiler(s)
AbstractCompiler* CompileBroker::_compilers[2];

// These counters are used to assign an unique ID to each compilation.
volatile jint CompileBroker::_compilation_id     = 0;
volatile jint CompileBroker::_osr_compilation_id = 0;

// Debugging information
int  CompileBroker::_last_compile_type     = no_compile;
int  CompileBroker::_last_compile_level    = CompLevel_none;
char CompileBroker::_last_method_compiled[CompileBroker::name_buffer_length];

// Performance counters
PerfCounter* CompileBroker::_perf_total_compilation = NULL;
PerfCounter* CompileBroker::_perf_osr_compilation = NULL;
PerfCounter* CompileBroker::_perf_standard_compilation = NULL;

PerfCounter* CompileBroker::_perf_total_bailout_count = NULL;
PerfCounter* CompileBroker::_perf_total_invalidated_count = NULL;
PerfCounter* CompileBroker::_perf_total_compile_count = NULL;
PerfCounter* CompileBroker::_perf_total_osr_compile_count = NULL;
PerfCounter* CompileBroker::_perf_total_standard_compile_count = NULL;

PerfCounter* CompileBroker::_perf_sum_osr_bytes_compiled = NULL;
PerfCounter* CompileBroker::_perf_sum_standard_bytes_compiled = NULL;
PerfCounter* CompileBroker::_perf_sum_nmethod_size = NULL;
PerfCounter* CompileBroker::_perf_sum_nmethod_code_size = NULL;

PerfStringVariable* CompileBroker::_perf_last_method = NULL;
PerfStringVariable* CompileBroker::_perf_last_failed_method = NULL;
PerfStringVariable* CompileBroker::_perf_last_invalidated_method = NULL;
PerfVariable*       CompileBroker::_perf_last_compile_type = NULL;
PerfVariable*       CompileBroker::_perf_last_compile_size = NULL;
PerfVariable*       CompileBroker::_perf_last_failed_type = NULL;
PerfVariable*       CompileBroker::_perf_last_invalidated_type = NULL;

// Timers and counters for generating statistics
elapsedTimer CompileBroker::_t_total_compilation;
elapsedTimer CompileBroker::_t_osr_compilation;
elapsedTimer CompileBroker::_t_standard_compilation;

int CompileBroker::_total_bailout_count          = 0;
int CompileBroker::_total_invalidated_count      = 0;
int CompileBroker::_total_compile_count          = 0;
int CompileBroker::_total_osr_compile_count      = 0;
int CompileBroker::_total_standard_compile_count = 0;

int CompileBroker::_sum_osr_bytes_compiled       = 0;
int CompileBroker::_sum_standard_bytes_compiled  = 0;
int CompileBroker::_sum_nmethod_size             = 0;
int CompileBroker::_sum_nmethod_code_size        = 0;

long CompileBroker::_peak_compilation_time       = 0;

CompileQueue* CompileBroker::_c2_compile_queue   = NULL;
CompileQueue* CompileBroker::_c1_compile_queue   = NULL;

GrowableArray<CompilerThread*>* CompileBroker::_compiler_threads = NULL;


class CompilationLog : public StringEventLog {
 public:
  CompilationLog() : StringEventLog("Compilation events") {
  }

  void log_compile(JavaThread* thread, CompileTask* task) {
    StringLogMessage lm;
    stringStream sstr = lm.stream();
    // msg.time_stamp().update_to(tty->time_stamp().ticks());
    task->print_compilation(&sstr, NULL, true);
    log(thread, "%s", (const char*)lm);
  }

  void log_nmethod(JavaThread* thread, nmethod* nm) {
    log(thread, "nmethod %d%s " INTPTR_FORMAT " code [" INTPTR_FORMAT ", " INTPTR_FORMAT "]",
        nm->compile_id(), nm->is_osr_method() ? "%" : "",
        p2i(nm), p2i(nm->code_begin()), p2i(nm->code_end()));
  }

  void log_failure(JavaThread* thread, CompileTask* task, const char* reason, const char* retry_message) {
    StringLogMessage lm;
    lm.print("%4d   COMPILE SKIPPED: %s", task->compile_id(), reason);
    if (retry_message != NULL) {
      lm.append(" (%s)", retry_message);
    }
    lm.print("\n");
    log(thread, "%s", (const char*)lm);
  }
};

static CompilationLog* _compilation_log = NULL;

void compileBroker_init() {
  if (LogEvents) {
    _compilation_log = new CompilationLog();
  }
}

CompileTaskWrapper::CompileTaskWrapper(CompileTask* task) {
  CompilerThread* thread = CompilerThread::current();
  thread->set_task(task);
#if INCLUDE_JVMCI
  if (task->is_blocking() && CompileBroker::compiler(task->comp_level())->is_jvmci()) {
    task->set_jvmci_compiler_thread(thread);
  }
#endif
  CompileLog*     log  = thread->log();
  if (log != NULL)  task->log_task_start(log);
}

CompileTaskWrapper::~CompileTaskWrapper() {
  CompilerThread* thread = CompilerThread::current();
  CompileTask* task = thread->task();
  CompileLog*  log  = thread->log();
  if (log != NULL)  task->log_task_done(log);
  thread->set_task(NULL);
  task->set_code_handle(NULL);
  thread->set_env(NULL);
  if (task->is_blocking()) {
    bool free_task = false;
    {
      MutexLocker notifier(task->lock(), thread);
      task->mark_complete();
#if INCLUDE_JVMCI
      if (CompileBroker::compiler(task->comp_level())->is_jvmci()) {
        if (!task->has_waiter()) {
          // The waiting thread timed out and thus did not free the task.
          free_task = true;
        }
        task->set_jvmci_compiler_thread(NULL);
      }
#endif
      if (!free_task) {
        // Notify the waiting thread that the compilation has completed.
        task->lock()->notify_all();
      }
    }
    if (free_task) {
      // The task can only be freed once the task lock is released.
      CompileTask::free(task);
    }
  } else {
    task->mark_complete();

    // By convention, the compiling thread is responsible for
    // recycling a non-blocking CompileTask.
    CompileTask::free(task);
  }
}


CompileTask*  CompileTask::_task_free_list = NULL;
#ifdef ASSERT
int CompileTask::_num_allocated_tasks = 0;
#endif
/**
 * Allocate a CompileTask, from the free list if possible.
 */
CompileTask* CompileTask::allocate() {
  MutexLocker locker(CompileTaskAlloc_lock);
  CompileTask* task = NULL;

  if (_task_free_list != NULL) {
    task = _task_free_list;
    _task_free_list = task->next();
    task->set_next(NULL);
  } else {
    task = new CompileTask();
    DEBUG_ONLY(_num_allocated_tasks++;)
    NOT_JVMCI(assert (_num_allocated_tasks < 10000, "Leaking compilation tasks?");)
    task->set_next(NULL);
    task->set_is_free(true);
  }
  assert(task->is_free(), "Task must be free.");
  task->set_is_free(false);
  return task;
}


/**
 * Add a task to the free list.
 */
void CompileTask::free(CompileTask* task) {
  MutexLocker locker(CompileTaskAlloc_lock);
  if (!task->is_free()) {
    task->set_code(NULL);
    assert(!task->lock()->is_locked(), "Should not be locked when freed");
    JNIHandles::destroy_global(task->_method_holder);
    JNIHandles::destroy_global(task->_hot_method_holder);

    if (task->_failure_reason_on_C_heap && task->_failure_reason != NULL) {
      os::free((void*) task->_failure_reason, mtCompiler);
    }
    task->_failure_reason = NULL;
    task->_failure_reason_on_C_heap = false;

    task->set_is_free(true);
    task->set_next(_task_free_list);
    _task_free_list = task;
  }
}

void CompileTask::initialize(int compile_id,
                             methodHandle method,
                             int osr_bci,
                             int comp_level,
                             methodHandle hot_method,
                             int hot_count,
                             const char* comment,
                             bool is_blocking) {
  assert(!_lock->is_locked(), "bad locking");

  _compile_id = compile_id;
  _method = method();
  _method_holder = JNIHandles::make_global(method->method_holder()->klass_holder());
  _osr_bci = osr_bci;
  _is_blocking = is_blocking;
#if INCLUDE_JVMCI
  _has_waiter = CompileBroker::compiler(comp_level)->is_jvmci();
  _jvmci_compiler_thread = NULL;
#endif
  _comp_level = comp_level;
  _num_inlined_bytecodes = 0;

  _is_complete = false;
  _is_success = false;
  _code_handle = NULL;

  _hot_method = NULL;
  _hot_method_holder = NULL;
  _hot_count = hot_count;
  _time_queued = 0;  // tidy
  _comment = comment;
  _failure_reason = NULL;
  _failure_reason_on_C_heap = false;

  if (LogCompilation) {
    _time_queued = os::elapsed_counter();
    if (hot_method.not_null()) {
      if (hot_method == method) {
        _hot_method = _method;
      } else {
        _hot_method = hot_method();
        // only add loader or mirror if different from _method_holder
        _hot_method_holder = JNIHandles::make_global(hot_method->method_holder()->klass_holder());
      }
    }
  }

  _next = NULL;
}

// ------------------------------------------------------------------
// CompileTask::code/set_code
nmethod* CompileTask::code() const {
  if (_code_handle == NULL)  return NULL;
  return _code_handle->code();
}
void CompileTask::set_code(nmethod* nm) {
  if (_code_handle == NULL && nm == NULL)  return;
  guarantee(_code_handle != NULL, "");
  _code_handle->set_code(nm);
  if (nm == NULL)  _code_handle = NULL;  // drop the handle also
}


void CompileTask::mark_on_stack() {
  // Mark these methods as something redefine classes cannot remove.
  _method->set_on_stack(true);
  if (_hot_method != NULL) {
    _hot_method->set_on_stack(true);
  }
}

// ------------------------------------------------------------------
// CompileTask::print
void CompileTask::print() {
  tty->print("<CompileTask compile_id=%d ", _compile_id);
  tty->print("method=");
  _method->print_name(tty);
  tty->print_cr(" osr_bci=%d is_blocking=%s is_complete=%s is_success=%s>",
             _osr_bci, bool_to_str(_is_blocking),
             bool_to_str(_is_complete), bool_to_str(_is_success));
}


// ------------------------------------------------------------------
// CompileTask::print_line_on_error
//
// This function is called by fatal error handler when the thread
// causing troubles is a compiler thread.
//
// Do not grab any lock, do not allocate memory.
//
// Otherwise it's the same as CompileTask::print_line()
//
void CompileTask::print_line_on_error(outputStream* st, char* buf, int buflen) {
  // print compiler name
  st->print("%s:", CompileBroker::compiler_name(comp_level()));
  print_compilation(st);
}

// ------------------------------------------------------------------
// CompileTask::print_line
void CompileTask::print_line() {
  ttyLocker ttyl;  // keep the following output all in one block
  print_compilation();
}


// ------------------------------------------------------------------
// CompileTask::print_compilation_impl
void CompileTask::print_compilation_impl(outputStream* st, Method* method, int compile_id, int comp_level,
                                         bool is_osr_method, int osr_bci, bool is_blocking,
                                         const char* msg, bool short_form) {
  if (!short_form) {
    st->print("%7d ", (int) st->time_stamp().milliseconds());  // print timestamp
  }
  // print compiler name if requested
  if (CIPrintCompilerName) st->print("%s:", CompileBroker::compiler_name(comp_level));
  st->print("%4d ", compile_id);    // print compilation number

  // For unloaded methods the transition to zombie occurs after the
  // method is cleared so it's impossible to report accurate
  // information for that case.
  bool is_synchronized = false;
  bool has_exception_handler = false;
  bool is_native = false;
  if (method != NULL) {
    is_synchronized       = method->is_synchronized();
    has_exception_handler = method->has_exception_handler();
    is_native             = method->is_native();
  }
  // method attributes
  const char compile_type   = is_osr_method                   ? '%' : ' ';
  const char sync_char      = is_synchronized                 ? 's' : ' ';
  const char exception_char = has_exception_handler           ? '!' : ' ';
  const char blocking_char  = is_blocking                     ? 'b' : ' ';
  const char native_char    = is_native                       ? 'n' : ' ';

  // print method attributes
  st->print("%c%c%c%c%c ", compile_type, sync_char, exception_char, blocking_char, native_char);

  if (TieredCompilation) {
    if (comp_level != -1)  st->print("%d ", comp_level);
    else                   st->print("- ");
  }
  st->print("     ");  // more indent

  if (method == NULL) {
    st->print("(method)");
  } else {
    method->print_short_name(st);
    if (is_osr_method) {
      st->print(" @ %d", osr_bci);
    }
    if (method->is_native())
      st->print(" (native)");
    else
      st->print(" (%d bytes)", method->code_size());
  }

  if (msg != NULL) {
    st->print("   %s", msg);
  }
  if (!short_form) {
    st->cr();
  }
}

// ------------------------------------------------------------------
// CompileTask::print_inlining
void CompileTask::print_inlining(outputStream* st, ciMethod* method, int inline_level, int bci, const char* msg) {
  //         1234567
  st->print("        ");     // print timestamp
  //         1234
  st->print("     ");        // print compilation number

  // method attributes
  if (method->is_loaded()) {
    const char sync_char      = method->is_synchronized()        ? 's' : ' ';
    const char exception_char = method->has_exception_handlers() ? '!' : ' ';
    const char monitors_char  = method->has_monitor_bytecodes()  ? 'm' : ' ';

    // print method attributes
    st->print(" %c%c%c  ", sync_char, exception_char, monitors_char);
  } else {
    //         %s!bn
    st->print("      ");     // print method attributes
  }

  if (TieredCompilation) {
    st->print("  ");
  }
  st->print("     ");        // more indent
  st->print("    ");         // initial inlining indent

  for (int i = 0; i < inline_level; i++)  st->print("  ");

  st->print("@ %d  ", bci);  // print bci
  method->print_short_name(st);
  if (method->is_loaded())
    st->print(" (%d bytes)", method->code_size());
  else
    st->print(" (not loaded)");

  if (msg != NULL) {
    st->print("   %s", msg);
  }
  st->cr();
}

// ------------------------------------------------------------------
// CompileTask::print_inline_indent
void CompileTask::print_inline_indent(int inline_level, outputStream* st) {
  //         1234567
  st->print("        ");     // print timestamp
  //         1234
  st->print("     ");        // print compilation number
  //         %s!bn
  st->print("      ");       // print method attributes
  if (TieredCompilation) {
    st->print("  ");
  }
  st->print("     ");        // more indent
  st->print("    ");         // initial inlining indent
  for (int i = 0; i < inline_level; i++)  st->print("  ");
}

// ------------------------------------------------------------------
// CompileTask::print_compilation
void CompileTask::print_compilation(outputStream* st, const char* msg, bool short_form) {
  bool is_osr_method = osr_bci() != InvocationEntryBci;
  print_compilation_impl(st, method(), compile_id(), comp_level(), is_osr_method, osr_bci(), is_blocking(), msg, short_form);
}

// ------------------------------------------------------------------
// CompileTask::log_task
void CompileTask::log_task(xmlStream* log) {
  Thread* thread = Thread::current();
  methodHandle method(thread, this->method());
  ResourceMark rm(thread);

  // <task id='9' method='M' osr_bci='X' level='1' blocking='1' stamp='1.234'>
  log->print(" compile_id='%d'", _compile_id);
  if (_osr_bci != CompileBroker::standard_entry_bci) {
    log->print(" compile_kind='osr'");  // same as nmethod::compile_kind
  } // else compile_kind='c2c'
  if (!method.is_null())  log->method(method);
  if (_osr_bci != CompileBroker::standard_entry_bci) {
    log->print(" osr_bci='%d'", _osr_bci);
  }
  // Always print the level in tiered.
  if (_comp_level != CompLevel_highest_tier || TieredCompilation) {
    log->print(" level='%d'", _comp_level);
  }
  if (_is_blocking) {
    log->print(" blocking='1'");
  }
  log->stamp();
}


// ------------------------------------------------------------------
// CompileTask::log_task_queued
void CompileTask::log_task_queued() {
  Thread* thread = Thread::current();
  ttyLocker ttyl;
  ResourceMark rm(thread);

  xtty->begin_elem("task_queued");
  log_task(xtty);
  if (_comment != NULL) {
    xtty->print(" comment='%s'", _comment);
  }
  if (_hot_method != NULL) {
    methodHandle hot(thread, _hot_method);
    methodHandle method(thread, _method);
    if (hot() != method()) {
      xtty->method(hot);
    }
  }
  if (_hot_count != 0) {
    xtty->print(" hot_count='%d'", _hot_count);
  }
  xtty->end_elem();
}


// ------------------------------------------------------------------
// CompileTask::log_task_dequeued
void CompileTask::log_task_dequeued(const char* comment) {
  if (LogCompilation && xtty != NULL) {
    Thread* thread = Thread::current();
    ttyLocker ttyl;
    ResourceMark rm(thread);

    xtty->begin_elem("task_dequeued");
    log_task(xtty);
    if (comment != NULL) {
      xtty->print(" comment='%s'", comment);
    }
    xtty->end_elem();
  }
}


// ------------------------------------------------------------------
// CompileTask::log_task_start
void CompileTask::log_task_start(CompileLog* log)   {
  log->begin_head("task");
  log_task(log);
  log->end_head();
}


// ------------------------------------------------------------------
// CompileTask::log_task_done
void CompileTask::log_task_done(CompileLog* log) {
  Thread* thread = Thread::current();
  methodHandle method(thread, this->method());
  ResourceMark rm(thread);

  if (!_is_success) {
    assert(_failure_reason != NULL, "missing");
    const char* reason = _failure_reason != NULL ? _failure_reason : "unknown";
    log->begin_elem("failure reason='");
    log->text("%s", reason);
    log->print("'");
    log->end_elem();
  }

  // <task_done ... stamp='1.234'>  </task>
  nmethod* nm = code();
  log->begin_elem("task_done success='%d' nmsize='%d' count='%d'",
                  _is_success, nm == NULL ? 0 : nm->content_size(),
                  method->invocation_count());
  int bec = method->backedge_count();
  if (bec != 0)  log->print(" backedge_count='%d'", bec);
  // Note:  "_is_complete" is about to be set, but is not.
  if (_num_inlined_bytecodes != 0) {
    log->print(" inlined_bytes='%d'", _num_inlined_bytecodes);
  }
  log->stamp();
  log->end_elem();
  log->tail("task");
  log->clear_identities();   // next task will have different CI
  log->flush();
  log->mark_file_end();
}



/**
 * Add a CompileTask to a CompileQueue
 */
void CompileQueue::add(CompileTask* task) {
  assert(lock()->owned_by_self(), "must own lock");
  assert(!CompileBroker::is_compilation_disabled_forever(), "Do not add task if compilation is turned off forever");

  task->set_next(NULL);
  task->set_prev(NULL);

  if (_last == NULL) {
    // The compile queue is empty.
    assert(_first == NULL, "queue is empty");
    _first = task;
    _last = task;
  } else {
    // Append the task to the queue.
    assert(_last->next() == NULL, "not last");
    _last->set_next(task);
    task->set_prev(_last);
    _last = task;
  }
  ++_size;

  // Mark the method as being in the compile queue.
  task->method()->set_queued_for_compilation();

  NOT_PRODUCT(print();)

  if (LogCompilation && xtty != NULL) {
    task->log_task_queued();
  }

  // Notify CompilerThreads that a task is available.
  lock()->notify_all();
}

/**
 * Empties compilation queue by putting all compilation tasks onto
 * a freelist. Furthermore, the method wakes up all threads that are
 * waiting on a compilation task to finish. This can happen if background
 * compilation is disabled.
 */
void CompileQueue::free_all() {
  MutexLocker mu(lock());
  CompileTask* next = _first;

  // Iterate over all tasks in the compile queue
  while (next != NULL) {
    CompileTask* current = next;
    next = current->next();
    {
      // Wake up thread that blocks on the compile task.
      MutexLocker ct_lock(current->lock());
      current->lock()->notify();
    }
    // Put the task back on the freelist.
    CompileTask::free(current);
  }
  _first = NULL;

  // Wake up all threads that block on the queue.
  lock()->notify_all();
}

// ------------------------------------------------------------------
// CompileQueue::get
//
// Get the next CompileTask from a CompileQueue
CompileTask* CompileQueue::get() {
  NMethodSweeper::possibly_sweep();

  MutexLocker locker(lock());
  // If _first is NULL we have no more compile jobs. There are two reasons for
  // having no compile jobs: First, we compiled everything we wanted. Second,
  // we ran out of code cache so compilation has been disabled. In the latter
  // case we perform code cache sweeps to free memory such that we can re-enable
  // compilation.
  while (_first == NULL) {
    // Exit loop if compilation is disabled forever
    if (CompileBroker::is_compilation_disabled_forever()) {
      return NULL;
    }

    if (UseCodeCacheFlushing && !CompileBroker::should_compile_new_jobs()) {
      // Wait a certain amount of time to possibly do another sweep.
      // We must wait until stack scanning has happened so that we can
      // transition a method's state from 'not_entrant' to 'zombie'.
      long wait_time = NmethodSweepCheckInterval * 1000;
      if (FLAG_IS_DEFAULT(NmethodSweepCheckInterval)) {
        // Only one thread at a time can do sweeping. Scale the
        // wait time according to the number of compiler threads.
        // As a result, the next sweep is likely to happen every 100ms
        // with an arbitrary number of threads that do sweeping.
        wait_time = 100 * CICompilerCount;
      }
      bool timeout = lock()->wait(!Mutex::_no_safepoint_check_flag, wait_time);
      if (timeout) {
        MutexUnlocker ul(lock());
        NMethodSweeper::possibly_sweep();
      }
    } else {
      // If there are no compilation tasks and we can compile new jobs
      // (i.e., there is enough free space in the code cache) there is
      // no need to invoke the sweeper. As a result, the hotness of methods
      // remains unchanged. This behavior is desired, since we want to keep
      // the stable state, i.e., we do not want to evict methods from the
      // code cache if it is unnecessary.
      // We need a timed wait here, since compiler threads can exit if compilation
      // is disabled forever. We use 5 seconds wait time; the exiting of compiler threads
      // is not critical and we do not want idle compiler threads to wake up too often.
      lock()->wait(!Mutex::_no_safepoint_check_flag, 5*1000);
    }
  }

  if (CompileBroker::is_compilation_disabled_forever()) {
    return NULL;
  }

  CompileTask* task;
  {
    No_Safepoint_Verifier nsv;
    task = CompilationPolicy::policy()->select_task(this);
  }
  if (task != NULL) {
    remove(task);
  }
  purge_stale_tasks(); // may temporarily release MCQ lock
  return task;
}

// Clean & deallocate stale compile tasks.
// Temporarily releases MethodCompileQueue lock.
void CompileQueue::purge_stale_tasks() {
  assert(lock()->owned_by_self(), "must own lock");
  if (_first_stale != NULL) {
    // Stale tasks are purged when MCQ lock is released,
    // but _first_stale updates are protected by MCQ lock.
    // Once task processing starts and MCQ lock is released,
    // other compiler threads can reuse _first_stale.
    CompileTask* head = _first_stale;
    _first_stale = NULL;
    {
      MutexUnlocker ul(lock());
      for (CompileTask* task = head; task != NULL; ) {
        CompileTask* next_task = task->next();
        CompileTaskWrapper ctw(task); // Frees the task
        task->set_failure_reason("stale task");
        task = next_task;
      }
    }
  }
}

void CompileQueue::remove(CompileTask* task) {
   assert(lock()->owned_by_self(), "must own lock");
  if (task->prev() != NULL) {
    task->prev()->set_next(task->next());
  } else {
    // max is the first element
    assert(task == _first, "Sanity");
    _first = task->next();
  }

  if (task->next() != NULL) {
    task->next()->set_prev(task->prev());
  } else {
    // max is the last element
    assert(task == _last, "Sanity");
    _last = task->prev();
  }
  --_size;
}

void CompileQueue::remove_and_mark_stale(CompileTask* task) {
  assert(lock()->owned_by_self(), "must own lock");
  remove(task);

  // Enqueue the task for reclamation (should be done outside MCQ lock)
  task->set_next(_first_stale);
  task->set_prev(NULL);
  _first_stale = task;
}

// methods in the compile queue need to be marked as used on the stack
// so that they don't get reclaimed by Redefine Classes
void CompileQueue::mark_on_stack() {
  CompileTask* task = _first;
  while (task != NULL) {
    task->mark_on_stack();
    task = task->next();
  }
}

#ifndef PRODUCT
/**
 * Print entire compilation queue.
 */
void CompileQueue::print() {
  if (CIPrintCompileQueue) {
    ttyLocker ttyl;
    tty->print_cr("Contents of %s", name());
    tty->print_cr("----------------------");
    CompileTask* task = _first;
    while (task != NULL) {
      task->print_line();
      task = task->next();
    }
    tty->print_cr("----------------------");
  }
}
#endif // PRODUCT

CompilerCounters::CompilerCounters(const char* thread_name, int instance, TRAPS) {

  _current_method[0] = '\0';
  _compile_type = CompileBroker::no_compile;

  if (UsePerfData) {
    ResourceMark rm;

    // create the thread instance name space string - don't create an
    // instance subspace if instance is -1 - keeps the adapterThread
    // counters  from having a ".0" namespace.
    const char* thread_i = (instance == -1) ? thread_name :
                      PerfDataManager::name_space(thread_name, instance);


    char* name = PerfDataManager::counter_name(thread_i, "method");
    _perf_current_method =
               PerfDataManager::create_string_variable(SUN_CI, name,
                                                       cmname_buffer_length,
                                                       _current_method, CHECK);

    name = PerfDataManager::counter_name(thread_i, "type");
    _perf_compile_type = PerfDataManager::create_variable(SUN_CI, name,
                                                          PerfData::U_None,
                                                         (jlong)_compile_type,
                                                          CHECK);

    name = PerfDataManager::counter_name(thread_i, "time");
    _perf_time = PerfDataManager::create_counter(SUN_CI, name,
                                                 PerfData::U_Ticks, CHECK);

    name = PerfDataManager::counter_name(thread_i, "compiles");
    _perf_compiles = PerfDataManager::create_counter(SUN_CI, name,
                                                     PerfData::U_Events, CHECK);
  }
}

// ------------------------------------------------------------------
// CompileBroker::compilation_init
//
// Initialize the Compilation object
void CompileBroker::compilation_init(TRAPS) {
  _last_method_compiled[0] = '\0';

  // No need to initialize compilation system if we do not use it.
  if (!UseCompiler) {
    return;
  }
#ifndef SHARK
  // Set the interface to the current compiler(s).
  int c1_count = CompilationPolicy::policy()->compiler_count(CompLevel_simple);
  int c2_count = CompilationPolicy::policy()->compiler_count(CompLevel_full_optimization);
#if INCLUDE_JVMCI
  if (EnableJVMCI) {
    JVMCICompiler* jvmci = new JVMCICompiler();
    if (EagerJVMCI || JVMCIPrintProperties || JVMCILibDumpJNIConfig) {
      // Initialize JVMCI eagerly when it is explicitly requested
      // or if JVMCILibDumpJNIConfig or JVMCIPrintProperties is enabled.
      JVMCI::initialize_compiler(CHECK);
    }
    if (UseJVMCICompiler) {
      _compilers[1] = jvmci;
      if (FLAG_IS_DEFAULT(JVMCIThreads)) {
        if (BootstrapJVMCI) {
          // JVMCI will bootstrap so give it more threads
          c2_count = MIN2(32, os::active_processor_count());
        }
      } else {
        c2_count = JVMCIThreads;
      }
      if (FLAG_IS_DEFAULT(JVMCIHostThreads)) {
      } else {
        c1_count = JVMCIHostThreads;
      }
      if (!UseInterpreter || !BackgroundCompilation) {
        // Initialize JVMCI eagerly when it is explicitly requested
        // or if JVMCIPrintProperties is enabled.
        // The JVMCI Java initialization code will read this flag and
        // do the printing if it's set.
        // Force initialization of JVMCI compiler otherwise JVMCI
        // compilations will not block until JVMCI is initialized
        JVMCI::initialize_compiler(CHECK);
      }
#ifndef COMPILER2
    } else {
      c2_count = 0;
#endif
    }
  }
#ifndef COMPILER2
  else {
    c2_count = 0;
  }
#endif
#endif // INCLUDE_JVMCI

#ifdef COMPILER1
  if (c1_count > 0) {
    _compilers[0] = new Compiler();
  }
#endif // COMPILER1

#ifdef COMPILER2
  if (true JVMCI_ONLY( && !UseJVMCICompiler)) {
    if (c2_count > 0) {
      _compilers[1] = new C2Compiler();
    }
  }
#endif // COMPILER2

#else // SHARK
  int c1_count = 0;
  int c2_count = 1;

  _compilers[1] = new SharkCompiler();
#endif // SHARK

  // Start the CompilerThreads
  init_compiler_threads(c1_count, c2_count);
  // totalTime performance counter is always created as it is required
  // by the implementation of java.lang.management.CompilationMBean.
  {
    EXCEPTION_MARK;
    _perf_total_compilation =
                 PerfDataManager::create_counter(JAVA_CI, "totalTime",
                                                 PerfData::U_Ticks, CHECK);
  }


  if (UsePerfData) {

    EXCEPTION_MARK;

    // create the jvmstat performance counters
    _perf_osr_compilation =
                 PerfDataManager::create_counter(SUN_CI, "osrTime",
                                                 PerfData::U_Ticks, CHECK);

    _perf_standard_compilation =
                 PerfDataManager::create_counter(SUN_CI, "standardTime",
                                                 PerfData::U_Ticks, CHECK);

    _perf_total_bailout_count =
                 PerfDataManager::create_counter(SUN_CI, "totalBailouts",
                                                 PerfData::U_Events, CHECK);

    _perf_total_invalidated_count =
                 PerfDataManager::create_counter(SUN_CI, "totalInvalidates",
                                                 PerfData::U_Events, CHECK);

    _perf_total_compile_count =
                 PerfDataManager::create_counter(SUN_CI, "totalCompiles",
                                                 PerfData::U_Events, CHECK);
    _perf_total_osr_compile_count =
                 PerfDataManager::create_counter(SUN_CI, "osrCompiles",
                                                 PerfData::U_Events, CHECK);

    _perf_total_standard_compile_count =
                 PerfDataManager::create_counter(SUN_CI, "standardCompiles",
                                                 PerfData::U_Events, CHECK);

    _perf_sum_osr_bytes_compiled =
                 PerfDataManager::create_counter(SUN_CI, "osrBytes",
                                                 PerfData::U_Bytes, CHECK);

    _perf_sum_standard_bytes_compiled =
                 PerfDataManager::create_counter(SUN_CI, "standardBytes",
                                                 PerfData::U_Bytes, CHECK);

    _perf_sum_nmethod_size =
                 PerfDataManager::create_counter(SUN_CI, "nmethodSize",
                                                 PerfData::U_Bytes, CHECK);

    _perf_sum_nmethod_code_size =
                 PerfDataManager::create_counter(SUN_CI, "nmethodCodeSize",
                                                 PerfData::U_Bytes, CHECK);

    _perf_last_method =
                 PerfDataManager::create_string_variable(SUN_CI, "lastMethod",
                                       CompilerCounters::cmname_buffer_length,
                                       "", CHECK);

    _perf_last_failed_method =
            PerfDataManager::create_string_variable(SUN_CI, "lastFailedMethod",
                                       CompilerCounters::cmname_buffer_length,
                                       "", CHECK);

    _perf_last_invalidated_method =
        PerfDataManager::create_string_variable(SUN_CI, "lastInvalidatedMethod",
                                     CompilerCounters::cmname_buffer_length,
                                     "", CHECK);

    _perf_last_compile_type =
             PerfDataManager::create_variable(SUN_CI, "lastType",
                                              PerfData::U_None,
                                              (jlong)CompileBroker::no_compile,
                                              CHECK);

    _perf_last_compile_size =
             PerfDataManager::create_variable(SUN_CI, "lastSize",
                                              PerfData::U_Bytes,
                                              (jlong)CompileBroker::no_compile,
                                              CHECK);


    _perf_last_failed_type =
             PerfDataManager::create_variable(SUN_CI, "lastFailedType",
                                              PerfData::U_None,
                                              (jlong)CompileBroker::no_compile,
                                              CHECK);

    _perf_last_invalidated_type =
         PerfDataManager::create_variable(SUN_CI, "lastInvalidatedType",
                                          PerfData::U_None,
                                          (jlong)CompileBroker::no_compile,
                                          CHECK);
  }

  _initialized = true;
}


CompilerThread* CompileBroker::make_compiler_thread(const char* name, CompileQueue* queue, CompilerCounters* counters,
                                                    AbstractCompiler* comp, TRAPS) {
  CompilerThread* compiler_thread = NULL;

  Klass* k =
    SystemDictionary::resolve_or_fail(vmSymbols::java_lang_Thread(),
                                      true, CHECK_0);
  instanceKlassHandle klass (THREAD, k);
  instanceHandle thread_oop = klass->allocate_instance_handle(CHECK_0);
  Handle string = java_lang_String::create_from_str(name, CHECK_0);

  // Initialize thread_oop to put it into the system threadGroup
  Handle thread_group (THREAD,  Universe::system_thread_group());
  JavaValue result(T_VOID);
  JavaCalls::call_special(&result, thread_oop,
                       klass,
                       vmSymbols::object_initializer_name(),
                       vmSymbols::threadgroup_string_void_signature(),
                       thread_group,
                       string,
                       CHECK_0);

  {
    MutexLocker mu(Threads_lock, THREAD);
    compiler_thread = new CompilerThread(queue, counters);
    // At this point the new CompilerThread data-races with this startup
    // thread (which I believe is the primoridal thread and NOT the VM
    // thread).  This means Java bytecodes being executed at startup can
    // queue compile jobs which will run at whatever default priority the
    // newly created CompilerThread runs at.


    // At this point it may be possible that no osthread was created for the
    // JavaThread due to lack of memory. We would have to throw an exception
    // in that case. However, since this must work and we do not allow
    // exceptions anyway, check and abort if this fails.

    if (compiler_thread == NULL || compiler_thread->osthread() == NULL){
      vm_exit_during_initialization("java.lang.OutOfMemoryError",
                                    "unable to create new native thread");
    }

    java_lang_Thread::set_thread(thread_oop(), compiler_thread);

    // Note that this only sets the JavaThread _priority field, which by
    // definition is limited to Java priorities and not OS priorities.
    // The os-priority is set in the CompilerThread startup code itself

    java_lang_Thread::set_priority(thread_oop(), NearMaxPriority);

    // Note that we cannot call os::set_priority because it expects Java
    // priorities and we are *explicitly* using OS priorities so that it's
    // possible to set the compiler thread priority higher than any Java
    // thread.

    int native_prio = CompilerThreadPriority;
    if (native_prio == -1) {
      if (UseCriticalCompilerThreadPriority) {
        native_prio = os::java_to_os_priority[CriticalPriority];
      } else {
        native_prio = os::java_to_os_priority[NearMaxPriority];
      }
    }
    os::set_native_priority(compiler_thread, native_prio);

    java_lang_Thread::set_daemon(thread_oop());

    compiler_thread->set_threadObj(thread_oop());
    compiler_thread->set_compiler(comp);
    Threads::add(compiler_thread);
    Thread::start(compiler_thread);
  }

  // Let go of Threads_lock before yielding
  os::yield(); // make sure that the compiler thread is started early (especially helpful on SOLARIS)

  return compiler_thread;
}


void CompileBroker::init_compiler_threads(int c1_compiler_count, int c2_compiler_count) {
  EXCEPTION_MARK;
#if !defined(ZERO) && !defined(SHARK)
  assert(c2_compiler_count > 0 || c1_compiler_count > 0 JVMCI_ONLY(|| UseJVMCICompiler), "No compilers?");
#endif // !ZERO && !SHARK
  // Initialize the compilation queue
  if (c2_compiler_count > 0) {
    _c2_compile_queue  = new CompileQueue("C2 CompileQueue",  MethodCompileQueue_lock);
    _compilers[1]->set_num_compiler_threads(c2_compiler_count);
  }
  if (c1_compiler_count > 0) {
    _c1_compile_queue  = new CompileQueue("C1 CompileQueue",  MethodCompileQueue_lock);
    _compilers[0]->set_num_compiler_threads(c1_compiler_count);
  }

  int compiler_count = c1_compiler_count + c2_compiler_count;

  _compiler_threads =
    new (ResourceObj::C_HEAP, mtCompiler) GrowableArray<CompilerThread*>(compiler_count, true);

  char name_buffer[256];
  for (int i = 0; i < c2_compiler_count; i++) {
    // Create a name for our thread.
    sprintf(name_buffer, "%s CompilerThread%d", _compilers[1]->name(), i);
    CompilerCounters* counters = new CompilerCounters("compilerThread", i, CHECK);
    // Shark and C2
    CompilerThread* new_thread = make_compiler_thread(name_buffer, _c2_compile_queue, counters, _compilers[1], CHECK);
    _compiler_threads->append(new_thread);
  }

  for (int i = c2_compiler_count; i < compiler_count; i++) {
    // Create a name for our thread.
    sprintf(name_buffer, "C1 CompilerThread%d", i);
    CompilerCounters* counters = new CompilerCounters("compilerThread", i, CHECK);
    // C1
    CompilerThread* new_thread = make_compiler_thread(name_buffer, _c1_compile_queue, counters, _compilers[0], CHECK);
    _compiler_threads->append(new_thread);
  }

  if (UsePerfData) {
    PerfDataManager::create_constant(SUN_CI, "threads", PerfData::U_Bytes, compiler_count, CHECK);
  }
}


/**
 * Set the methods on the stack as on_stack so that redefine classes doesn't
 * reclaim them. This method is executed at a safepoint.
 */
void CompileBroker::mark_on_stack() {
  assert(SafepointSynchronize::is_at_safepoint(), "sanity check");
  // Since we are at a safepoint, we do not need a lock to access
  // the compile queues.
  if (_c2_compile_queue != NULL) {
    _c2_compile_queue->mark_on_stack();
  }
  if (_c1_compile_queue != NULL) {
    _c1_compile_queue->mark_on_stack();
  }
}

// ------------------------------------------------------------------
// CompileBroker::compile_method
//
// Request compilation of a method.
void CompileBroker::compile_method_base(methodHandle method,
                                        int osr_bci,
                                        int comp_level,
                                        methodHandle hot_method,
                                        int hot_count,
                                        const char* comment,
                                        Thread* thread) {
  // do nothing if compiler thread(s) is not available
  if (!_initialized) {
    return;
  }

  guarantee(!method->is_abstract(), "cannot compile abstract methods");
  assert(method->method_holder()->oop_is_instance(),
         "sanity check");
  assert(!method->method_holder()->is_not_initialized(),
         "method holder must be initialized");
  assert(!method->is_method_handle_intrinsic(), "do not enqueue these guys");

  if (CIPrintRequests) {
    tty->print("request: ");
    method->print_short_name(tty);
    if (osr_bci != InvocationEntryBci) {
      tty->print(" osr_bci: %d", osr_bci);
    }
    tty->print(" level: %d comment: %s count: %d", comp_level, comment, hot_count);
    if (!hot_method.is_null()) {
      tty->print(" hot: ");
      if (hot_method() != method()) {
          hot_method->print_short_name(tty);
      } else {
        tty->print("yes");
      }
    }
    tty->cr();
  }

  // A request has been made for compilation.  Before we do any
  // real work, check to see if the method has been compiled
  // in the meantime with a definitive result.
  if (compilation_is_complete(method, osr_bci, comp_level)) {
    return;
  }

#ifndef PRODUCT
  if (osr_bci != -1 && !FLAG_IS_DEFAULT(OSROnlyBCI)) {
    if ((OSROnlyBCI > 0) ? (OSROnlyBCI != osr_bci) : (-OSROnlyBCI == osr_bci)) {
      // Positive OSROnlyBCI means only compile that bci.  Negative means don't compile that BCI.
      return;
    }
  }
#endif

  // If this method is already in the compile queue, then
  // we do not block the current thread.
  if (compilation_is_in_queue(method)) {
    // We may want to decay our counter a bit here to prevent
    // multiple denied requests for compilation.  This is an
    // open compilation policy issue. Note: The other possibility,
    // in the case that this is a blocking compile request, is to have
    // all subsequent blocking requesters wait for completion of
    // ongoing compiles. Note that in this case we'll need a protocol
    // for freeing the associated compile tasks. [Or we could have
    // a single static monitor on which all these waiters sleep.]
    return;
  }

  // If the requesting thread is holding the pending list lock
  // then we just return. We can't risk blocking while holding
  // the pending list lock or a 3-way deadlock may occur
  // between the reference handler thread, a GC (instigated
  // by a compiler thread), and compiled method registration.
  if (InstanceRefKlass::owns_pending_list_lock(JavaThread::current())) {
    return;
  }

  if (TieredCompilation) {
    // Tiered policy requires MethodCounters to exist before adding a method to
    // the queue. Create if we don't have them yet.
    method->get_method_counters(thread);
  }

  // Outputs from the following MutexLocker block:
  CompileTask* task     = NULL;
  bool         blocking = false;
  CompileQueue* queue  = compile_queue(comp_level);

  // Acquire our lock.
  {
    MutexLocker locker(queue->lock(), thread);

    // Make sure the method has not slipped into the queues since
    // last we checked; note that those checks were "fast bail-outs".
    // Here we need to be more careful, see 14012000 below.
    if (compilation_is_in_queue(method)) {
      return;
    }

    // We need to check again to see if the compilation has
    // completed.  A previous compilation may have registered
    // some result.
    if (compilation_is_complete(method, osr_bci, comp_level)) {
      return;
    }

    // We now know that this compilation is not pending, complete,
    // or prohibited.  Assign a compile_id to this compilation
    // and check to see if it is in our [Start..Stop) range.
    int compile_id = assign_compile_id(method, osr_bci);
    if (compile_id == 0) {
      // The compilation falls outside the allowed range.
      return;
    }

    // Should this thread wait for completion of the compile?
    blocking = is_compile_blocking();

#if INCLUDE_JVMCI
    if (UseJVMCICompiler && blocking) {
      // Don't allow blocking compiles for requests triggered by JVMCI.
      if (thread->is_Compiler_thread()) {
        blocking = false;
      }

      if (!UseJVMCINativeLibrary) {
        // Don't allow blocking compiles if inside a class initializer or while performing class loading
        vframeStream vfst((JavaThread*) thread);
        for (; !vfst.at_end(); vfst.next()) {
          if (vfst.method()->is_static_initializer() ||
              (vfst.method()->method_holder()->is_subclass_of(SystemDictionary::ClassLoader_klass()) &&
               vfst.method()->name() == vmSymbols::loadClass_name())) {
            blocking = false;
            break;
          }
        }
      }

      // Don't allow blocking compilation requests to JVMCI
      // if JVMCI itself is not yet initialized
      if (!JVMCI::is_compiler_initialized() && compiler(comp_level)->is_jvmci()) {
        blocking = false;
      }

      // Don't allow blocking compilation requests if we are in JVMCIRuntime::shutdown
      // to avoid deadlock between compiler thread(s) and threads run at shutdown
      // such as the DestroyJavaVM thread.
      if (JVMCI::shutdown_called()) {
        blocking = false;
      }
    }
    // Don't allow blocking compiles
#endif

    // We will enter the compilation in the queue.
    // 14012000: Note that this sets the queued_for_compile bits in
    // the target method. We can now reason that a method cannot be
    // queued for compilation more than once, as follows:
    // Before a thread queues a task for compilation, it first acquires
    // the compile queue lock, then checks if the method's queued bits
    // are set or it has already been compiled. Thus there can not be two
    // instances of a compilation task for the same method on the
    // compilation queue. Consider now the case where the compilation
    // thread has already removed a task for that method from the queue
    // and is in the midst of compiling it. In this case, the
    // queued_for_compile bits must be set in the method (and these
    // will be visible to the current thread, since the bits were set
    // under protection of the compile queue lock, which we hold now.
    // When the compilation completes, the compiler thread first sets
    // the compilation result and then clears the queued_for_compile
    // bits. Neither of these actions are protected by a barrier (or done
    // under the protection of a lock), so the only guarantee we have
    // (on machines with TSO (Total Store Order)) is that these values
    // will update in that order. As a result, the only combinations of
    // these bits that the current thread will see are, in temporal order:
    // <RESULT, QUEUE> :
    //     <0, 1> : in compile queue, but not yet compiled
    //     <1, 1> : compiled but queue bit not cleared
    //     <1, 0> : compiled and queue bit cleared
    // Because we first check the queue bits then check the result bits,
    // we are assured that we cannot introduce a duplicate task.
    // Note that if we did the tests in the reverse order (i.e. check
    // result then check queued bit), we could get the result bit before
    // the compilation completed, and the queue bit after the compilation
    // completed, and end up introducing a "duplicate" (redundant) task.
    // In that case, the compiler thread should first check if a method
    // has already been compiled before trying to compile it.
    // NOTE: in the event that there are multiple compiler threads and
    // there is de-optimization/recompilation, things will get hairy,
    // and in that case it's best to protect both the testing (here) of
    // these bits, and their updating (here and elsewhere) under a
    // common lock.
    task = create_compile_task(queue,
                               compile_id, method,
                               osr_bci, comp_level,
                               hot_method, hot_count, comment,
                               blocking);
  }

  if (blocking) {
    wait_for_completion(task);
  }
}


nmethod* CompileBroker::compile_method(methodHandle method, int osr_bci,
                                       int comp_level,
                                       methodHandle hot_method, int hot_count,
                                       const char* comment, Thread* THREAD) {
  // make sure arguments make sense
  assert(method->method_holder()->oop_is_instance(), "not an instance method");
  assert(osr_bci == InvocationEntryBci || (0 <= osr_bci && osr_bci < method->code_size()), "bci out of range");
  assert(!method->is_abstract() && (osr_bci == InvocationEntryBci || !method->is_native()), "cannot compile abstract/native methods");
  assert(!method->method_holder()->is_not_initialized(), "method holder must be initialized");
  // allow any levels for WhiteBox
  assert(WhiteBoxAPI || TieredCompilation || comp_level == CompLevel_highest_tier, "only CompLevel_highest_tier must be used in non-tiered");
  // return quickly if possible

  // lock, make sure that the compilation
  // isn't prohibited in a straightforward way.
  AbstractCompiler *comp = CompileBroker::compiler(comp_level);
  if (comp == NULL || !comp->can_compile_method(method) ||
      compilation_is_prohibited(method, osr_bci, comp_level)) {
    return NULL;
  }

  if (osr_bci == InvocationEntryBci) {
    // standard compilation
    nmethod* method_code = method->code();
    if (method_code != NULL) {
      if (compilation_is_complete(method, osr_bci, comp_level)) {
        return method_code;
      }
    }
    if (method->is_not_compilable(comp_level)) {
      return NULL;
    }
  } else {
    // osr compilation
#ifndef TIERED
    // seems like an assert of dubious value
    assert(comp_level == CompLevel_highest_tier,
           "all OSR compiles are assumed to be at a single compilation lavel");
#endif // TIERED
    // We accept a higher level osr method
    nmethod* nm = method->lookup_osr_nmethod_for(osr_bci, comp_level, false);
    if (nm != NULL) return nm;
    if (method->is_not_osr_compilable(comp_level)) return NULL;
  }

  assert(!HAS_PENDING_EXCEPTION, "No exception should be present");
  // some prerequisites that are compiler specific
  if (comp->is_c2() || comp->is_shark()) {
    method->constants()->resolve_string_constants(CHECK_AND_CLEAR_NULL);
    // Resolve all classes seen in the signature of the method
    // we are compiling.
    Method::load_signature_classes(method, CHECK_AND_CLEAR_NULL);
  }

  // If the method is native, do the lookup in the thread requesting
  // the compilation. Native lookups can load code, which is not
  // permitted during compilation.
  //
  // Note: A native method implies non-osr compilation which is
  //       checked with an assertion at the entry of this method.
  if (method->is_native() && !method->is_method_handle_intrinsic()) {
    bool in_base_library;
    address adr = NativeLookup::lookup(method, in_base_library, THREAD);
    if (HAS_PENDING_EXCEPTION) {
      // In case of an exception looking up the method, we just forget
      // about it. The interpreter will kick-in and throw the exception.
      method->set_not_compilable("NativeLookup::lookup failed"); // implies is_not_osr_compilable()
      CLEAR_PENDING_EXCEPTION;
      return NULL;
    }
    assert(method->has_native_function(), "must have native code by now");
  }

  // RedefineClasses() has replaced this method; just return
  if (method->is_old()) {
    return NULL;
  }

  // JVMTI -- post_compile_event requires jmethod_id() that may require
  // a lock the compiling thread can not acquire. Prefetch it here.
  if (JvmtiExport::should_post_compiled_method_load()) {
    method->jmethod_id();
  }

  // do the compilation
  if (method->is_native()) {
    if (!PreferInterpreterNativeStubs || method->is_method_handle_intrinsic()) {
      // To properly handle the appendix argument for out-of-line calls we are using a small trampoline that
      // pops off the appendix argument and jumps to the target (see gen_special_dispatch in SharedRuntime).
      //
      // Since normal compiled-to-compiled calls are not able to handle such a thing we MUST generate an adapter
      // in this case.  If we can't generate one and use it we can not execute the out-of-line method handle calls.
      AdapterHandlerLibrary::create_native_wrapper(method);
    } else {
      return NULL;
    }
  } else {
    // If the compiler is shut off due to code cache getting full
    // fail out now so blocking compiles dont hang the java thread
    if (!should_compile_new_jobs()) {
      CompilationPolicy::policy()->delay_compilation(method());
      return NULL;
    }
    compile_method_base(method, osr_bci, comp_level, hot_method, hot_count, comment, THREAD);
  }

  // return requested nmethod
  // We accept a higher level osr method
  return osr_bci  == InvocationEntryBci ? method->code() : method->lookup_osr_nmethod_for(osr_bci, comp_level, false);
}


// ------------------------------------------------------------------
// CompileBroker::compilation_is_complete
//
// See if compilation of this method is already complete.
bool CompileBroker::compilation_is_complete(methodHandle method,
                                            int          osr_bci,
                                            int          comp_level) {
  bool is_osr = (osr_bci != standard_entry_bci);
  if (is_osr) {
    if (method->is_not_osr_compilable(comp_level)) {
      return true;
    } else {
      nmethod* result = method->lookup_osr_nmethod_for(osr_bci, comp_level, true);
      return (result != NULL);
    }
  } else {
    if (method->is_not_compilable(comp_level)) {
      return true;
    } else {
      nmethod* result = method->code();
      if (result == NULL) return false;
      return comp_level == result->comp_level();
    }
  }
}


/**
 * See if this compilation is already requested.
 *
 * Implementation note: there is only a single "is in queue" bit
 * for each method.  This means that the check below is overly
 * conservative in the sense that an osr compilation in the queue
 * will block a normal compilation from entering the queue (and vice
 * versa).  This can be remedied by a full queue search to disambiguate
 * cases.  If it is deemed profitable, this may be done.
 */
bool CompileBroker::compilation_is_in_queue(methodHandle method) {
  return method->queued_for_compilation();
}

// ------------------------------------------------------------------
// CompileBroker::compilation_is_prohibited
//
// See if this compilation is not allowed.
bool CompileBroker::compilation_is_prohibited(methodHandle method, int osr_bci, int comp_level) {
  bool is_native = method->is_native();
  // Some compilers may not support the compilation of natives.
  AbstractCompiler *comp = compiler(comp_level);
  if (is_native &&
      (!CICompileNatives || comp == NULL || !comp->supports_native())) {
    method->set_not_compilable_quietly("native methods not supported", comp_level);
    return true;
  }

  bool is_osr = (osr_bci != standard_entry_bci);
  // Some compilers may not support on stack replacement.
  if (is_osr &&
      (!CICompileOSR || comp == NULL || !comp->supports_osr())) {
    method->set_not_osr_compilable("OSR not supported", comp_level);
    return true;
  }

  // The method may be explicitly excluded by the user.
  bool quietly;
  if (CompilerOracle::should_exclude(method, quietly)) {
    if (!quietly) {
      // This does not happen quietly...
      ResourceMark rm;
      tty->print("### Excluding %s:%s",
                 method->is_native() ? "generation of native wrapper" : "compile",
                 (method->is_static() ? " static" : ""));
      method->print_short_name(tty);
      tty->cr();
    }
    method->set_not_compilable("excluded by CompilerOracle", CompLevel_all, !quietly);
  }

  return false;
}

/**
 * Generate serialized IDs for compilation requests. If certain debugging flags are used
 * and the ID is not within the specified range, the method is not compiled and 0 is returned.
 * The function also allows to generate separate compilation IDs for OSR compilations.
 */
int CompileBroker::assign_compile_id(methodHandle method, int osr_bci) {
#ifdef ASSERT
  bool is_osr = (osr_bci != standard_entry_bci);
  int id;
  if (method->is_native()) {
    assert(!is_osr, "can't be osr");
    // Adapters, native wrappers and method handle intrinsics
    // should be generated always.
    return Atomic::add(1, &_compilation_id);
  } else if (CICountOSR && is_osr) {
    id = Atomic::add(1, &_osr_compilation_id);
    if (CIStartOSR <= id && id < CIStopOSR) {
      return id;
    }
  } else {
    id = Atomic::add(1, &_compilation_id);
    if (CIStart <= id && id < CIStop) {
      return id;
    }
  }

  // Method was not in the appropriate compilation range.
  method->set_not_compilable_quietly("Not in requested compile id range");
  return 0;
#else
  // CICountOSR is a develop flag and set to 'false' by default. In a product built,
  // only _compilation_id is incremented.
  return Atomic::add(1, &_compilation_id);
#endif
}


// ------------------------------------------------------------------
// CompileBroker::assign_compile_id_unlocked
//
// Public wrapper for assign_compile_id that acquires the needed locks
uint CompileBroker::assign_compile_id_unlocked(Thread* thread, methodHandle method, int osr_bci) {
  MutexLocker locker(MethodCompileQueue_lock, thread);
  return assign_compile_id(method, osr_bci);
}

/**
 * Should the current thread block until this compilation request
 * has been fulfilled?
 */
bool CompileBroker::is_compile_blocking() {
  assert(!InstanceRefKlass::owns_pending_list_lock(JavaThread::current()), "possible deadlock");
  return !BackgroundCompilation;
}


// ------------------------------------------------------------------
// CompileBroker::preload_classes
void CompileBroker::preload_classes(methodHandle method, TRAPS) {
  // Move this code over from c1_Compiler.cpp
  ShouldNotReachHere();
}


// ------------------------------------------------------------------
// CompileBroker::create_compile_task
//
// Create a CompileTask object representing the current request for
// compilation.  Add this task to the queue.
CompileTask* CompileBroker::create_compile_task(CompileQueue* queue,
                                              int           compile_id,
                                              methodHandle  method,
                                              int           osr_bci,
                                              int           comp_level,
                                              methodHandle  hot_method,
                                              int           hot_count,
                                              const char*   comment,
                                              bool          blocking) {
  CompileTask* new_task = CompileTask::allocate();
  new_task->initialize(compile_id, method, osr_bci, comp_level,
                       hot_method, hot_count, comment,
                       blocking);
  queue->add(new_task);
  return new_task;
}

#if INCLUDE_JVMCI
// The number of milliseconds to wait before checking if
// JVMCI compilation has made progress.
static const long JVMCI_COMPILATION_PROGRESS_WAIT_TIMESLICE = 500;

// The number of JVMCI compilation progress checks that must fail
// before unblocking a thread waiting for a blocking compilation.
static const int JVMCI_COMPILATION_PROGRESS_WAIT_ATTEMPTS = 5;

/**
 * Waits for a JVMCI compiler to complete a given task. This thread
 * waits until either the task completes or it sees no JVMCI compilation
 * progress for N consecutive milliseconds where N is
 * JVMCI_COMPILATION_PROGRESS_WAIT_TIMESLICE *
 * JVMCI_COMPILATION_PROGRESS_WAIT_ATTEMPTS.
 *
 * @return true if this thread needs to free/recycle the task
 */
bool CompileBroker::wait_for_jvmci_completion(JVMCICompiler* jvmci, CompileTask* task, JavaThread* thread) {
  MutexLocker waiter(task->lock(), thread);
  int progress_wait_attempts = 0;
  int methods_compiled = jvmci->methods_compiled();
  while (!task->is_complete() && !is_compilation_disabled_forever() &&
         task->lock()->wait(!Mutex::_no_safepoint_check_flag, JVMCI_COMPILATION_PROGRESS_WAIT_TIMESLICE)) {
    CompilerThread* jvmci_compiler_thread = task->jvmci_compiler_thread();

    bool progress;
    if (jvmci_compiler_thread != NULL) {
      // If the JVMCI compiler thread is not blocked, we deem it to be making progress.
      progress = jvmci_compiler_thread->thread_state() != _thread_blocked;
    } else {
      // Still waiting on JVMCI compiler queue. This thread may be holding a lock
      // that all JVMCI compiler threads are blocked on. We use the counter for
      // successful JVMCI compilations to determine whether JVMCI compilation
      // is still making progress through the JVMCI compiler queue.
      progress = jvmci->methods_compiled() != methods_compiled;
    }

    if (!progress) {
      if (++progress_wait_attempts == JVMCI_COMPILATION_PROGRESS_WAIT_ATTEMPTS) {
        if (PrintCompilation) {
          task->print_compilation(tty, "wait for blocking compilation timed out");
        }
        break;
      }
    } else {
      progress_wait_attempts = 0;
      if (jvmci_compiler_thread == NULL) {
        methods_compiled = jvmci->methods_compiled();
      }
    }
  }
  task->clear_waiter();
  return task->is_complete();
}
#endif

/**
 *  Wait for the compilation task to complete.
 */
void CompileBroker::wait_for_completion(CompileTask* task) {
  if (CIPrintCompileQueue) {
    ttyLocker ttyl;
    tty->print_cr("BLOCKING FOR COMPILE");
  }

  assert(task->is_blocking(), "can only wait on blocking task");

  JavaThread* thread = JavaThread::current();
  thread->set_blocked_on_compilation(true);

  methodHandle method(thread, task->method());
  bool free_task = true;
#if INCLUDE_JVMCI
  AbstractCompiler* comp = compiler(task->comp_level());
  if (comp->is_jvmci()) {
    free_task = wait_for_jvmci_completion((JVMCICompiler*) comp, task, thread);
  } else
#endif
  {
    MutexLocker waiter(task->lock(), thread);
    while (!task->is_complete() && !is_compilation_disabled_forever()) {
      task->lock()->wait();
    }
  }

  thread->set_blocked_on_compilation(false);
  if (free_task) {
    if (is_compilation_disabled_forever()) {
      CompileTask::free(task);
      return;
    }

    // It is harmless to check this status without the lock, because
    // completion is a stable property (until the task object is recycled).
    assert(task->is_complete(), "Compilation should have completed");
    assert(task->code_handle() == NULL, "must be reset");

    // By convention, the waiter is responsible for recycling a
    // blocking CompileTask. Since there is only one waiter ever
    // waiting on a CompileTask, we know that no one else will
    // be using this CompileTask; we can free it.
    CompileTask::free(task);
  }
}

/**
 * Initialize compiler thread(s) + compiler object(s). The postcondition
 * of this function is that the compiler runtimes are initialized and that
 * compiler threads can start compiling.
 */
bool CompileBroker::init_compiler_runtime() {
  CompilerThread* thread = CompilerThread::current();
  AbstractCompiler* comp = thread->compiler();
  // Final sanity check - the compiler object must exist
  guarantee(comp != NULL, "Compiler object must exist");

  int system_dictionary_modification_counter;
  {
    MutexLocker locker(Compile_lock, thread);
    system_dictionary_modification_counter = SystemDictionary::number_of_modifications();
  }

  {
    // Must switch to native to allocate ci_env
    ThreadToNativeFromVM ttn(thread);
    ciEnv ci_env(NULL, system_dictionary_modification_counter);
    // Cache Jvmti state
    ci_env.cache_jvmti_state();
    // Cache DTrace flags
    ci_env.cache_dtrace_flags();

    // Switch back to VM state to do compiler initialization
    ThreadInVMfromNative tv(thread);
    ResetNoHandleMark rnhm;


    if (!comp->is_shark()) {
      // Perform per-thread and global initializations
      comp->initialize();
    }
  }

  if (comp->is_failed()) {
    disable_compilation_forever();
    // If compiler initialization failed, no compiler thread that is specific to a
    // particular compiler runtime will ever start to compile methods.
    shutdown_compiler_runtime(comp, thread);
    return false;
  }

  // C1 specific check
  if (comp->is_c1() && (thread->get_buffer_blob() == NULL)) {
    warning("Initialization of %s thread failed (no space to run compilers)", thread->name());
    return false;
  }

  return true;
}

/**
 * If C1 and/or C2 initialization failed, we shut down all compilation.
 * We do this to keep things simple. This can be changed if it ever turns
 * out to be a problem.
 */
void CompileBroker::shutdown_compiler_runtime(AbstractCompiler* comp, CompilerThread* thread) {
  // Free buffer blob, if allocated
  if (thread->get_buffer_blob() != NULL) {
    MutexLockerEx mu(CodeCache_lock, Mutex::_no_safepoint_check_flag);
    CodeCache::free(thread->get_buffer_blob());
  }

  if (comp->should_perform_shutdown()) {
    // There are two reasons for shutting down the compiler
    // 1) compiler runtime initialization failed
    // 2) The code cache is full and the following flag is set: -XX:-UseCodeCacheFlushing
    warning("%s initialization failed. Shutting down all compilers", comp->name());

    // Only one thread per compiler runtime object enters here
    // Set state to shut down
    comp->set_shut_down();

    // Delete all queued compilation tasks to make compiler threads exit faster.
    if (_c1_compile_queue != NULL) {
      _c1_compile_queue->free_all();
    }

    if (_c2_compile_queue != NULL) {
      _c2_compile_queue->free_all();
    }

    // Set flags so that we continue execution with using interpreter only.
    UseCompiler    = false;
    UseInterpreter = true;

    // We could delete compiler runtimes also. However, there are references to
    // the compiler runtime(s) (e.g.,  nmethod::is_compiled_by_c1()) which then
    // fail. This can be done later if necessary.
  }
}

// ------------------------------------------------------------------
// CompileBroker::compiler_thread_loop
//
// The main loop run by a CompilerThread.
void CompileBroker::compiler_thread_loop() {
  CompilerThread* thread = CompilerThread::current();
  CompileQueue* queue = thread->queue();
  // For the thread that initializes the ciObjectFactory
  // this resource mark holds all the shared objects
  ResourceMark rm;

  // First thread to get here will initialize the compiler interface

  if (!ciObjectFactory::is_initialized()) {
    ASSERT_IN_VM;
    MutexLocker only_one (CompileThread_lock, thread);
    if (!ciObjectFactory::is_initialized()) {
      ciObjectFactory::initialize();
    }
  }

  // Open a log.
  if (LogCompilation) {
    init_compiler_thread_log();
  }
  CompileLog* log = thread->log();
  if (log != NULL) {
    log->begin_elem("start_compile_thread name='%s' thread='" UINTX_FORMAT "' process='%d'",
                    thread->name(),
                    os::current_thread_id(),
                    os::current_process_id());
    log->stamp();
    log->end_elem();
  }

  // If compiler thread/runtime initialization fails, exit the compiler thread
  if (!init_compiler_runtime()) {
    return;
  }

  // Poll for new compilation tasks as long as the JVM runs. Compilation
  // should only be disabled if something went wrong while initializing the
  // compiler runtimes. This, in turn, should not happen. The only known case
  // when compiler runtime initialization fails is if there is not enough free
  // space in the code cache to generate the necessary stubs, etc.
  while (!is_compilation_disabled_forever()) {
    // We need this HandleMark to avoid leaking VM handles.
    HandleMark hm(thread);

    if (CodeCache::unallocated_capacity() < CodeCacheMinimumFreeSpace) {
      // the code cache is really full
      handle_full_code_cache();
    }

    CompileTask* task = queue->get();
    if (task == NULL) {
      continue;
    }

    // Give compiler threads an extra quanta.  They tend to be bursty and
    // this helps the compiler to finish up the job.
    if( CompilerThreadHintNoPreempt )
      os::hint_no_preempt();

    // trace per thread time and compile statistics
    CompilerCounters* counters = ((CompilerThread*)thread)->counters();
    PerfTraceTimedEvent(counters->time_counter(), counters->compile_counter());

    // Assign the task to the current thread.  Mark this compilation
    // thread as active for the profiler.
    CompileTaskWrapper ctw(task);
    nmethodLocker result_handle;  // (handle for the nmethod produced by this task)
    task->set_code_handle(&result_handle);
    methodHandle method(thread, task->method());

    // Never compile a method if breakpoints are present in it
    if (method()->number_of_breakpoints() == 0) {
      // Compile the method.
      if ((UseCompiler || AlwaysCompileLoopMethods) && CompileBroker::should_compile_new_jobs()) {
        invoke_compiler_on_method(task);
      } else {
        // After compilation is disabled, remove remaining methods from queue
        method->clear_queued_for_compilation();
        task->set_failure_reason("compilation is disabled");
      }
    }
  }

  // Shut down compiler runtime
  shutdown_compiler_runtime(thread->compiler(), thread);
}

// ------------------------------------------------------------------
// CompileBroker::init_compiler_thread_log
//
// Set up state required by +LogCompilation.
void CompileBroker::init_compiler_thread_log() {
    CompilerThread* thread = CompilerThread::current();
    char  file_name[4*K];
    FILE* fp = NULL;
    intx thread_id = os::current_thread_id();
    for (int try_temp_dir = 1; try_temp_dir >= 0; try_temp_dir--) {
      const char* dir = (try_temp_dir ? os::get_temp_directory() : NULL);
      if (dir == NULL) {
        jio_snprintf(file_name, sizeof(file_name), "hs_c" UINTX_FORMAT "_pid%u.log",
                     thread_id, os::current_process_id());
      } else {
        jio_snprintf(file_name, sizeof(file_name),
                     "%s%shs_c" UINTX_FORMAT "_pid%u.log", dir,
                     os::file_separator(), thread_id, os::current_process_id());
      }

      fp = fopen(file_name, "wt");
      if (fp != NULL) {
        if (LogCompilation && Verbose) {
          tty->print_cr("Opening compilation log %s", file_name);
        }
        CompileLog* log = new(ResourceObj::C_HEAP, mtCompiler) CompileLog(file_name, fp, thread_id);
        if (log == NULL) {
          fclose(fp);
          return;
        }
        thread->init_log(log);

        if (xtty != NULL) {
          ttyLocker ttyl;
          // Record any per thread log files
          xtty->elem("thread_logfile thread='" INTX_FORMAT "' filename='%s'", thread_id, file_name);
        }
        return;
      }
    }
    warning("Cannot open log file: %s", file_name);
}

// ------------------------------------------------------------------
// CompileBroker::set_should_block
//
// Set _should_block.
// Call this from the VM, with Threads_lock held and a safepoint requested.
void CompileBroker::set_should_block() {
  assert(Threads_lock->owner() == Thread::current(), "must have threads lock");
  assert(SafepointSynchronize::is_at_safepoint(), "must be at a safepoint already");
#ifndef PRODUCT
  if (PrintCompilation && (Verbose || WizardMode))
    tty->print_cr("notifying compiler thread pool to block");
#endif
  _should_block = true;
}

// ------------------------------------------------------------------
// CompileBroker::maybe_block
//
// Call this from the compiler at convenient points, to poll for _should_block.
void CompileBroker::maybe_block() {
  if (_should_block) {
#ifndef PRODUCT
    if (PrintCompilation && (Verbose || WizardMode))
      tty->print_cr("compiler thread " INTPTR_FORMAT " poll detects block request", p2i(Thread::current()));
#endif
    ThreadInVMfromNative tivfn(JavaThread::current());
  }
}

// wrapper for CodeCache::print_summary()
static void codecache_print(bool detailed)
{
  ResourceMark rm;
  stringStream s;
  // Dump code cache  into a buffer before locking the tty,
  {
    MutexLockerEx mu(CodeCache_lock, Mutex::_no_safepoint_check_flag);
    CodeCache::print_summary(&s, detailed);
  }
  ttyLocker ttyl;
  tty->print("%s", s.as_string());
}

<<<<<<< HEAD
void CompileBroker::post_compile(CompilerThread* thread, CompileTask* task, EventCompilation& event, bool success, ciEnv* ci_env) {

  if (success) {
    task->mark_success();
    if (ci_env != NULL) {
      task->set_num_inlined_bytecodes(ci_env->num_inlined_bytecodes());
    }
    if (_compilation_log != NULL) {
      nmethod* code = task->code();
      if (code != NULL) {
        _compilation_log->log_nmethod(thread, code);
      }
    }
  }

  // simulate crash during compilation
  assert(task->compile_id() != CICrashAt, "just as planned");
  if (event.should_commit()) {
    event.set_method(task->method());
    event.set_compileID(task->compile_id());
    event.set_compileLevel(task->comp_level());
    event.set_succeded(task->is_success());
    event.set_isOsr(task->osr_bci() != CompileBroker::standard_entry_bci);
    event.set_codeSize((task->code() == NULL) ? 0 : task->code()->total_size());
    event.set_inlinedBytes(task->num_inlined_bytecodes());
    event.commit();
  }
=======
static void post_compilation_event(EventCompilation* event, CompileTask* task) {
  assert(event != NULL, "invariant");
  assert(event->should_commit(), "invariant");
  event->set_method(task->method());
  event->set_compileId(task->compile_id());
  event->set_compileLevel(task->comp_level());
  event->set_succeded(task->is_success());
  event->set_isOsr(task->osr_bci() != CompileBroker::standard_entry_bci);
  event->set_codeSize((task->code() == NULL) ? 0 : task->code()->total_size());
  event->set_inlinedBytes(task->num_inlined_bytecodes());
  event->commit();
>>>>>>> f9317a25
}

// ------------------------------------------------------------------
// CompileBroker::invoke_compiler_on_method
//
// Compile a method.
//
void CompileBroker::invoke_compiler_on_method(CompileTask* task) {
  if (PrintCompilation) {
    ResourceMark rm;
    task->print_line();
  }
  elapsedTimer time;

  CompilerThread* thread = CompilerThread::current();
  ResourceMark rm(thread);

  if (LogEvents) {
    _compilation_log->log_compile(thread, task);
  }

  // Common flags.
  uint compile_id = task->compile_id();
  int osr_bci = task->osr_bci();
  bool is_osr = (osr_bci != standard_entry_bci);
  bool should_log = (thread->log() != NULL);
  bool should_break = false;
  int task_level = task->comp_level();
  {
    // create the handle inside it's own block so it can't
    // accidentally be referenced once the thread transitions to
    // native.  The NoHandleMark before the transition should catch
    // any cases where this occurs in the future.
    methodHandle method(thread, task->method());
    should_break = check_break_at(method, compile_id, is_osr);
    if (should_log && !CompilerOracle::should_log(method)) {
      should_log = false;
    }
    assert(!method->is_native(), "no longer compile natives");

    // Save information about this method in case of failure.
    set_last_compile(thread, method, is_osr, task_level);

    DTRACE_METHOD_COMPILE_BEGIN_PROBE(method, compiler_name(task_level));
  }

  // Allocate a new set of JNI handles.
  push_jni_handle_block();
  Method* target_handle = task->method();
  int compilable = ciEnv::MethodCompilable;
  const char* failure_reason = NULL;
  bool failure_reason_on_C_heap = false;
  const char* retry_message = NULL;
  AbstractCompiler *comp = compiler(task_level);

  int system_dictionary_modification_counter;
  {
    MutexLocker locker(Compile_lock, thread);
    system_dictionary_modification_counter = SystemDictionary::number_of_modifications();
  }
#if INCLUDE_JVMCI
  if (comp != NULL && comp->is_jvmci()) {
    JVMCICompiler* jvmci = (JVMCICompiler*) comp;

    TraceTime t1("compilation", &time);
    EventCompilation event;

    // Skip redefined methods
    if (target_handle->is_old()) {
      failure_reason = "redefined method";
      retry_message = "not retryable";
      compilable = ciEnv::MethodCompilable_never;
    } else {
      JVMCICompileState compile_state(task, system_dictionary_modification_counter);
      JVMCIEnv env(thread, &compile_state, __FILE__, __LINE__);
      methodHandle method(thread, target_handle);
      env.runtime()->compile_method(&env, jvmci, method, osr_bci);

      failure_reason = compile_state.failure_reason();
      failure_reason_on_C_heap = compile_state.failure_reason_on_C_heap();

      if (!compile_state.retryable()) {
        retry_message = "not retryable";
        compilable = ciEnv::MethodCompilable_not_at_tier;
      }
      if (task->code() == NULL) {
        assert(failure_reason != NULL, "must specify failure_reason");
      }
    }
    if (failure_reason != NULL) {
      task->set_failure_reason(failure_reason, failure_reason_on_C_heap);
    }
    post_compile(thread, task, event, task->code() != NULL, NULL);
  } else
#endif // INCLUDE_JVMCI
  {
    NoHandleMark  nhm;
    ThreadToNativeFromVM ttn(thread);

    ciEnv ci_env(task, system_dictionary_modification_counter);
    if (should_break) {
      ci_env.set_break_at_compile(true);
    }
    if (should_log) {
      ci_env.set_log(thread->log());
    }
    assert(thread->env() == &ci_env, "set by ci_env");
    // The thread-env() field is cleared in ~CompileTaskWrapper.

    // Cache Jvmti state
    ci_env.cache_jvmti_state();

    // Cache DTrace flags
    ci_env.cache_dtrace_flags();

    ciMethod* target = ci_env.get_method_from_handle(target_handle);

    TraceTime t1("compilation", &time);
    EventCompilation event;

    if (comp == NULL) {
      ci_env.record_method_not_compilable("no compiler", !TieredCompilation);
    } else {
      comp->compile_method(&ci_env, target, osr_bci);
    }

    if (!ci_env.failing() && task->code() == NULL) {
      //assert(false, "compiler should always document failure");
      // The compiler elected, without comment, not to register a result.
      // Do not attempt further compilations of this method.
      ci_env.record_method_not_compilable("compile failed", !TieredCompilation);
    }

    // Copy this bit to the enclosing block:
    compilable = ci_env.compilable();

    if (ci_env.failing()) {
<<<<<<< HEAD
      failure_reason = ci_env.failure_reason();
      retry_message = ci_env.retry_message();
=======
      const char* failure_reason = ci_env.failure_reason();
      const char* retry_message = ci_env.retry_message();
      task->set_failure_reason(failure_reason);
      if (_compilation_log != NULL) {
        _compilation_log->log_failure(thread, task, ci_env.failure_reason(), retry_message);
      }
      if (PrintCompilation) {
        FormatBufferResource msg = retry_message != NULL ?
            err_msg_res("COMPILE SKIPPED: %s (%s)", ci_env.failure_reason(), retry_message) :
            err_msg_res("COMPILE SKIPPED: %s",      ci_env.failure_reason());
        task->print_compilation(tty, msg);
      }

      EventCompilationFailure event;
      if (event.should_commit()) {
        event.set_compileId(compile_id);
        event.set_failureMessage(failure_reason);
        event.commit();
      }
    } else {
      task->mark_success();
      task->set_num_inlined_bytecodes(ci_env.num_inlined_bytecodes());
      if (_compilation_log != NULL) {
        nmethod* code = task->code();
        if (code != NULL) {
          _compilation_log->log_nmethod(thread, code);
        }
      }
    }
    // simulate crash during compilation
    assert(task->compile_id() != CICrashAt, "just as planned");
    if (event.should_commit()) {
      post_compilation_event(&event, task);
>>>>>>> f9317a25
    }

    post_compile(thread, task, event, !ci_env.failing(), &ci_env);
  }
  // Remove the JNI handle block after the ciEnv destructor has run in
  // the previous block.
  pop_jni_handle_block();

  if (failure_reason != NULL) {
    if (_compilation_log != NULL) {
      _compilation_log->log_failure(thread, task, failure_reason, retry_message);
    }
    if (PrintCompilation) {
      FormatBufferResource msg = retry_message != NULL ?
        err_msg_res("COMPILE SKIPPED: %s (%s)", failure_reason, retry_message) :
        err_msg_res("COMPILE SKIPPED: %s",      failure_reason);
      task->print_compilation(tty, msg);
    }
  }


  methodHandle method(thread, task->method());

  DTRACE_METHOD_COMPILE_END_PROBE(method, compiler_name(task_level), task->is_success());

  collect_statistics(thread, time, task);

  if (PrintCompilation && PrintCompilation2) {
    tty->print("%7d ", (int) tty->time_stamp().milliseconds());  // print timestamp
    tty->print("%4d ", compile_id);    // print compilation number
    tty->print("%s ", (is_osr ? "%" : " "));
    if (task->code() != NULL) {
      tty->print("size: %d(%d) ", task->code()->total_size(), task->code()->insts_size());
    }
    tty->print_cr("time: %d inlined: %d bytes", (int)time.milliseconds(), task->num_inlined_bytecodes());
  }

  if (PrintCodeCacheOnCompilation)
    codecache_print(/* detailed= */ false);

  // Disable compilation, if required.
  switch (compilable) {
  case ciEnv::MethodCompilable_never:
    if (is_osr)
      method->set_not_osr_compilable_quietly("MethodCompilable_never");
    else
      method->set_not_compilable_quietly("MethodCompilable_never");
    break;
  case ciEnv::MethodCompilable_not_at_tier:
    if (is_osr)
      method->set_not_osr_compilable_quietly("MethodCompilable_not_at_tier", task_level);
    else
      method->set_not_compilable_quietly("MethodCompilable_not_at_tier", task_level);
    break;
  }

  // Note that the queued_for_compilation bits are cleared without
  // protection of a mutex. [They were set by the requester thread,
  // when adding the task to the compile queue -- at which time the
  // compile queue lock was held. Subsequently, we acquired the compile
  // queue lock to get this task off the compile queue; thus (to belabour
  // the point somewhat) our clearing of the bits must be occurring
  // only after the setting of the bits. See also 14012000 above.
  method->clear_queued_for_compilation();

#ifdef ASSERT
  if (CollectedHeap::fired_fake_oom()) {
    // The current compile received a fake OOM during compilation so
    // go ahead and exit the VM since the test apparently succeeded
    tty->print_cr("*** Shutting down VM after successful fake OOM");
    vm_exit(0);
  }
#endif
}

/**
 * The CodeCache is full.  Print out warning and disable compilation
 * or try code cache cleaning so compilation can continue later.
 */
void CompileBroker::handle_full_code_cache() {
  UseInterpreter = true;
  if (UseCompiler || AlwaysCompileLoopMethods ) {
    if (xtty != NULL) {
      ResourceMark rm;
      stringStream s;
      // Dump code cache state into a buffer before locking the tty,
      // because log_state() will use locks causing lock conflicts.
      CodeCache::log_state(&s);
      // Lock to prevent tearing
      ttyLocker ttyl;
      xtty->begin_elem("code_cache_full");
      xtty->print("%s", s.as_string());
      xtty->stamp();
      xtty->end_elem();
    }

    CodeCache::report_codemem_full();

#ifndef PRODUCT
    if (CompileTheWorld || ExitOnFullCodeCache) {
      codecache_print(/* detailed= */ true);
      before_exit(JavaThread::current());
      exit_globals(); // will delete tty
      vm_direct_exit(CompileTheWorld ? 0 : 1);
    }
#endif
    if (UseCodeCacheFlushing) {
      // Since code cache is full, immediately stop new compiles
      if (CompileBroker::set_should_compile_new_jobs(CompileBroker::stop_compilation)) {
        NMethodSweeper::log_sweep("disable_compiler");
      }
      // Switch to 'vm_state'. This ensures that possibly_sweep() can be called
      // without having to consider the state in which the current thread is.
      ThreadInVMfromUnknown in_vm;
      NMethodSweeper::possibly_sweep();
    } else {
      disable_compilation_forever();
    }

    // Print warning only once
    if (should_print_compiler_warning()) {
      warning("CodeCache is full. Compiler has been disabled.");
      warning("Try increasing the code cache size using -XX:ReservedCodeCacheSize=");
      codecache_print(/* detailed= */ true);
    }
  }
}

// ------------------------------------------------------------------
// CompileBroker::set_last_compile
//
// Record this compilation for debugging purposes.
void CompileBroker::set_last_compile(CompilerThread* thread, methodHandle method, bool is_osr, int comp_level) {
  ResourceMark rm;
  char* method_name = method->name()->as_C_string();
  strncpy(_last_method_compiled, method_name, CompileBroker::name_buffer_length);
  _last_method_compiled[CompileBroker::name_buffer_length - 1] = '\0'; // ensure null terminated
  char current_method[CompilerCounters::cmname_buffer_length];
  size_t maxLen = CompilerCounters::cmname_buffer_length;

  if (UsePerfData) {
    const char* class_name = method->method_holder()->name()->as_C_string();

    size_t s1len = strlen(class_name);
    size_t s2len = strlen(method_name);

    // check if we need to truncate the string
    if (s1len + s2len + 2 > maxLen) {

      // the strategy is to lop off the leading characters of the
      // class name and the trailing characters of the method name.

      if (s2len + 2 > maxLen) {
        // lop of the entire class name string, let snprintf handle
        // truncation of the method name.
        class_name += s1len; // null string
      }
      else {
        // lop off the extra characters from the front of the class name
        class_name += ((s1len + s2len + 2) - maxLen);
      }
    }

    jio_snprintf(current_method, maxLen, "%s %s", class_name, method_name);
  }

  if (CICountOSR && is_osr) {
    _last_compile_type = osr_compile;
  } else {
    _last_compile_type = normal_compile;
  }
  _last_compile_level = comp_level;

  if (UsePerfData) {
    CompilerCounters* counters = thread->counters();
    counters->set_current_method(current_method);
    counters->set_compile_type((jlong)_last_compile_type);
  }
}


// ------------------------------------------------------------------
// CompileBroker::push_jni_handle_block
//
// Push on a new block of JNI handles.
void CompileBroker::push_jni_handle_block() {
  JavaThread* thread = JavaThread::current();

  // Allocate a new block for JNI handles.
  // Inlined code from jni_PushLocalFrame()
  JNIHandleBlock* java_handles = thread->active_handles();
  JNIHandleBlock* compile_handles = JNIHandleBlock::allocate_block(thread);
  assert(compile_handles != NULL && java_handles != NULL, "should not be NULL");
  compile_handles->set_pop_frame_link(java_handles);  // make sure java handles get gc'd.
  thread->set_active_handles(compile_handles);
}


// ------------------------------------------------------------------
// CompileBroker::pop_jni_handle_block
//
// Pop off the current block of JNI handles.
void CompileBroker::pop_jni_handle_block() {
  JavaThread* thread = JavaThread::current();

  // Release our JNI handle block
  JNIHandleBlock* compile_handles = thread->active_handles();
  JNIHandleBlock* java_handles = compile_handles->pop_frame_link();
  thread->set_active_handles(java_handles);
  compile_handles->set_pop_frame_link(NULL);
  JNIHandleBlock::release_block(compile_handles, thread); // may block
}


// ------------------------------------------------------------------
// CompileBroker::check_break_at
//
// Should the compilation break at the current compilation.
bool CompileBroker::check_break_at(methodHandle method, int compile_id, bool is_osr) {
  if (CICountOSR && is_osr && (compile_id == CIBreakAtOSR)) {
    return true;
  } else if( CompilerOracle::should_break_at(method) ) { // break when compiling
    return true;
  } else {
    return (compile_id == CIBreakAt);
  }
}

// ------------------------------------------------------------------
// CompileBroker::collect_statistics
//
// Collect statistics about the compilation.

void CompileBroker::collect_statistics(CompilerThread* thread, elapsedTimer time, CompileTask* task) {
  bool success = task->is_success();
  methodHandle method (thread, task->method());
  uint compile_id = task->compile_id();
  bool is_osr = (task->osr_bci() != standard_entry_bci);
  nmethod* code = task->code();
  CompilerCounters* counters = thread->counters();

  assert(code == NULL || code->is_locked_by_vm(), "will survive the MutexLocker");
  MutexLocker locker(CompileStatistics_lock);

  // _perf variables are production performance counters which are
  // updated regardless of the setting of the CITime and CITimeEach flags
  //
  if (!success) {
    _total_bailout_count++;
    if (UsePerfData) {
      _perf_last_failed_method->set_value(counters->current_method());
      _perf_last_failed_type->set_value(counters->compile_type());
      _perf_total_bailout_count->inc();
    }
  } else if (code == NULL) {
    if (UsePerfData) {
      _perf_last_invalidated_method->set_value(counters->current_method());
      _perf_last_invalidated_type->set_value(counters->compile_type());
      _perf_total_invalidated_count->inc();
    }
    _total_invalidated_count++;
  } else {
    // Compilation succeeded

    // update compilation ticks - used by the implementation of
    // java.lang.management.CompilationMBean
    _perf_total_compilation->inc(time.ticks());

    _t_total_compilation.add(time);
    _peak_compilation_time = time.milliseconds() > _peak_compilation_time ? time.milliseconds() : _peak_compilation_time;

    if (CITime) {
      int bytes_compiled = method->code_size() + task->num_inlined_bytecodes();
      JVMCI_ONLY(CompilerStatistics* stats = compiler(task->comp_level())->stats();)
      if (is_osr) {
        _t_osr_compilation.add(time);
        _sum_osr_bytes_compiled += bytes_compiled;
        JVMCI_ONLY(stats->_osr.update(time, bytes_compiled);)
      } else {
        _t_standard_compilation.add(time);
        _sum_standard_bytes_compiled += method->code_size() + task->num_inlined_bytecodes();
        JVMCI_ONLY(stats->_standard.update(time, bytes_compiled);)
      }
      JVMCI_ONLY(stats->_nmethods_size += code->total_size();)
      JVMCI_ONLY(stats->_nmethods_code_size += code->insts_size();)
    }

    if (UsePerfData) {
      // save the name of the last method compiled
      _perf_last_method->set_value(counters->current_method());
      _perf_last_compile_type->set_value(counters->compile_type());
      _perf_last_compile_size->set_value(method->code_size() +
                                         task->num_inlined_bytecodes());
      if (is_osr) {
        _perf_osr_compilation->inc(time.ticks());
        _perf_sum_osr_bytes_compiled->inc(method->code_size() + task->num_inlined_bytecodes());
      } else {
        _perf_standard_compilation->inc(time.ticks());
        _perf_sum_standard_bytes_compiled->inc(method->code_size() + task->num_inlined_bytecodes());
      }
    }

    if (CITimeEach) {
      float bytes_per_sec = 1.0 * (method->code_size() + task->num_inlined_bytecodes()) / time.seconds();
      tty->print_cr("%3d   seconds: %f bytes/sec : %f (bytes %d + %d inlined)",
                    compile_id, time.seconds(), bytes_per_sec, method->code_size(), task->num_inlined_bytecodes());
    }

    // Collect counts of successful compilations
    _sum_nmethod_size      += code->total_size();
    _sum_nmethod_code_size += code->insts_size();
    _total_compile_count++;

    if (UsePerfData) {
      _perf_sum_nmethod_size->inc(     code->total_size());
      _perf_sum_nmethod_code_size->inc(code->insts_size());
      _perf_total_compile_count->inc();
    }

    if (is_osr) {
      if (UsePerfData) _perf_total_osr_compile_count->inc();
      _total_osr_compile_count++;
    } else {
      if (UsePerfData) _perf_total_standard_compile_count->inc();
      _total_standard_compile_count++;
    }
  }
  // set the current method for the thread to null
  if (UsePerfData) counters->set_current_method("");
}

const char* CompileBroker::compiler_name(int comp_level) {
  AbstractCompiler *comp = CompileBroker::compiler(comp_level);
  if (comp == NULL) {
    return "no compiler";
  } else {
    return (comp->name());
  }
}

#if INCLUDE_JVMCI
void CompileBroker::print_times(AbstractCompiler* comp) {
  CompilerStatistics* stats = comp->stats();
  tty->print_cr("  %s {speed: %d bytes/s; standard: %6.3f s, %d bytes, %d methods; osr: %6.3f s, %d bytes, %d methods; nmethods_size: %d bytes; nmethods_code_size: %d bytes}",
                comp->name(), stats->bytes_per_second(),
                stats->_standard._time.seconds(), stats->_standard._bytes, stats->_standard._count,
                stats->_osr._time.seconds(), stats->_osr._bytes, stats->_osr._count,
                stats->_nmethods_size, stats->_nmethods_code_size);
  comp->print_timers();
}
#endif

void CompileBroker::print_times(bool per_compiler, bool aggregate) {
#if INCLUDE_JVMCI
  elapsedTimer standard_compilation;
  elapsedTimer total_compilation;
  elapsedTimer osr_compilation;

  int standard_bytes_compiled = 0;
  int osr_bytes_compiled = 0;

  int standard_compile_count = 0;
  int osr_compile_count = 0;
  int total_compile_count = 0;

  int nmethods_size = 0;
  int nmethods_code_size = 0;
  bool printedHeader = false;

  for (unsigned int i = 0; i < sizeof(_compilers) / sizeof(AbstractCompiler*); i++) {
    AbstractCompiler* comp = _compilers[i];
    if (comp != NULL) {
      if (per_compiler && aggregate && !printedHeader) {
        printedHeader = true;
        tty->cr();
        tty->print_cr("Individual compiler times (for compiled methods only)");
        tty->print_cr("------------------------------------------------");
        tty->cr();
      }
      CompilerStatistics* stats = comp->stats();

      standard_compilation.add(stats->_standard._time);
      osr_compilation.add(stats->_osr._time);

      standard_bytes_compiled += stats->_standard._bytes;
      osr_bytes_compiled += stats->_osr._bytes;

      standard_compile_count += stats->_standard._count;
      osr_compile_count += stats->_osr._count;

      nmethods_size += stats->_nmethods_size;
      nmethods_code_size += stats->_nmethods_code_size;

      if (per_compiler) {
        print_times(comp);
      }
    }
  }
  total_compile_count = osr_compile_count + standard_compile_count;
  total_compilation.add(osr_compilation);
  total_compilation.add(standard_compilation);

  if (!UseJVMCICompiler) {
    // In hosted mode, print the JVMCI compiler specific counters manually.
    JVMCICompiler::print_compilation_timers();
  }
#else
  elapsedTimer standard_compilation = CompileBroker::_t_standard_compilation;
  elapsedTimer osr_compilation = CompileBroker::_t_osr_compilation;
  elapsedTimer total_compilation = CompileBroker::_t_total_compilation;

  int standard_bytes_compiled = CompileBroker::_sum_standard_bytes_compiled;
  int osr_bytes_compiled = CompileBroker::_sum_osr_bytes_compiled;

  int standard_compile_count = CompileBroker::_total_standard_compile_count;
  int osr_compile_count = CompileBroker::_total_osr_compile_count;
  int total_compile_count = CompileBroker::_total_compile_count;

  int nmethods_size = CompileBroker::_sum_nmethod_code_size;
  int nmethods_code_size = CompileBroker::_sum_nmethod_size;
#endif

  if (!aggregate) {
    return;
  }
  tty->cr();
  tty->print_cr("Accumulated compiler times (for compiled methods only)");
  tty->print_cr("------------------------------------------------");
               //0000000000111111111122222222223333333333444444444455555555556666666666
               //0123456789012345678901234567890123456789012345678901234567890123456789
  tty->print_cr("  Total compilation time   : %6.3f s", total_compilation.seconds());
  tty->print_cr("    Standard compilation   : %6.3f s, Average : %2.3f",
                standard_compilation.seconds(),
                standard_compilation.seconds() / standard_compile_count);
  tty->print_cr("    On stack replacement   : %6.3f s, Average : %2.3f", osr_compilation.seconds(), osr_compilation.seconds() / osr_compile_count);

  AbstractCompiler *comp = compiler(CompLevel_simple);
  if (comp != NULL) {
    comp->print_timers();
  }
  comp = compiler(CompLevel_full_optimization);
  if (comp != NULL) {
    comp->print_timers();
  }
  tty->cr();
  tty->print_cr("  Total compiled methods   : %6d methods", total_compile_count);
  tty->print_cr("    Standard compilation   : %6d methods", standard_compile_count);
  tty->print_cr("    On stack replacement   : %6d methods", osr_compile_count);
  int tcb = osr_bytes_compiled + standard_bytes_compiled;
  tty->print_cr("  Total compiled bytecodes : %6d bytes", tcb);
  tty->print_cr("    Standard compilation   : %6d bytes", standard_bytes_compiled);
  tty->print_cr("    On stack replacement   : %6d bytes", osr_bytes_compiled);
  double tcs = total_compilation.seconds();
  int bps = tcs == 0.0 ? 0 : (int)(tcb / tcs);
  tty->print_cr("  Average compilation speed: %6d bytes/s", bps);
  tty->cr();
  tty->print_cr("  nmethod code size        : %6d bytes", nmethods_code_size);
  tty->print_cr("  nmethod total size       : %6d bytes", nmethods_size);
}

// Debugging output for failure
void CompileBroker::print_last_compile() {
  if ( _last_compile_level != CompLevel_none &&
       compiler(_last_compile_level) != NULL &&
       _last_method_compiled != NULL &&
       _last_compile_type != no_compile) {
    if (_last_compile_type == osr_compile) {
      tty->print_cr("Last parse:  [osr]%d+++(%d) %s",
                    _osr_compilation_id, _last_compile_level, _last_method_compiled);
    } else {
      tty->print_cr("Last parse:  %d+++(%d) %s",
                    _compilation_id, _last_compile_level, _last_method_compiled);
    }
  }
}


void CompileBroker::print_compiler_threads_on(outputStream* st) {
#ifndef PRODUCT
  st->print_cr("Compiler thread printing unimplemented.");
  st->cr();
#endif
}<|MERGE_RESOLUTION|>--- conflicted
+++ resolved
@@ -2129,7 +2129,6 @@
   tty->print("%s", s.as_string());
 }
 
-<<<<<<< HEAD
 void CompileBroker::post_compile(CompilerThread* thread, CompileTask* task, EventCompilation& event, bool success, ciEnv* ci_env) {
 
   if (success) {
@@ -2157,19 +2156,6 @@
     event.set_inlinedBytes(task->num_inlined_bytecodes());
     event.commit();
   }
-=======
-static void post_compilation_event(EventCompilation* event, CompileTask* task) {
-  assert(event != NULL, "invariant");
-  assert(event->should_commit(), "invariant");
-  event->set_method(task->method());
-  event->set_compileId(task->compile_id());
-  event->set_compileLevel(task->comp_level());
-  event->set_succeded(task->is_success());
-  event->set_isOsr(task->osr_bci() != CompileBroker::standard_entry_bci);
-  event->set_codeSize((task->code() == NULL) ? 0 : task->code()->total_size());
-  event->set_inlinedBytes(task->num_inlined_bytecodes());
-  event->commit();
->>>>>>> f9317a25
 }
 
 // ------------------------------------------------------------------
@@ -2307,44 +2293,9 @@
     compilable = ci_env.compilable();
 
     if (ci_env.failing()) {
-<<<<<<< HEAD
       failure_reason = ci_env.failure_reason();
       retry_message = ci_env.retry_message();
-=======
-      const char* failure_reason = ci_env.failure_reason();
-      const char* retry_message = ci_env.retry_message();
       task->set_failure_reason(failure_reason);
-      if (_compilation_log != NULL) {
-        _compilation_log->log_failure(thread, task, ci_env.failure_reason(), retry_message);
-      }
-      if (PrintCompilation) {
-        FormatBufferResource msg = retry_message != NULL ?
-            err_msg_res("COMPILE SKIPPED: %s (%s)", ci_env.failure_reason(), retry_message) :
-            err_msg_res("COMPILE SKIPPED: %s",      ci_env.failure_reason());
-        task->print_compilation(tty, msg);
-      }
-
-      EventCompilationFailure event;
-      if (event.should_commit()) {
-        event.set_compileId(compile_id);
-        event.set_failureMessage(failure_reason);
-        event.commit();
-      }
-    } else {
-      task->mark_success();
-      task->set_num_inlined_bytecodes(ci_env.num_inlined_bytecodes());
-      if (_compilation_log != NULL) {
-        nmethod* code = task->code();
-        if (code != NULL) {
-          _compilation_log->log_nmethod(thread, code);
-        }
-      }
-    }
-    // simulate crash during compilation
-    assert(task->compile_id() != CICrashAt, "just as planned");
-    if (event.should_commit()) {
-      post_compilation_event(&event, task);
->>>>>>> f9317a25
     }
 
     post_compile(thread, task, event, !ci_env.failing(), &ci_env);
