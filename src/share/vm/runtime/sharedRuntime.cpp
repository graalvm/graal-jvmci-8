--- conflicted
+++ resolved
@@ -770,7 +770,6 @@
   throw_and_post_jvmti_exception(thread, exception);
 JRT_END
 
-<<<<<<< HEAD
 address SharedRuntime::deoptimization_continuation(JavaThread* thread, address pc, nmethod* nm)
 {
   if (TraceSignals) {
@@ -779,14 +778,13 @@
   thread->_ScratchA = (intptr_t)pc;
   return (SharedRuntime::deopt_blob()->jmp_uncommon_trap());
 }
-=======
+
 JRT_ENTRY(void, SharedRuntime::throw_WrongMethodTypeException(JavaThread* thread, oopDesc* required, oopDesc* actual))
   assert(thread == JavaThread::current() && required->is_oop() && actual->is_oop(), "bad args");
   ResourceMark rm;
   char* message = SharedRuntime::generate_wrong_method_type_message(thread, required, actual);
   throw_and_post_jvmti_exception(thread, vmSymbols::java_lang_invoke_WrongMethodTypeException(), message);
 JRT_END
->>>>>>> 972dbff9
 
 address SharedRuntime::continuation_for_implicit_exception(JavaThread* thread,
                                                            address pc,
