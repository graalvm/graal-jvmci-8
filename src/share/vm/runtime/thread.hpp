/*
 * Copyright (c) 1997, 2014, Oracle and/or its affiliates. All rights reserved.
 * DO NOT ALTER OR REMOVE COPYRIGHT NOTICES OR THIS FILE HEADER.
 *
 * This code is free software; you can redistribute it and/or modify it
 * under the terms of the GNU General Public License version 2 only, as
 * published by the Free Software Foundation.
 *
 * This code is distributed in the hope that it will be useful, but WITHOUT
 * ANY WARRANTY; without even the implied warranty of MERCHANTABILITY or
 * FITNESS FOR A PARTICULAR PURPOSE.  See the GNU General Public License
 * version 2 for more details (a copy is included in the LICENSE file that
 * accompanied this code).
 *
 * You should have received a copy of the GNU General Public License version
 * 2 along with this work; if not, write to the Free Software Foundation,
 * Inc., 51 Franklin St, Fifth Floor, Boston, MA 02110-1301 USA.
 *
 * Please contact Oracle, 500 Oracle Parkway, Redwood Shores, CA 94065 USA
 * or visit www.oracle.com if you need additional information or have any
 * questions.
 *
 */

#ifndef SHARE_VM_RUNTIME_THREAD_HPP
#define SHARE_VM_RUNTIME_THREAD_HPP

#include "memory/allocation.hpp"
#include "memory/threadLocalAllocBuffer.hpp"
#include "oops/oop.hpp"
#include "prims/jni.h"
#include "prims/jvmtiExport.hpp"
#include "runtime/frame.hpp"
#include "runtime/javaFrameAnchor.hpp"
#include "runtime/jniHandles.hpp"
#include "runtime/mutexLocker.hpp"
#include "runtime/os.hpp"
#include "runtime/osThread.hpp"
#include "runtime/park.hpp"
#include "runtime/safepoint.hpp"
#include "runtime/stubRoutines.hpp"
#include "runtime/threadLocalStorage.hpp"
#include "runtime/unhandledOops.hpp"
#include "utilities/macros.hpp"

#if INCLUDE_NMT
#include "services/memRecorder.hpp"
#endif // INCLUDE_NMT

#include "trace/traceBackend.hpp"
#include "trace/traceMacros.hpp"
#include "utilities/exceptions.hpp"
#include "utilities/top.hpp"
#if INCLUDE_ALL_GCS
#include "gc_implementation/g1/dirtyCardQueue.hpp"
#include "gc_implementation/g1/satbQueue.hpp"
#endif // INCLUDE_ALL_GCS
#ifdef ZERO
#ifdef TARGET_ARCH_zero
# include "stack_zero.hpp"
#endif
#endif

class ThreadSafepointState;
class ThreadProfiler;

class JvmtiThreadState;
class JvmtiGetLoadedClassesClosure;
class ThreadStatistics;
class ConcurrentLocksDump;
class ParkEvent;
class Parker;

class ciEnv;
class CompileThread;
class CompileLog;
class CompileTask;
class CompileQueue;
class CompilerCounters;
class vframeArray;

class DeoptResourceMark;
class jvmtiDeferredLocalVariableSet;

class GCTaskQueue;
class ThreadClosure;
class IdealGraphPrinter;

DEBUG_ONLY(class ResourceMark;)

class WorkerThread;

// Class hierarchy
// - Thread
//   - NamedThread
//     - VMThread
//     - ConcurrentGCThread
//     - WorkerThread
//       - GangWorker
//       - GCTaskThread
//   - JavaThread
//   - WatcherThread

class Thread: public ThreadShadow {
  friend class VMStructs;
 private:
  // Exception handling
  // (Note: _pending_exception and friends are in ThreadShadow)
  //oop       _pending_exception;                // pending exception for current thread
  // const char* _exception_file;                   // file information for exception (debugging only)
  // int         _exception_line;                   // line information for exception (debugging only)
 protected:
  // Support for forcing alignment of thread objects for biased locking
  void*       _real_malloc_address;
 public:
  void* operator new(size_t size) throw() { return allocate(size, true); }
  void* operator new(size_t size, const std::nothrow_t& nothrow_constant) throw() {
    return allocate(size, false); }
  void  operator delete(void* p);

 protected:
   static void* allocate(size_t size, bool throw_excpt, MEMFLAGS flags = mtThread);
 private:

  // ***************************************************************
  // Suspend and resume support
  // ***************************************************************
  //
  // VM suspend/resume no longer exists - it was once used for various
  // things including safepoints but was deprecated and finally removed
  // in Java 7. Because VM suspension was considered "internal" Java-level
  // suspension was considered "external", and this legacy naming scheme
  // remains.
  //
  // External suspend/resume requests come from JVM_SuspendThread,
  // JVM_ResumeThread, JVMTI SuspendThread, and finally JVMTI
  // ResumeThread. External
  // suspend requests cause _external_suspend to be set and external
  // resume requests cause _external_suspend to be cleared.
  // External suspend requests do not nest on top of other external
  // suspend requests. The higher level APIs reject suspend requests
  // for already suspended threads.
  //
  // The external_suspend
  // flag is checked by has_special_runtime_exit_condition() and java thread
  // will self-suspend when handle_special_runtime_exit_condition() is
  // called. Most uses of the _thread_blocked state in JavaThreads are
  // considered the same as being externally suspended; if the blocking
  // condition lifts, the JavaThread will self-suspend. Other places
  // where VM checks for external_suspend include:
  //   + mutex granting (do not enter monitors when thread is suspended)
  //   + state transitions from _thread_in_native
  //
  // In general, java_suspend() does not wait for an external suspend
  // request to complete. When it returns, the only guarantee is that
  // the _external_suspend field is true.
  //
  // wait_for_ext_suspend_completion() is used to wait for an external
  // suspend request to complete. External suspend requests are usually
  // followed by some other interface call that requires the thread to
  // be quiescent, e.g., GetCallTrace(). By moving the "wait time" into
  // the interface that requires quiescence, we give the JavaThread a
  // chance to self-suspend before we need it to be quiescent. This
  // improves overall suspend/query performance.
  //
  // _suspend_flags controls the behavior of java_ suspend/resume.
  // It must be set under the protection of SR_lock. Read from the flag is
  // OK without SR_lock as long as the value is only used as a hint.
  // (e.g., check _external_suspend first without lock and then recheck
  // inside SR_lock and finish the suspension)
  //
  // _suspend_flags is also overloaded for other "special conditions" so
  // that a single check indicates whether any special action is needed
  // eg. for async exceptions.
  // -------------------------------------------------------------------
  // Notes:
  // 1. The suspend/resume logic no longer uses ThreadState in OSThread
  // but we still update its value to keep other part of the system (mainly
  // JVMTI) happy. ThreadState is legacy code (see notes in
  // osThread.hpp).
  //
  // 2. It would be more natural if set_external_suspend() is private and
  // part of java_suspend(), but that probably would affect the suspend/query
  // performance. Need more investigation on this.
  //

  // suspend/resume lock: used for self-suspend
  Monitor* _SR_lock;

 protected:
  enum SuspendFlags {
    // NOTE: avoid using the sign-bit as cc generates different test code
    //       when the sign-bit is used, and sometimes incorrectly - see CR 6398077

    _external_suspend       = 0x20000000U, // thread is asked to self suspend
    _ext_suspended          = 0x40000000U, // thread has self-suspended
    _deopt_suspend          = 0x10000000U, // thread needs to self suspend for deopt

    _has_async_exception    = 0x00000001U, // there is a pending async exception
    _critical_native_unlock = 0x00000002U  // Must call back to unlock JNI critical lock
  };

  // various suspension related flags - atomically updated
  // overloaded for async exception checking in check_special_condition_for_native_trans.
  volatile uint32_t _suspend_flags;

 private:
  int _num_nested_signal;

 public:
  void enter_signal_handler() { _num_nested_signal++; }
  void leave_signal_handler() { _num_nested_signal--; }
  bool is_inside_signal_handler() const { return _num_nested_signal > 0; }

 private:
  // Debug tracing
  static void trace(const char* msg, const Thread* const thread) PRODUCT_RETURN;

  // Active_handles points to a block of handles
  JNIHandleBlock* _active_handles;

  // One-element thread local free list
  JNIHandleBlock* _free_handle_block;

  // Point to the last handle mark
  HandleMark* _last_handle_mark;

  // The parity of the last strong_roots iteration in which this thread was
  // claimed as a task.
  jint _oops_do_parity;

  public:
   void set_last_handle_mark(HandleMark* mark)   { _last_handle_mark = mark; }
   HandleMark* last_handle_mark() const          { return _last_handle_mark; }
  private:

  // debug support for checking if code does allow safepoints or not
  // GC points in the VM can happen because of allocation, invoking a VM operation, or blocking on
  // mutex, or blocking on an object synchronizer (Java locking).
  // If !allow_safepoint(), then an assertion failure will happen in any of the above cases
  // If !allow_allocation(), then an assertion failure will happen during allocation
  // (Hence, !allow_safepoint() => !allow_allocation()).
  //
  // The two classes No_Safepoint_Verifier and No_Allocation_Verifier are used to set these counters.
  //
  NOT_PRODUCT(int _allow_safepoint_count;)      // If 0, thread allow a safepoint to happen
  debug_only (int _allow_allocation_count;)     // If 0, the thread is allowed to allocate oops.

  // Used by SkipGCALot class.
  NOT_PRODUCT(bool _skip_gcalot;)               // Should we elide gc-a-lot?

  // Record when GC is locked out via the GC_locker mechanism
  CHECK_UNHANDLED_OOPS_ONLY(int _gc_locked_out_count;)

  friend class No_Alloc_Verifier;
  friend class No_Safepoint_Verifier;
  friend class Pause_No_Safepoint_Verifier;
  friend class ThreadLocalStorage;
  friend class GC_locker;

  ThreadLocalAllocBuffer _tlab;                 // Thread-local eden
  jlong _allocated_bytes;                       // Cumulative number of bytes allocated on
                                                // the Java heap

  TRACE_DATA _trace_data;                       // Thread-local data for tracing

  int   _vm_operation_started_count;            // VM_Operation support
  int   _vm_operation_completed_count;          // VM_Operation support

  ObjectMonitor* _current_pending_monitor;      // ObjectMonitor this thread
                                                // is waiting to lock
  bool _current_pending_monitor_is_from_java;   // locking is from Java code

  // ObjectMonitor on which this thread called Object.wait()
  ObjectMonitor* _current_waiting_monitor;

  // Private thread-local objectmonitor list - a simple cache organized as a SLL.
 public:
  ObjectMonitor* omFreeList;
  int omFreeCount;                              // length of omFreeList
  int omFreeProvision;                          // reload chunk size
  ObjectMonitor* omInUseList;                   // SLL to track monitors in circulation
  int omInUseCount;                             // length of omInUseList

#ifdef ASSERT
 private:
  bool _visited_for_critical_count;

 public:
  void set_visited_for_critical_count(bool z) { _visited_for_critical_count = z; }
  bool was_visited_for_critical_count() const   { return _visited_for_critical_count; }
#endif

 public:
  enum {
    is_definitely_current_thread = true
  };

  // Constructor
  Thread();
  virtual ~Thread();

  // initializtion
  void initialize_thread_local_storage();

  // thread entry point
  virtual void run();

  // Testers
  virtual bool is_VM_thread()       const            { return false; }
  virtual bool is_Java_thread()     const            { return false; }
  virtual bool is_Compiler_thread() const            { return false; }
  virtual bool is_hidden_from_external_view() const  { return false; }
  virtual bool is_jvmti_agent_thread() const         { return false; }
  // True iff the thread can perform GC operations at a safepoint.
  // Generally will be true only of VM thread and parallel GC WorkGang
  // threads.
  virtual bool is_GC_task_thread() const             { return false; }
  virtual bool is_Watcher_thread() const             { return false; }
  virtual bool is_ConcurrentGC_thread() const        { return false; }
  virtual bool is_Named_thread() const               { return false; }
  virtual bool is_Worker_thread() const              { return false; }

  // Casts
  virtual WorkerThread* as_Worker_thread() const     { return NULL; }

  virtual char* name() const { return (char*)"Unknown thread"; }

  // Returns the current thread
  static inline Thread* current();

  // Common thread operations
  static void set_priority(Thread* thread, ThreadPriority priority);
  static ThreadPriority get_priority(const Thread* const thread);
  static void start(Thread* thread);
  static void interrupt(Thread* thr);
  static bool is_interrupted(Thread* thr, bool clear_interrupted);

  void set_native_thread_name(const char *name) {
    assert(Thread::current() == this, "set_native_thread_name can only be called on the current thread");
    os::set_native_thread_name(name);
  }

  ObjectMonitor** omInUseList_addr()             { return (ObjectMonitor **)&omInUseList; }
  Monitor* SR_lock() const                       { return _SR_lock; }

  bool has_async_exception() const { return (_suspend_flags & _has_async_exception) != 0; }

  void set_suspend_flag(SuspendFlags f) {
    assert(sizeof(jint) == sizeof(_suspend_flags), "size mismatch");
    uint32_t flags;
    do {
      flags = _suspend_flags;
    }
    while (Atomic::cmpxchg((jint)(flags | f),
                           (volatile jint*)&_suspend_flags,
                           (jint)flags) != (jint)flags);
  }
  void clear_suspend_flag(SuspendFlags f) {
    assert(sizeof(jint) == sizeof(_suspend_flags), "size mismatch");
    uint32_t flags;
    do {
      flags = _suspend_flags;
    }
    while (Atomic::cmpxchg((jint)(flags & ~f),
                           (volatile jint*)&_suspend_flags,
                           (jint)flags) != (jint)flags);
  }

  void set_has_async_exception() {
    set_suspend_flag(_has_async_exception);
  }
  void clear_has_async_exception() {
    clear_suspend_flag(_has_async_exception);
  }

  bool do_critical_native_unlock() const { return (_suspend_flags & _critical_native_unlock) != 0; }

  void set_critical_native_unlock() {
    set_suspend_flag(_critical_native_unlock);
  }
  void clear_critical_native_unlock() {
    clear_suspend_flag(_critical_native_unlock);
  }

  // Support for Unhandled Oop detection
#ifdef CHECK_UNHANDLED_OOPS
 private:
  UnhandledOops* _unhandled_oops;
 public:
  UnhandledOops* unhandled_oops() { return _unhandled_oops; }
  // Mark oop safe for gc.  It may be stack allocated but won't move.
  void allow_unhandled_oop(oop *op) {
    if (CheckUnhandledOops) unhandled_oops()->allow_unhandled_oop(op);
  }
  // Clear oops at safepoint so crashes point to unhandled oop violator
  void clear_unhandled_oops() {
    if (CheckUnhandledOops) unhandled_oops()->clear_unhandled_oops();
  }
  bool is_gc_locked_out() { return _gc_locked_out_count > 0; }
#endif // CHECK_UNHANDLED_OOPS

#ifndef PRODUCT
  bool skip_gcalot()           { return _skip_gcalot; }
  void set_skip_gcalot(bool v) { _skip_gcalot = v;    }
#endif

 public:
  // Installs a pending exception to be inserted later
  static void send_async_exception(oop thread_oop, oop java_throwable);

  // Resource area
  ResourceArea* resource_area() const            { return _resource_area; }
  void set_resource_area(ResourceArea* area)     { _resource_area = area; }

  OSThread* osthread() const                     { return _osthread;   }
  void set_osthread(OSThread* thread)            { _osthread = thread; }

  // JNI handle support
  JNIHandleBlock* active_handles() const         { return _active_handles; }
  void set_active_handles(JNIHandleBlock* block) { _active_handles = block; }
  JNIHandleBlock* free_handle_block() const      { return _free_handle_block; }
  void set_free_handle_block(JNIHandleBlock* block) { _free_handle_block = block; }

  // Internal handle support
  HandleArea* handle_area() const                { return _handle_area; }
  void set_handle_area(HandleArea* area)         { _handle_area = area; }

  GrowableArray<Metadata*>* metadata_handles() const          { return _metadata_handles; }
  void set_metadata_handles(GrowableArray<Metadata*>* handles){ _metadata_handles = handles; }

  // Thread-Local Allocation Buffer (TLAB) support
  ThreadLocalAllocBuffer& tlab()                 { return _tlab; }
  void initialize_tlab() {
    if (UseTLAB) {
      tlab().initialize();
    }
  }

  jlong allocated_bytes()               { return _allocated_bytes; }
  void set_allocated_bytes(jlong value) { _allocated_bytes = value; }
  void incr_allocated_bytes(jlong size) { _allocated_bytes += size; }
  jlong cooked_allocated_bytes() {
    jlong allocated_bytes = OrderAccess::load_acquire(&_allocated_bytes);
    if (UseTLAB) {
      size_t used_bytes = tlab().used_bytes();
      if ((ssize_t)used_bytes > 0) {
        // More-or-less valid tlab.  The load_acquire above should ensure
        // that the result of the add is <= the instantaneous value
        return allocated_bytes + used_bytes;
      }
    }
    return allocated_bytes;
  }

  TRACE_DATA* trace_data()              { return &_trace_data; }

  // VM operation support
  int vm_operation_ticket()                      { return ++_vm_operation_started_count; }
  int vm_operation_completed_count()             { return _vm_operation_completed_count; }
  void increment_vm_operation_completed_count()  { _vm_operation_completed_count++; }

  // For tracking the heavyweight monitor the thread is pending on.
  ObjectMonitor* current_pending_monitor() {
    return _current_pending_monitor;
  }
  void set_current_pending_monitor(ObjectMonitor* monitor) {
    _current_pending_monitor = monitor;
  }
  void set_current_pending_monitor_is_from_java(bool from_java) {
    _current_pending_monitor_is_from_java = from_java;
  }
  bool current_pending_monitor_is_from_java() {
    return _current_pending_monitor_is_from_java;
  }

  // For tracking the ObjectMonitor on which this thread called Object.wait()
  ObjectMonitor* current_waiting_monitor() {
    return _current_waiting_monitor;
  }
  void set_current_waiting_monitor(ObjectMonitor* monitor) {
    _current_waiting_monitor = monitor;
  }

  // GC support
  // Apply "f->do_oop" to all root oops in "this".
  // Apply "cld_f->do_cld" to CLDs that are otherwise not kept alive.
  //   Used by JavaThread::oops_do.
  // Apply "cf->do_code_blob" (if !NULL) to all code blobs active in frames
  virtual void oops_do(OopClosure* f, CLDClosure* cld_f, CodeBlobClosure* cf);

  // Handles the parallel case for the method below.
private:
  bool claim_oops_do_par_case(int collection_parity);
public:
  // Requires that "collection_parity" is that of the current strong roots
  // iteration.  If "is_par" is false, sets the parity of "this" to
  // "collection_parity", and returns "true".  If "is_par" is true,
  // uses an atomic instruction to set the current threads parity to
  // "collection_parity", if it is not already.  Returns "true" iff the
  // calling thread does the update, this indicates that the calling thread
  // has claimed the thread's stack as a root groop in the current
  // collection.
  bool claim_oops_do(bool is_par, int collection_parity) {
    if (!is_par) {
      _oops_do_parity = collection_parity;
      return true;
    } else {
      return claim_oops_do_par_case(collection_parity);
    }
  }

  // Sweeper support
  void nmethods_do(CodeBlobClosure* cf);

  // jvmtiRedefineClasses support
  void metadata_do(void f(Metadata*));

  // Used by fast lock support
  virtual bool is_lock_owned(address adr) const;

  // Check if address is in the stack of the thread (not just for locks).
  // Warning: the method can only be used on the running thread
  bool is_in_stack(address adr) const;
  // Check if address is in the usable part of the stack (excludes protected
  // guard pages)
  bool is_in_usable_stack(address adr) const;

  // Sets this thread as starting thread. Returns failure if thread
  // creation fails due to lack of memory, too many threads etc.
  bool set_as_starting_thread();

 protected:
  // OS data associated with the thread
  OSThread* _osthread;  // Platform-specific thread information

  // Thread local resource area for temporary allocation within the VM
  ResourceArea* _resource_area;

  DEBUG_ONLY(ResourceMark* _current_resource_mark;)

  // Thread local handle area for allocation of handles within the VM
  HandleArea* _handle_area;
  GrowableArray<Metadata*>* _metadata_handles;

  // Support for stack overflow handling, get_thread, etc.
  address          _stack_base;
  size_t           _stack_size;
  uintptr_t        _self_raw_id;      // used by get_thread (mutable)
  int              _lgrp_id;

 public:
  // Stack overflow support
  address stack_base() const           { assert(_stack_base != NULL,"Sanity check"); return _stack_base; }

  void    set_stack_base(address base) { _stack_base = base; }
  size_t  stack_size() const           { return _stack_size; }
  void    set_stack_size(size_t size)  { _stack_size = size; }
  void    record_stack_base_and_size();

  bool    on_local_stack(address adr) const {
    /* QQQ this has knowledge of direction, ought to be a stack method */
    return (_stack_base >= adr && adr >= (_stack_base - _stack_size));
  }

  uintptr_t self_raw_id()                    { return _self_raw_id; }
  void      set_self_raw_id(uintptr_t value) { _self_raw_id = value; }

  int     lgrp_id() const        { return _lgrp_id; }
  void    set_lgrp_id(int value) { _lgrp_id = value; }

  // Printing
  void print_on(outputStream* st) const;
  void print() const { print_on(tty); }
  virtual void print_on_error(outputStream* st, char* buf, int buflen) const;

  // Debug-only code
#ifdef ASSERT
 private:
  // Deadlock detection support for Mutex locks. List of locks own by thread.
  Monitor* _owned_locks;
  // Mutex::set_owner_implementation is the only place where _owned_locks is modified,
  // thus the friendship
  friend class Mutex;
  friend class Monitor;

 public:
  void print_owned_locks_on(outputStream* st) const;
  void print_owned_locks() const                 { print_owned_locks_on(tty);    }
  Monitor* owned_locks() const                   { return _owned_locks;          }
  bool owns_locks() const                        { return owned_locks() != NULL; }
  bool owns_locks_but_compiled_lock() const;

  // Deadlock detection
  bool allow_allocation()                        { return _allow_allocation_count == 0; }
  ResourceMark* current_resource_mark()          { return _current_resource_mark; }
  void set_current_resource_mark(ResourceMark* rm) { _current_resource_mark = rm; }
#endif

  void check_for_valid_safepoint_state(bool potential_vm_operation) PRODUCT_RETURN;

 private:
  volatile int _jvmti_env_iteration_count;

 public:
  void entering_jvmti_env_iteration()            { ++_jvmti_env_iteration_count; }
  void leaving_jvmti_env_iteration()             { --_jvmti_env_iteration_count; }
  bool is_inside_jvmti_env_iteration()           { return _jvmti_env_iteration_count > 0; }

  // Code generation
  static ByteSize exception_file_offset()        { return byte_offset_of(Thread, _exception_file   ); }
  static ByteSize exception_line_offset()        { return byte_offset_of(Thread, _exception_line   ); }
  static ByteSize active_handles_offset()        { return byte_offset_of(Thread, _active_handles   ); }

  static ByteSize stack_base_offset()            { return byte_offset_of(Thread, _stack_base ); }
  static ByteSize stack_size_offset()            { return byte_offset_of(Thread, _stack_size ); }

#define TLAB_FIELD_OFFSET(name) \
  static ByteSize tlab_##name##_offset()         { return byte_offset_of(Thread, _tlab) + ThreadLocalAllocBuffer::name##_offset(); }

  TLAB_FIELD_OFFSET(start)
  TLAB_FIELD_OFFSET(end)
  TLAB_FIELD_OFFSET(top)
  TLAB_FIELD_OFFSET(pf_top)
  TLAB_FIELD_OFFSET(size)                   // desired_size
  TLAB_FIELD_OFFSET(refill_waste_limit)
  TLAB_FIELD_OFFSET(number_of_refills)
  TLAB_FIELD_OFFSET(fast_refill_waste)
  TLAB_FIELD_OFFSET(slow_allocations)

#undef TLAB_FIELD_OFFSET

  static ByteSize allocated_bytes_offset()       { return byte_offset_of(Thread, _allocated_bytes ); }

 public:
  volatile intptr_t _Stalled ;
  volatile int _TypeTag ;
  ParkEvent * _ParkEvent ;                     // for synchronized()
  ParkEvent * _SleepEvent ;                    // for Thread.sleep
  ParkEvent * _MutexEvent ;                    // for native internal Mutex/Monitor
  ParkEvent * _MuxEvent ;                      // for low-level muxAcquire-muxRelease
  int NativeSyncRecursion ;                    // diagnostic

  volatile int _OnTrap ;                       // Resume-at IP delta
  jint _hashStateW ;                           // Marsaglia Shift-XOR thread-local RNG
  jint _hashStateX ;                           // thread-specific hashCode generator state
  jint _hashStateY ;
  jint _hashStateZ ;
  void * _schedctl ;


  volatile jint rng [4] ;                      // RNG for spin loop

  // Low-level leaf-lock primitives used to implement synchronization
  // and native monitor-mutex infrastructure.
  // Not for general synchronization use.
  static void SpinAcquire (volatile int * Lock, const char * Name) ;
  static void SpinRelease (volatile int * Lock) ;
  static void muxAcquire  (volatile intptr_t * Lock, const char * Name) ;
  static void muxAcquireW (volatile intptr_t * Lock, ParkEvent * ev) ;
  static void muxRelease  (volatile intptr_t * Lock) ;
};

// Inline implementation of Thread::current()
// Thread::current is "hot" it's called > 128K times in the 1st 500 msecs of
// startup.
// ThreadLocalStorage::thread is warm -- it's called > 16K times in the same
// period.   This is inlined in thread_<os_family>.inline.hpp.

inline Thread* Thread::current() {
#ifdef ASSERT
// This function is very high traffic. Define PARANOID to enable expensive
// asserts.
#ifdef PARANOID
  // Signal handler should call ThreadLocalStorage::get_thread_slow()
  Thread* t = ThreadLocalStorage::get_thread_slow();
  assert(t != NULL && !t->is_inside_signal_handler(),
         "Don't use Thread::current() inside signal handler");
#endif
#endif
  Thread* thread = ThreadLocalStorage::thread();
  assert(thread != NULL, "just checking");
  return thread;
}

// Name support for threads.  non-JavaThread subclasses with multiple
// uniquely named instances should derive from this.
class NamedThread: public Thread {
  friend class VMStructs;
  enum {
    max_name_len = 64
  };
 private:
  char* _name;
  // log JavaThread being processed by oops_do
  JavaThread* _processed_thread;

 public:
  NamedThread();
  ~NamedThread();
  // May only be called once per thread.
  void set_name(const char* format, ...);
  virtual bool is_Named_thread() const { return true; }
  virtual char* name() const { return _name == NULL ? (char*)"Unknown Thread" : _name; }
  JavaThread *processed_thread() { return _processed_thread; }
  void set_processed_thread(JavaThread *thread) { _processed_thread = thread; }
};

// Worker threads are named and have an id of an assigned work.
class WorkerThread: public NamedThread {
private:
  uint _id;
public:
  WorkerThread() : _id(0)               { }
  virtual bool is_Worker_thread() const { return true; }

  virtual WorkerThread* as_Worker_thread() const {
    assert(is_Worker_thread(), "Dubious cast to WorkerThread*?");
    return (WorkerThread*) this;
  }

  void set_id(uint work_id)             { _id = work_id; }
  uint id() const                       { return _id; }
};

// A single WatcherThread is used for simulating timer interrupts.
class WatcherThread: public Thread {
  friend class VMStructs;
 public:
  virtual void run();

 private:
  static WatcherThread* _watcher_thread;

  static bool _startable;
  volatile static bool _should_terminate; // updated without holding lock

  os::WatcherThreadCrashProtection* _crash_protection;
 public:
  enum SomeConstants {
    delay_interval = 10                          // interrupt delay in milliseconds
  };

  // Constructor
  WatcherThread();

  // Tester
  bool is_Watcher_thread() const                 { return true; }

  // Printing
  char* name() const { return (char*)"VM Periodic Task Thread"; }
  void print_on(outputStream* st) const;
  void print() const { print_on(tty); }
  void unpark();

  // Returns the single instance of WatcherThread
  static WatcherThread* watcher_thread()         { return _watcher_thread; }

  // Create and start the single instance of WatcherThread, or stop it on shutdown
  static void start();
  static void stop();
  // Only allow start once the VM is sufficiently initialized
  // Otherwise the first task to enroll will trigger the start
  static void make_startable();

  void set_crash_protection(os::WatcherThreadCrashProtection* crash_protection) {
    assert(Thread::current()->is_Watcher_thread(), "Can only be set by WatcherThread");
    _crash_protection = crash_protection;
  }

  bool has_crash_protection() const { return _crash_protection != NULL; }
  os::WatcherThreadCrashProtection* crash_protection() const { return _crash_protection; }

 private:
  int sleep() const;
};


class CompilerThread;

typedef void (*ThreadFunction)(JavaThread*, TRAPS);

class JavaThread: public Thread {
  friend class VMStructs;
 private:
  JavaThread*    _next;                          // The next thread in the Threads list
  oop            _threadObj;                     // The Java level thread object

  // (thomaswue) Necessary for holding a compilation buffer.
  // Moved up from CompilerThread to JavaThread in order to enable code
  // installation from Java application code.
  BufferBlob*   _buffer_blob;
#ifdef ASSERT
 private:
  int _java_call_counter;

 public:
  int  java_call_counter()                       { return _java_call_counter; }
  void inc_java_call_counter()                   { _java_call_counter++; }
  void dec_java_call_counter() {
    assert(_java_call_counter > 0, "Invalid nesting of JavaCallWrapper");
    _java_call_counter--;
  }
 private:  // restore original namespace restriction
#endif  // ifdef ASSERT

#ifndef PRODUCT
 public:
  enum {
    jump_ring_buffer_size = 16
  };
 private:  // restore original namespace restriction
#endif

  JavaFrameAnchor _anchor;                       // Encapsulation of current java frame and it state

  ThreadFunction _entry_point;

  JNIEnv        _jni_environment;

  // Deopt support
  DeoptResourceMark*  _deopt_mark;               // Holds special ResourceMark for deoptimization

  intptr_t*      _must_deopt_id;                 // id of frame that needs to be deopted once we
                                                 // transition out of native
  nmethod*       _deopt_nmethod;                 // nmethod that is currently being deoptimized
  vframeArray*  _vframe_array_head;              // Holds the heap of the active vframeArrays
  vframeArray*  _vframe_array_last;              // Holds last vFrameArray we popped
  // Because deoptimization is lazy we must save jvmti requests to set locals
  // in compiled frames until we deoptimize and we have an interpreter frame.
  // This holds the pointer to array (yeah like there might be more than one) of
  // description of compiled vframes that have locals that need to be updated.
  GrowableArray<jvmtiDeferredLocalVariableSet*>* _deferred_locals_updates;

  // Handshake value for fixing 6243940. We need a place for the i2c
  // adapter to store the callee Method*. This value is NEVER live
  // across a gc point so it does NOT have to be gc'd
  // The handshake is open ended since we can't be certain that it will
  // be NULLed. This is because we rarely ever see the race and end up
  // in handle_wrong_method which is the backend of the handshake. See
  // code in i2c adapters and handle_wrong_method.

  Method*       _callee_target;

  // Used to pass back results to the interpreter or generated code running Java code.
  oop           _vm_result;    // oop result is GC-preserved
  Metadata*     _vm_result_2;  // non-oop result

  // See ReduceInitialCardMarks: this holds the precise space interval of
  // the most recent slow path allocation for which compiled code has
  // elided card-marks for performance along the fast-path.
  MemRegion     _deferred_card_mark;

  MonitorChunk* _monitor_chunks;                 // Contains the off stack monitors
                                                 // allocated during deoptimization
                                                 // and by JNI_MonitorEnter/Exit

  // Async. requests support
  enum AsyncRequests {
    _no_async_condition = 0,
    _async_exception,
    _async_unsafe_access_error
  };
  AsyncRequests _special_runtime_exit_condition; // Enum indicating pending async. request
  oop           _pending_async_exception;

  // Safepoint support
 public:                                         // Expose _thread_state for SafeFetchInt()
  volatile JavaThreadState _thread_state;
 private:
  ThreadSafepointState *_safepoint_state;        // Holds information about a thread during a safepoint
  address               _saved_exception_pc;     // Saved pc of instruction where last implicit exception happened

  // JavaThread termination support
  enum TerminatedTypes {
    _not_terminated = 0xDEAD - 2,
    _thread_exiting,                             // JavaThread::exit() has been called for this thread
    _thread_terminated,                          // JavaThread is removed from thread list
    _vm_exited                                   // JavaThread is still executing native code, but VM is terminated
                                                 // only VM_Exit can set _vm_exited
  };

  // In general a JavaThread's _terminated field transitions as follows:
  //
  //   _not_terminated => _thread_exiting => _thread_terminated
  //
  // _vm_exited is a special value to cover the case of a JavaThread
  // executing native code after the VM itself is terminated.
  volatile TerminatedTypes _terminated;
  // suspend/resume support
  volatile bool         _suspend_equivalent;     // Suspend equivalent condition
  jint                  _in_deopt_handler;       // count of deoptimization
                                                 // handlers thread is in
  volatile bool         _doing_unsafe_access;    // Thread may fault due to unsafe access
  bool                  _do_not_unlock_if_synchronized; // Do not unlock the receiver of a synchronized method (since it was
                                                 // never locked) when throwing an exception. Used by interpreter only.

  // JNI attach states:
  enum JNIAttachStates {
    _not_attaching_via_jni = 1,  // thread is not attaching via JNI
    _attaching_via_jni,          // thread is attaching via JNI
    _attached_via_jni            // thread has attached via JNI
  };

  // A regular JavaThread's _jni_attach_state is _not_attaching_via_jni.
  // A native thread that is attaching via JNI starts with a value
  // of _attaching_via_jni and transitions to _attached_via_jni.
  volatile JNIAttachStates _jni_attach_state;

 public:
  // State of the stack guard pages for this thread.
  enum StackGuardState {
    stack_guard_unused,         // not needed
    stack_guard_yellow_disabled,// disabled (temporarily) after stack overflow
    stack_guard_enabled         // enabled
  };

 private:

<<<<<<< HEAD
#ifdef GRAAL
  address   _graal_alternate_call_target;
  address   _graal_implicit_exception_pc;  // pc at which the most recent implicit exception occurred
  bool      _graal_compiling;

  jlong*    _graal_counters;

 public:
  static jlong* _graal_old_thread_counters;
  static void collect_counters(typeArrayOop array);
 private:
#endif // GRAAL
  StackGuardState        _stack_guard_state;
=======
  StackGuardState  _stack_guard_state;

  // Precompute the limit of the stack as used in stack overflow checks.
  // We load it from here to simplify the stack overflow check in assembly.
  address          _stack_overflow_limit;
>>>>>>> ee6ec429

  nmethod*      _scanned_nmethod;  // nmethod being scanned by the sweeper

  // Compiler exception handling (NOTE: The _exception_oop is *NOT* the same as _pending_exception. It is
  // used to temp. parsing values into and out of the runtime system during exception handling for compiled
  // code)
  volatile oop     _exception_oop;               // Exception thrown in compiled code
  volatile address _exception_pc;                // PC where exception happened
  volatile address _exception_handler_pc;        // PC for handler of exception
  volatile int     _is_method_handle_return;     // true (== 1) if the current exception PC is a MethodHandle call site.

  // support for JNI critical regions
  jint    _jni_active_critical;                  // count of entries into JNI critical region

  // For deadlock detection.
  int _depth_first_number;

  // JVMTI PopFrame support
  // This is set to popframe_pending to signal that top Java frame should be popped immediately
  int _popframe_condition;

#ifndef PRODUCT
  int _jmp_ring_index;
  struct {
      // We use intptr_t instead of address so debugger doesn't try and display strings
      intptr_t _target;
      intptr_t _instruction;
      const char*  _file;
      int _line;
  }   _jmp_ring[ jump_ring_buffer_size ];
#endif /* PRODUCT */

#if INCLUDE_ALL_GCS
  // Support for G1 barriers

  ObjPtrQueue _satb_mark_queue;          // Thread-local log for SATB barrier.
  // Set of all such queues.
  static SATBMarkQueueSet _satb_mark_queue_set;

  DirtyCardQueue _dirty_card_queue;      // Thread-local log for dirty cards.
  // Set of all such queues.
  static DirtyCardQueueSet _dirty_card_queue_set;

  void flush_barrier_queues();
#endif // INCLUDE_ALL_GCS

  friend class VMThread;
  friend class ThreadWaitTransition;
  friend class VM_Exit;

  void initialize();                             // Initialized the instance variables

 public:
  // Constructor
  JavaThread(bool is_attaching_via_jni = false); // for main thread and JNI attached threads
  JavaThread(ThreadFunction entry_point, size_t stack_size = 0);
  ~JavaThread();

#ifdef ASSERT
  // verify this JavaThread hasn't be published in the Threads::list yet
  void verify_not_published();
#endif

  //JNI functiontable getter/setter for JVMTI jni function table interception API.
  void set_jni_functions(struct JNINativeInterface_* functionTable) {
    _jni_environment.functions = functionTable;
  }
  struct JNINativeInterface_* get_jni_functions() {
    return (struct JNINativeInterface_ *)_jni_environment.functions;
  }


  BufferBlob*   get_buffer_blob()                { return _buffer_blob; }
  void          set_buffer_blob(BufferBlob* b)   { _buffer_blob = b; };

  // This function is called at thread creation to allow
  // platform specific thread variables to be initialized.
  void cache_global_variables();

  // Executes Shutdown.shutdown()
  void invoke_shutdown_hooks();

  // Cleanup on thread exit
  enum ExitType {
    normal_exit,
    jni_detach
  };
  void exit(bool destroy_vm, ExitType exit_type = normal_exit);

  void cleanup_failed_attach_current_thread();

  // Track the nmethod currently being scanned by the sweeper
  void          set_scanned_nmethod(nmethod* nm) {
    assert(_scanned_nmethod == NULL || nm == NULL, "should reset to NULL before writing a new value");
    _scanned_nmethod = nm;
  }

  // Testers
  virtual bool is_Java_thread() const            { return true;  }

  // Thread chain operations
  JavaThread* next() const                       { return _next; }
  void set_next(JavaThread* p)                   { _next = p; }

  // Thread oop. threadObj() can be NULL for initial JavaThread
  // (or for threads attached via JNI)
  oop threadObj() const                          { return _threadObj; }
  void set_threadObj(oop p)                      { _threadObj = p; }

  ThreadPriority java_priority() const;          // Read from threadObj()

  // Prepare thread and add to priority queue.  If a priority is
  // not specified, use the priority of the thread object. Threads_lock
  // must be held while this function is called.
  void prepare(jobject jni_thread, ThreadPriority prio=NoPriority);

  void set_saved_exception_pc(address pc)        { _saved_exception_pc = pc; }
  address saved_exception_pc()                   { return _saved_exception_pc; }


  ThreadFunction entry_point() const             { return _entry_point; }

  // Allocates a new Java level thread object for this thread. thread_name may be NULL.
  void allocate_threadObj(Handle thread_group, char* thread_name, bool daemon, TRAPS);

  // Last frame anchor routines

  JavaFrameAnchor* frame_anchor(void)            { return &_anchor; }

  // last_Java_sp
  bool has_last_Java_frame() const               { return _anchor.has_last_Java_frame(); }
  intptr_t* last_Java_sp() const                 { return _anchor.last_Java_sp(); }

  // last_Java_pc

  address last_Java_pc(void)                     { return _anchor.last_Java_pc(); }

  // Safepoint support
#ifndef PPC64
  JavaThreadState thread_state() const           { return _thread_state; }
  void set_thread_state(JavaThreadState s)       { _thread_state = s;    }
#else
  // Use membars when accessing volatile _thread_state. See
  // Threads::create_vm() for size checks.
  JavaThreadState thread_state() const           {
    return (JavaThreadState) OrderAccess::load_acquire((volatile jint*)&_thread_state);
  }
  void set_thread_state(JavaThreadState s)       {
    OrderAccess::release_store((volatile jint*)&_thread_state, (jint)s);
  }
#endif
  ThreadSafepointState *safepoint_state() const  { return _safepoint_state; }
  void set_safepoint_state(ThreadSafepointState *state) { _safepoint_state = state; }
  bool is_at_poll_safepoint()                    { return _safepoint_state->is_at_poll_safepoint(); }

  // thread has called JavaThread::exit() or is terminated
  bool is_exiting()                              { return _terminated == _thread_exiting || is_terminated(); }
  // thread is terminated (no longer on the threads list); we compare
  // against the two non-terminated values so that a freed JavaThread
  // will also be considered terminated.
  bool is_terminated()                           { return _terminated != _not_terminated && _terminated != _thread_exiting; }
  void set_terminated(TerminatedTypes t)         { _terminated = t; }
  // special for Threads::remove() which is static:
  void set_terminated_value()                    { _terminated = _thread_terminated; }
  void block_if_vm_exited();

  bool doing_unsafe_access()                     { return _doing_unsafe_access; }
  void set_doing_unsafe_access(bool val)         { _doing_unsafe_access = val; }

  bool do_not_unlock_if_synchronized()             { return _do_not_unlock_if_synchronized; }
  void set_do_not_unlock_if_synchronized(bool val) { _do_not_unlock_if_synchronized = val; }

#if INCLUDE_NMT
  // native memory tracking
  inline MemRecorder* get_recorder() const          { return (MemRecorder*)_recorder; }
  inline void         set_recorder(MemRecorder* rc) { _recorder = rc; }

 private:
  // per-thread memory recorder
  MemRecorder* volatile _recorder;
#endif // INCLUDE_NMT

  // Suspend/resume support for JavaThread
 private:
  void set_ext_suspended()       { set_suspend_flag (_ext_suspended);  }
  void clear_ext_suspended()     { clear_suspend_flag(_ext_suspended); }

 public:
  void java_suspend();
  void java_resume();
  int  java_suspend_self();

  void check_and_wait_while_suspended() {
    assert(JavaThread::current() == this, "sanity check");

    bool do_self_suspend;
    do {
      // were we externally suspended while we were waiting?
      do_self_suspend = handle_special_suspend_equivalent_condition();
      if (do_self_suspend) {
        // don't surprise the thread that suspended us by returning
        java_suspend_self();
        set_suspend_equivalent();
      }
    } while (do_self_suspend);
  }
  static void check_safepoint_and_suspend_for_native_trans(JavaThread *thread);
  // Check for async exception in addition to safepoint and suspend request.
  static void check_special_condition_for_native_trans(JavaThread *thread);

  // Same as check_special_condition_for_native_trans but finishes the
  // transition into thread_in_Java mode so that it can potentially
  // block.
  static void check_special_condition_for_native_trans_and_transition(JavaThread *thread);

  bool is_ext_suspend_completed(bool called_by_wait, int delay, uint32_t *bits);
  bool is_ext_suspend_completed_with_lock(uint32_t *bits) {
    MutexLockerEx ml(SR_lock(), Mutex::_no_safepoint_check_flag);
    // Warning: is_ext_suspend_completed() may temporarily drop the
    // SR_lock to allow the thread to reach a stable thread state if
    // it is currently in a transient thread state.
    return is_ext_suspend_completed(false /*!called_by_wait */,
                                    SuspendRetryDelay, bits);
  }

  // We cannot allow wait_for_ext_suspend_completion() to run forever or
  // we could hang. SuspendRetryCount and SuspendRetryDelay are normally
  // passed as the count and delay parameters. Experiments with specific
  // calls to wait_for_ext_suspend_completion() can be done by passing
  // other values in the code. Experiments with all calls can be done
  // via the appropriate -XX options.
  bool wait_for_ext_suspend_completion(int count, int delay, uint32_t *bits);

  void set_external_suspend()     { set_suspend_flag  (_external_suspend); }
  void clear_external_suspend()   { clear_suspend_flag(_external_suspend); }

  void set_deopt_suspend()        { set_suspend_flag  (_deopt_suspend); }
  void clear_deopt_suspend()      { clear_suspend_flag(_deopt_suspend); }
  bool is_deopt_suspend()         { return (_suspend_flags & _deopt_suspend) != 0; }

  bool is_external_suspend() const {
    return (_suspend_flags & _external_suspend) != 0;
  }
  // Whenever a thread transitions from native to vm/java it must suspend
  // if external|deopt suspend is present.
  bool is_suspend_after_native() const {
    return (_suspend_flags & (_external_suspend | _deopt_suspend) ) != 0;
  }

  // external suspend request is completed
  bool is_ext_suspended() const {
    return (_suspend_flags & _ext_suspended) != 0;
  }

  bool is_external_suspend_with_lock() const {
    MutexLockerEx ml(SR_lock(), Mutex::_no_safepoint_check_flag);
    return is_external_suspend();
  }

  // Special method to handle a pending external suspend request
  // when a suspend equivalent condition lifts.
  bool handle_special_suspend_equivalent_condition() {
    assert(is_suspend_equivalent(),
      "should only be called in a suspend equivalence condition");
    MutexLockerEx ml(SR_lock(), Mutex::_no_safepoint_check_flag);
    bool ret = is_external_suspend();
    if (!ret) {
      // not about to self-suspend so clear suspend equivalence
      clear_suspend_equivalent();
    }
    // implied else:
    // We have a pending external suspend request so we leave the
    // suspend_equivalent flag set until java_suspend_self() sets
    // the ext_suspended flag and clears the suspend_equivalent
    // flag. This insures that wait_for_ext_suspend_completion()
    // will return consistent values.
    return ret;
  }

  // utility methods to see if we are doing some kind of suspension
  bool is_being_ext_suspended() const            {
    MutexLockerEx ml(SR_lock(), Mutex::_no_safepoint_check_flag);
    return is_ext_suspended() || is_external_suspend();
  }

  bool is_suspend_equivalent() const             { return _suspend_equivalent; }

  void set_suspend_equivalent()                  { _suspend_equivalent = true; };
  void clear_suspend_equivalent()                { _suspend_equivalent = false; };

  // Thread.stop support
  void send_thread_stop(oop throwable);
  AsyncRequests clear_special_runtime_exit_condition() {
    AsyncRequests x = _special_runtime_exit_condition;
    _special_runtime_exit_condition = _no_async_condition;
    return x;
  }

  // Are any async conditions present?
  bool has_async_condition() { return (_special_runtime_exit_condition != _no_async_condition); }

  void check_and_handle_async_exceptions(bool check_unsafe_error = true);

  // these next two are also used for self-suspension and async exception support
  void handle_special_runtime_exit_condition(bool check_asyncs = true);

  // Return true if JavaThread has an asynchronous condition or
  // if external suspension is requested.
  bool has_special_runtime_exit_condition() {
    // We call is_external_suspend() last since external suspend should
    // be less common. Because we don't use is_external_suspend_with_lock
    // it is possible that we won't see an asynchronous external suspend
    // request that has just gotten started, i.e., SR_lock grabbed but
    // _external_suspend field change either not made yet or not visible
    // yet. However, this is okay because the request is asynchronous and
    // we will see the new flag value the next time through. It's also
    // possible that the external suspend request is dropped after
    // we have checked is_external_suspend(), we will recheck its value
    // under SR_lock in java_suspend_self().
    return (_special_runtime_exit_condition != _no_async_condition) ||
            is_external_suspend() || is_deopt_suspend();
  }

  void set_pending_unsafe_access_error()          { _special_runtime_exit_condition = _async_unsafe_access_error; }

  void set_pending_async_exception(oop e) {
    _pending_async_exception = e;
    _special_runtime_exit_condition = _async_exception;
    set_has_async_exception();
  }

  // Fast-locking support
  bool is_lock_owned(address adr) const;

  // Accessors for vframe array top
  // The linked list of vframe arrays are sorted on sp. This means when we
  // unpack the head must contain the vframe array to unpack.
  void set_vframe_array_head(vframeArray* value) { _vframe_array_head = value; }
  vframeArray* vframe_array_head() const         { return _vframe_array_head;  }

  // Side structure for deferring update of java frame locals until deopt occurs
  GrowableArray<jvmtiDeferredLocalVariableSet*>* deferred_locals() const { return _deferred_locals_updates; }
  void set_deferred_locals(GrowableArray<jvmtiDeferredLocalVariableSet *>* vf) { _deferred_locals_updates = vf; }

  // These only really exist to make debugging deopt problems simpler

  void set_vframe_array_last(vframeArray* value) { _vframe_array_last = value; }
  vframeArray* vframe_array_last() const         { return _vframe_array_last;  }

  // The special resourceMark used during deoptimization

  void set_deopt_mark(DeoptResourceMark* value)  { _deopt_mark = value; }
  DeoptResourceMark* deopt_mark(void)            { return _deopt_mark; }

  intptr_t* must_deopt_id()                      { return _must_deopt_id; }
  void     set_must_deopt_id(intptr_t* id)       { _must_deopt_id = id; }
  void     clear_must_deopt_id()                 { _must_deopt_id = NULL; }

  void set_deopt_nmethod(nmethod* nm)            { _deopt_nmethod = nm;   }
  nmethod* deopt_nmethod()                       { return _deopt_nmethod; }

  Method*    callee_target() const               { return _callee_target; }
  void set_callee_target  (Method* x)          { _callee_target   = x; }

  // Oop results of vm runtime calls
  oop  vm_result() const                         { return _vm_result; }
  void set_vm_result  (oop x)                    { _vm_result   = x; }

  Metadata*    vm_result_2() const               { return _vm_result_2; }
  void set_vm_result_2  (Metadata* x)          { _vm_result_2   = x; }

  MemRegion deferred_card_mark() const           { return _deferred_card_mark; }
  void set_deferred_card_mark(MemRegion mr)      { _deferred_card_mark = mr;   }

#ifdef GRAAL
  void set_graal_alternate_call_target(address a) { _graal_alternate_call_target = a; }
  void set_graal_implicit_exception_pc(address a) { _graal_implicit_exception_pc = a; }
  bool is_graal_compiling()                       { return _graal_compiling;          }
  void set_is_graal_compiling(bool b)             { _graal_compiling = b;             }
#endif

  // Exception handling for compiled methods
  oop      exception_oop() const                 { return _exception_oop; }
  address  exception_pc() const                  { return _exception_pc; }
  address  exception_handler_pc() const          { return _exception_handler_pc; }
  bool     is_method_handle_return() const       { return _is_method_handle_return == 1; }

  void set_exception_oop(oop o)                  { (void)const_cast<oop&>(_exception_oop = o); }
  void set_exception_pc(address a)               { _exception_pc = a; }
  void set_exception_handler_pc(address a)       { _exception_handler_pc = a; }
  void set_is_method_handle_return(bool value)   { _is_method_handle_return = value ? 1 : 0; }

  void clear_exception_oop_and_pc() {
    set_exception_oop(NULL);
    set_exception_pc(NULL);
  }

  // Stack overflow support
  inline size_t stack_available(address cur_sp);
  address stack_yellow_zone_base()
    { return (address)(stack_base() - (stack_size() - (stack_red_zone_size() + stack_yellow_zone_size()))); }
  size_t  stack_yellow_zone_size()
    { return StackYellowPages * os::vm_page_size(); }
  address stack_red_zone_base()
    { return (address)(stack_base() - (stack_size() - stack_red_zone_size())); }
  size_t stack_red_zone_size()
    { return StackRedPages * os::vm_page_size(); }
  bool in_stack_yellow_zone(address a)
    { return (a <= stack_yellow_zone_base()) && (a >= stack_red_zone_base()); }
  bool in_stack_red_zone(address a)
    { return (a <= stack_red_zone_base()) && (a >= (address)((intptr_t)stack_base() - stack_size())); }

  void create_stack_guard_pages();
  void remove_stack_guard_pages();

  void enable_stack_yellow_zone();
  void disable_stack_yellow_zone();
  void enable_stack_red_zone();
  void disable_stack_red_zone();

  inline bool stack_guard_zone_unused();
  inline bool stack_yellow_zone_disabled();
  inline bool stack_yellow_zone_enabled();

  // Attempt to reguard the stack after a stack overflow may have occurred.
  // Returns true if (a) guard pages are not needed on this thread, (b) the
  // pages are already guarded, or (c) the pages were successfully reguarded.
  // Returns false if there is not enough stack space to reguard the pages, in
  // which case the caller should unwind a frame and try again.  The argument
  // should be the caller's (approximate) sp.
  bool reguard_stack(address cur_sp);
  // Similar to above but see if current stackpoint is out of the guard area
  // and reguard if possible.
  bool reguard_stack(void);

  address stack_overflow_limit() { return _stack_overflow_limit; }
  void set_stack_overflow_limit() {
    _stack_overflow_limit = _stack_base - _stack_size +
                            ((StackShadowPages +
                              StackYellowPages +
                              StackRedPages) * os::vm_page_size());
  }

  // Misc. accessors/mutators
  void set_do_not_unlock(void)                   { _do_not_unlock_if_synchronized = true; }
  void clr_do_not_unlock(void)                   { _do_not_unlock_if_synchronized = false; }
  bool do_not_unlock(void)                       { return _do_not_unlock_if_synchronized; }

#ifndef PRODUCT
  void record_jump(address target, address instr, const char* file, int line);
#endif /* PRODUCT */

  // For assembly stub generation
  static ByteSize threadObj_offset()             { return byte_offset_of(JavaThread, _threadObj           ); }
#ifndef PRODUCT
  static ByteSize jmp_ring_index_offset()        { return byte_offset_of(JavaThread, _jmp_ring_index      ); }
  static ByteSize jmp_ring_offset()              { return byte_offset_of(JavaThread, _jmp_ring            ); }
#endif /* PRODUCT */
  static ByteSize jni_environment_offset()       { return byte_offset_of(JavaThread, _jni_environment     ); }
  static ByteSize last_Java_sp_offset()          {
    return byte_offset_of(JavaThread, _anchor) + JavaFrameAnchor::last_Java_sp_offset();
  }
  static ByteSize last_Java_pc_offset()          {
    return byte_offset_of(JavaThread, _anchor) + JavaFrameAnchor::last_Java_pc_offset();
  }
  static ByteSize frame_anchor_offset()          {
    return byte_offset_of(JavaThread, _anchor);
  }
  static ByteSize callee_target_offset()         { return byte_offset_of(JavaThread, _callee_target       ); }
  static ByteSize vm_result_offset()             { return byte_offset_of(JavaThread, _vm_result           ); }
  static ByteSize vm_result_2_offset()           { return byte_offset_of(JavaThread, _vm_result_2         ); }
  static ByteSize thread_state_offset()          { return byte_offset_of(JavaThread, _thread_state        ); }
  static ByteSize saved_exception_pc_offset()    { return byte_offset_of(JavaThread, _saved_exception_pc  ); }
  static ByteSize osthread_offset()              { return byte_offset_of(JavaThread, _osthread            ); }
#ifdef GRAAL
  static ByteSize graal_alternate_call_target_offset() { return byte_offset_of(JavaThread, _graal_alternate_call_target); }
  static ByteSize graal_implicit_exception_pc_offset() { return byte_offset_of(JavaThread, _graal_implicit_exception_pc); }
  static ByteSize graal_counters_offset()        { return byte_offset_of(JavaThread, _graal_counters      ); }
#endif // GRAAL
  static ByteSize exception_oop_offset()         { return byte_offset_of(JavaThread, _exception_oop       ); }
  static ByteSize exception_pc_offset()          { return byte_offset_of(JavaThread, _exception_pc        ); }
  static ByteSize exception_handler_pc_offset()  { return byte_offset_of(JavaThread, _exception_handler_pc); }
  static ByteSize stack_overflow_limit_offset()  { return byte_offset_of(JavaThread, _stack_overflow_limit); }
  static ByteSize is_method_handle_return_offset() { return byte_offset_of(JavaThread, _is_method_handle_return); }
  static ByteSize stack_guard_state_offset()     { return byte_offset_of(JavaThread, _stack_guard_state   ); }
  static ByteSize suspend_flags_offset()         { return byte_offset_of(JavaThread, _suspend_flags       ); }

  static ByteSize do_not_unlock_if_synchronized_offset() { return byte_offset_of(JavaThread, _do_not_unlock_if_synchronized); }
  static ByteSize should_post_on_exceptions_flag_offset() {
    return byte_offset_of(JavaThread, _should_post_on_exceptions_flag);
  }

#if INCLUDE_ALL_GCS
  static ByteSize satb_mark_queue_offset()       { return byte_offset_of(JavaThread, _satb_mark_queue); }
  static ByteSize dirty_card_queue_offset()      { return byte_offset_of(JavaThread, _dirty_card_queue); }
#endif // INCLUDE_ALL_GCS

  // Returns the jni environment for this thread
  JNIEnv* jni_environment()                      { return &_jni_environment; }

  static JavaThread* thread_from_jni_environment(JNIEnv* env) {
    JavaThread *thread_from_jni_env = (JavaThread*)((intptr_t)env - in_bytes(jni_environment_offset()));
    // Only return NULL if thread is off the thread list; starting to
    // exit should not return NULL.
    if (thread_from_jni_env->is_terminated()) {
       thread_from_jni_env->block_if_vm_exited();
       return NULL;
    } else {
       return thread_from_jni_env;
    }
  }

  // JNI critical regions. These can nest.
  bool in_critical()    { return _jni_active_critical > 0; }
  bool in_last_critical()  { return _jni_active_critical == 1; }
  void enter_critical() { assert(Thread::current() == this ||
                                 Thread::current()->is_VM_thread() && SafepointSynchronize::is_synchronizing(),
                                 "this must be current thread or synchronizing");
                          _jni_active_critical++; }
  void exit_critical()  { assert(Thread::current() == this,
                                 "this must be current thread");
                          _jni_active_critical--;
                          assert(_jni_active_critical >= 0,
                                 "JNI critical nesting problem?"); }

  // For deadlock detection
  int depth_first_number() { return _depth_first_number; }
  void set_depth_first_number(int dfn) { _depth_first_number = dfn; }

 private:
  void set_monitor_chunks(MonitorChunk* monitor_chunks) { _monitor_chunks = monitor_chunks; }

 public:
  MonitorChunk* monitor_chunks() const           { return _monitor_chunks; }
  void add_monitor_chunk(MonitorChunk* chunk);
  void remove_monitor_chunk(MonitorChunk* chunk);
  bool in_deopt_handler() const                  { return _in_deopt_handler > 0; }
  void inc_in_deopt_handler()                    { _in_deopt_handler++; }
  void dec_in_deopt_handler()                    {
    assert(_in_deopt_handler > 0, "mismatched deopt nesting");
    if (_in_deopt_handler > 0) { // robustness
      _in_deopt_handler--;
    }
  }

 private:
  void set_entry_point(ThreadFunction entry_point) { _entry_point = entry_point; }

 public:

  // Frame iteration; calls the function f for all frames on the stack
  void frames_do(void f(frame*, const RegisterMap*));

  // Memory operations
  void oops_do(OopClosure* f, CLDClosure* cld_f, CodeBlobClosure* cf);

  // Sweeper operations
  void nmethods_do(CodeBlobClosure* cf);

  // RedefineClasses Support
  void metadata_do(void f(Metadata*));

  // Memory management operations
  void gc_epilogue();
  void gc_prologue();

  // Misc. operations
  char* name() const { return (char*)get_thread_name(); }
  void print_on(outputStream* st) const;
  void print() const { print_on(tty); }
  void print_value();
  void print_thread_state_on(outputStream* ) const      PRODUCT_RETURN;
  void print_thread_state() const                       PRODUCT_RETURN;
  void print_on_error(outputStream* st, char* buf, int buflen) const;
  void verify();
  const char* get_thread_name() const;
private:
  // factor out low-level mechanics for use in both normal and error cases
  const char* get_thread_name_string(char* buf = NULL, int buflen = 0) const;
public:
  const char* get_threadgroup_name() const;
  const char* get_parent_name() const;

  // Accessing frames
  frame last_frame() {
    _anchor.make_walkable(this);
    return pd_last_frame();
  }
  javaVFrame* last_java_vframe(RegisterMap* reg_map);

  // Returns method at 'depth' java or native frames down the stack
  // Used for security checks
  Klass* security_get_caller_class(int depth);

  // Print stack trace in external format
  void print_stack_on(outputStream* st);
  void print_stack() { print_stack_on(tty); }

  // Print stack traces in various internal formats
  void trace_stack()                             PRODUCT_RETURN;
  void trace_stack_from(vframe* start_vf)        PRODUCT_RETURN;
  void trace_frames()                            PRODUCT_RETURN;
  void trace_oops()                              PRODUCT_RETURN;

  // Print an annotated view of the stack frames
  void print_frame_layout(int depth = 0, bool validate_only = false) NOT_DEBUG_RETURN;
  void validate_frame_layout() {
    print_frame_layout(0, true);
  }

  // Returns the number of stack frames on the stack
  int depth() const;

  // Function for testing deoptimization
  void deoptimize();
  void make_zombies();

  void deoptimized_wrt_marked_nmethods();

  // Profiling operation (see fprofile.cpp)
 public:
   bool profile_last_Java_frame(frame* fr);

 private:
   ThreadProfiler* _thread_profiler;
 private:
   friend class FlatProfiler;                    // uses both [gs]et_thread_profiler.
   friend class FlatProfilerTask;                // uses get_thread_profiler.
   friend class ThreadProfilerMark;              // uses get_thread_profiler.
   ThreadProfiler* get_thread_profiler()         { return _thread_profiler; }
   ThreadProfiler* set_thread_profiler(ThreadProfiler* tp) {
     ThreadProfiler* result = _thread_profiler;
     _thread_profiler = tp;
     return result;
   }

 // NMT (Native memory tracking) support.
 // This flag helps NMT to determine if this JavaThread will be blocked
 // at safepoint. If not, ThreadCritical is needed for writing memory records.
 // JavaThread is only safepoint visible when it is in Threads' thread list,
 // it is not visible until it is added to the list and becomes invisible
 // once it is removed from the list.
 public:
  bool is_safepoint_visible() const { return _safepoint_visible; }
  void set_safepoint_visible(bool visible) { _safepoint_visible = visible; }
 private:
  bool _safepoint_visible;

  // Static operations
 public:
  // Returns the running thread as a JavaThread
  static inline JavaThread* current();

  // Returns the active Java thread.  Do not use this if you know you are calling
  // from a JavaThread, as it's slower than JavaThread::current.  If called from
  // the VMThread, it also returns the JavaThread that instigated the VMThread's
  // operation.  You may not want that either.
  static JavaThread* active();

  inline CompilerThread* as_CompilerThread();

 public:
  virtual void run();
  void thread_main_inner();

 private:
  // PRIVILEGED STACK
  PrivilegedElement*  _privileged_stack_top;
  GrowableArray<oop>* _array_for_gc;
 public:

  // Returns the privileged_stack information.
  PrivilegedElement* privileged_stack_top() const       { return _privileged_stack_top; }
  void set_privileged_stack_top(PrivilegedElement *e)   { _privileged_stack_top = e; }
  void register_array_for_gc(GrowableArray<oop>* array) { _array_for_gc = array; }

 public:
  // Thread local information maintained by JVMTI.
  void set_jvmti_thread_state(JvmtiThreadState *value)                           { _jvmti_thread_state = value; }
  // A JvmtiThreadState is lazily allocated. This jvmti_thread_state()
  // getter is used to get this JavaThread's JvmtiThreadState if it has
  // one which means NULL can be returned. JvmtiThreadState::state_for()
  // is used to get the specified JavaThread's JvmtiThreadState if it has
  // one or it allocates a new JvmtiThreadState for the JavaThread and
  // returns it. JvmtiThreadState::state_for() will return NULL only if
  // the specified JavaThread is exiting.
  JvmtiThreadState *jvmti_thread_state() const                                   { return _jvmti_thread_state; }
  static ByteSize jvmti_thread_state_offset()                                    { return byte_offset_of(JavaThread, _jvmti_thread_state); }
  void set_jvmti_get_loaded_classes_closure(JvmtiGetLoadedClassesClosure* value) { _jvmti_get_loaded_classes_closure = value; }
  JvmtiGetLoadedClassesClosure* get_jvmti_get_loaded_classes_closure() const     { return _jvmti_get_loaded_classes_closure; }

  // JVMTI PopFrame support
  // Setting and clearing popframe_condition
  // All of these enumerated values are bits. popframe_pending
  // indicates that a PopFrame() has been requested and not yet been
  // completed. popframe_processing indicates that that PopFrame() is in
  // the process of being completed. popframe_force_deopt_reexecution_bit
  // indicates that special handling is required when returning to a
  // deoptimized caller.
  enum PopCondition {
    popframe_inactive                      = 0x00,
    popframe_pending_bit                   = 0x01,
    popframe_processing_bit                = 0x02,
    popframe_force_deopt_reexecution_bit   = 0x04
  };
  PopCondition popframe_condition()                   { return (PopCondition) _popframe_condition; }
  void set_popframe_condition(PopCondition c)         { _popframe_condition = c; }
  void set_popframe_condition_bit(PopCondition c)     { _popframe_condition |= c; }
  void clear_popframe_condition()                     { _popframe_condition = popframe_inactive; }
  static ByteSize popframe_condition_offset()         { return byte_offset_of(JavaThread, _popframe_condition); }
  bool has_pending_popframe()                         { return (popframe_condition() & popframe_pending_bit) != 0; }
  bool popframe_forcing_deopt_reexecution()           { return (popframe_condition() & popframe_force_deopt_reexecution_bit) != 0; }
  void clear_popframe_forcing_deopt_reexecution()     { _popframe_condition &= ~popframe_force_deopt_reexecution_bit; }
#ifdef CC_INTERP
  bool pop_frame_pending(void)                        { return ((_popframe_condition & popframe_pending_bit) != 0); }
  void clr_pop_frame_pending(void)                    { _popframe_condition = popframe_inactive; }
  bool pop_frame_in_process(void)                     { return ((_popframe_condition & popframe_processing_bit) != 0); }
  void set_pop_frame_in_process(void)                 { _popframe_condition |= popframe_processing_bit; }
  void clr_pop_frame_in_process(void)                 { _popframe_condition &= ~popframe_processing_bit; }
#endif

 private:
  // Saved incoming arguments to popped frame.
  // Used only when popped interpreted frame returns to deoptimized frame.
  void*    _popframe_preserved_args;
  int      _popframe_preserved_args_size;

 public:
  void  popframe_preserve_args(ByteSize size_in_bytes, void* start);
  void* popframe_preserved_args();
  ByteSize popframe_preserved_args_size();
  WordSize popframe_preserved_args_size_in_words();
  void  popframe_free_preserved_args();


 private:
  JvmtiThreadState *_jvmti_thread_state;
  JvmtiGetLoadedClassesClosure* _jvmti_get_loaded_classes_closure;

  // Used by the interpreter in fullspeed mode for frame pop, method
  // entry, method exit and single stepping support. This field is
  // only set to non-zero by the VM_EnterInterpOnlyMode VM operation.
  // It can be set to zero asynchronously (i.e., without a VM operation
  // or a lock) so we have to be very careful.
  int               _interp_only_mode;

 public:
  // used by the interpreter for fullspeed debugging support (see above)
  static ByteSize interp_only_mode_offset() { return byte_offset_of(JavaThread, _interp_only_mode); }
  bool is_interp_only_mode()                { return (_interp_only_mode != 0); }
  int get_interp_only_mode()                { return _interp_only_mode; }
  void increment_interp_only_mode()         { ++_interp_only_mode; }
  void decrement_interp_only_mode()         { --_interp_only_mode; }

  // support for cached flag that indicates whether exceptions need to be posted for this thread
  // if this is false, we can avoid deoptimizing when events are thrown
  // this gets set to reflect whether jvmtiExport::post_exception_throw would actually do anything
 private:
  int    _should_post_on_exceptions_flag;

 public:
  int   should_post_on_exceptions_flag()  { return _should_post_on_exceptions_flag; }
  void  set_should_post_on_exceptions_flag(int val)  { _should_post_on_exceptions_flag = val; }

 private:
  ThreadStatistics *_thread_stat;

 public:
  ThreadStatistics* get_thread_stat() const    { return _thread_stat; }

  // Return a blocker object for which this thread is blocked parking.
  oop current_park_blocker();

 private:
  static size_t _stack_size_at_create;

 public:
  static inline size_t stack_size_at_create(void) {
    return _stack_size_at_create;
  }
  static inline void set_stack_size_at_create(size_t value) {
    _stack_size_at_create = value;
  }

#if INCLUDE_ALL_GCS
  // SATB marking queue support
  ObjPtrQueue& satb_mark_queue() { return _satb_mark_queue; }
  static SATBMarkQueueSet& satb_mark_queue_set() {
    return _satb_mark_queue_set;
  }

  // Dirty card queue support
  DirtyCardQueue& dirty_card_queue() { return _dirty_card_queue; }
  static DirtyCardQueueSet& dirty_card_queue_set() {
    return _dirty_card_queue_set;
  }
#endif // INCLUDE_ALL_GCS

  // This method initializes the SATB and dirty card queues before a
  // JavaThread is added to the Java thread list. Right now, we don't
  // have to do anything to the dirty card queue (it should have been
  // activated when the thread was created), but we have to activate
  // the SATB queue if the thread is created while a marking cycle is
  // in progress. The activation / de-activation of the SATB queues at
  // the beginning / end of a marking cycle is done during safepoints
  // so we have to make sure this method is called outside one to be
  // able to safely read the active field of the SATB queue set. Right
  // now, it is called just before the thread is added to the Java
  // thread list in the Threads::add() method. That method is holding
  // the Threads_lock which ensures we are outside a safepoint. We
  // cannot do the obvious and set the active field of the SATB queue
  // when the thread is created given that, in some cases, safepoints
  // might happen between the JavaThread constructor being called and the
  // thread being added to the Java thread list (an example of this is
  // when the structure for the DestroyJavaVM thread is created).
#if INCLUDE_ALL_GCS
  void initialize_queues();
#else  // INCLUDE_ALL_GCS
  void initialize_queues() { }
#endif // INCLUDE_ALL_GCS

  // Machine dependent stuff
#ifdef TARGET_OS_ARCH_linux_x86
# include "thread_linux_x86.hpp"
#endif
#ifdef TARGET_OS_ARCH_linux_sparc
# include "thread_linux_sparc.hpp"
#endif
#ifdef TARGET_OS_ARCH_linux_zero
# include "thread_linux_zero.hpp"
#endif
#ifdef TARGET_OS_ARCH_solaris_x86
# include "thread_solaris_x86.hpp"
#endif
#ifdef TARGET_OS_ARCH_solaris_sparc
# include "thread_solaris_sparc.hpp"
#endif
#ifdef TARGET_OS_ARCH_windows_x86
# include "thread_windows_x86.hpp"
#endif
#ifdef TARGET_OS_ARCH_linux_arm
# include "thread_linux_arm.hpp"
#endif
#ifdef TARGET_OS_ARCH_linux_ppc
# include "thread_linux_ppc.hpp"
#endif
#ifdef TARGET_OS_ARCH_aix_ppc
# include "thread_aix_ppc.hpp"
#endif
#ifdef TARGET_OS_ARCH_bsd_x86
# include "thread_bsd_x86.hpp"
#endif
#ifdef TARGET_OS_ARCH_bsd_zero
# include "thread_bsd_zero.hpp"
#endif


 public:
  void set_blocked_on_compilation(bool value) {
    _blocked_on_compilation = value;
  }

  bool blocked_on_compilation() {
    return _blocked_on_compilation;
  }
 protected:
  bool         _blocked_on_compilation;


  // JSR166 per-thread parker
private:
  Parker*    _parker;
public:
  Parker*     parker() { return _parker; }

  // Biased locking support
private:
  GrowableArray<MonitorInfo*>* _cached_monitor_info;
public:
  GrowableArray<MonitorInfo*>* cached_monitor_info() { return _cached_monitor_info; }
  void set_cached_monitor_info(GrowableArray<MonitorInfo*>* info) { _cached_monitor_info = info; }

  // clearing/querying jni attach status
  bool is_attaching_via_jni() const { return _jni_attach_state == _attaching_via_jni; }
  bool has_attached_via_jni() const { return is_attaching_via_jni() || _jni_attach_state == _attached_via_jni; }
  void set_done_attaching_via_jni() { _jni_attach_state = _attached_via_jni; OrderAccess::fence(); }
private:
  // This field is used to determine if a thread has claimed
  // a par_id: it is -1 if the thread has not claimed a par_id;
  // otherwise its value is the par_id that has been claimed.
  int _claimed_par_id;
public:
  int get_claimed_par_id() { return _claimed_par_id; }
  void set_claimed_par_id(int id) { _claimed_par_id = id;}
};

// Inline implementation of JavaThread::current
inline JavaThread* JavaThread::current() {
  Thread* thread = ThreadLocalStorage::thread();
  assert(thread != NULL && thread->is_Java_thread(), "just checking");
  return (JavaThread*)thread;
}

inline CompilerThread* JavaThread::as_CompilerThread() {
  assert(is_Compiler_thread(), "just checking");
  return (CompilerThread*)this;
}

inline bool JavaThread::stack_guard_zone_unused() {
  return _stack_guard_state == stack_guard_unused;
}

inline bool JavaThread::stack_yellow_zone_disabled() {
  return _stack_guard_state == stack_guard_yellow_disabled;
}

inline bool JavaThread::stack_yellow_zone_enabled() {
#ifdef ASSERT
  if (os::uses_stack_guard_pages()) {
    assert(_stack_guard_state != stack_guard_unused, "guard pages must be in use");
  }
#endif
    return _stack_guard_state == stack_guard_enabled;
}

inline size_t JavaThread::stack_available(address cur_sp) {
  // This code assumes java stacks grow down
  address low_addr; // Limit on the address for deepest stack depth
  if ( _stack_guard_state == stack_guard_unused) {
    low_addr =  stack_base() - stack_size();
  } else {
    low_addr = stack_yellow_zone_base();
  }
  return cur_sp > low_addr ? cur_sp - low_addr : 0;
}

// A thread used for Compilation.
class CompilerThread : public JavaThread {
  friend class VMStructs;
 private:
  CompilerCounters* _counters;

  ciEnv*            _env;
  CompileLog*       _log;
  CompileTask*      _task;
  CompileQueue*     _queue;
  BufferBlob*       _buffer_blob;

  nmethod*          _scanned_nmethod;  // nmethod being scanned by the sweeper
  AbstractCompiler* _compiler;

 public:

  static CompilerThread* current();

  CompilerThread(CompileQueue* queue, CompilerCounters* counters);

  bool is_Compiler_thread() const                { return true; }
  // Hide this compiler thread from external view.
  bool is_hidden_from_external_view() const      { return true; }

  void set_compiler(AbstractCompiler* c)         { _compiler = c; }
  AbstractCompiler* compiler() const             { return _compiler; }

  CompileQueue* queue()        const             { return _queue; }
  CompilerCounters* counters() const             { return _counters; }

  // Get/set the thread's compilation environment.
  ciEnv*        env()                            { return _env; }
  void          set_env(ciEnv* env)              { _env = env; }

  BufferBlob*   get_buffer_blob() const          { return _buffer_blob; }
  void          set_buffer_blob(BufferBlob* b)   { _buffer_blob = b; };

  // Get/set the thread's logging information
  CompileLog*   log()                            { return _log; }
  void          init_log(CompileLog* log) {
    // Set once, for good.
    assert(_log == NULL, "set only once");
    _log = log;
  }

  // GC support
  // Apply "f->do_oop" to all root oops in "this".
  // Apply "cf->do_code_blob" (if !NULL) to all code blobs active in frames
  void oops_do(OopClosure* f, CLDClosure* cld_f, CodeBlobClosure* cf);

#ifndef PRODUCT
private:
  IdealGraphPrinter *_ideal_graph_printer;
public:
  IdealGraphPrinter *ideal_graph_printer()                       { return _ideal_graph_printer; }
  void set_ideal_graph_printer(IdealGraphPrinter *n)             { _ideal_graph_printer = n; }
#endif

  // Get/set the thread's current task
  CompileTask*  task()                           { return _task; }
  void          set_task(CompileTask* task)      { _task = task; }

  // Track the nmethod currently being scanned by the sweeper
  void          set_scanned_nmethod(nmethod* nm) {
    assert(_scanned_nmethod == NULL || nm == NULL, "should reset to NULL before writing a new value");
    _scanned_nmethod = nm;
  }
};

inline CompilerThread* CompilerThread::current() {
  return JavaThread::current()->as_CompilerThread();
}


// The active thread queue. It also keeps track of the current used
// thread priorities.
class Threads: AllStatic {
  friend class VMStructs;
 private:
  static JavaThread* _thread_list;
  static int         _number_of_threads;
  static int         _number_of_non_daemon_threads;
  static int         _return_code;
#ifdef ASSERT
  static bool        _vm_complete;
#endif

  static void initialize_java_lang_classes(JavaThread* main_thread, TRAPS);
  static void initialize_jsr292_core_classes(TRAPS);
 public:
  // Thread management
  // force_daemon is a concession to JNI, where we may need to add a
  // thread to the thread list before allocating its thread object
  static void add(JavaThread* p, bool force_daemon = false);
  static void remove(JavaThread* p);
  static bool includes(JavaThread* p);
  static JavaThread* first()                     { return _thread_list; }
  static void threads_do(ThreadClosure* tc);

  // Initializes the vm and creates the vm thread
  static jint create_vm(JavaVMInitArgs* args, bool* canTryAgain);
  static void convert_vm_init_libraries_to_agents();
  static void create_vm_init_libraries();
  static void create_vm_init_agents();
  static void shutdown_vm_agents();
  static bool destroy_vm();
  // Supported VM versions via JNI
  // Includes JNI_VERSION_1_1
  static jboolean is_supported_jni_version_including_1_1(jint version);
  // Does not include JNI_VERSION_1_1
  static jboolean is_supported_jni_version(jint version);

  // Garbage collection
  static void follow_other_roots(void f(oop*));

  // Apply "f->do_oop" to all root oops in all threads.
  // This version may only be called by sequential code.
  static void oops_do(OopClosure* f, CLDClosure* cld_f, CodeBlobClosure* cf);
  // This version may be called by sequential or parallel code.
  static void possibly_parallel_oops_do(OopClosure* f, CLDClosure* cld_f, CodeBlobClosure* cf);
  // This creates a list of GCTasks, one per thread.
  static void create_thread_roots_tasks(GCTaskQueue* q);
  // This creates a list of GCTasks, one per thread, for marking objects.
  static void create_thread_roots_marking_tasks(GCTaskQueue* q);

  // Apply "f->do_oop" to roots in all threads that
  // are part of compiled frames
  static void compiled_frame_oops_do(OopClosure* f, CodeBlobClosure* cf);

  static void convert_hcode_pointers();
  static void restore_hcode_pointers();

  // Sweeper
  static void nmethods_do(CodeBlobClosure* cf);

  // RedefineClasses support
  static void metadata_do(void f(Metadata*));

  static void gc_epilogue();
  static void gc_prologue();
#ifdef ASSERT
  static bool is_vm_complete() { return _vm_complete; }
#endif

  // Verification
  static void verify();
  static void print_on(outputStream* st, bool print_stacks, bool internal_format, bool print_concurrent_locks);
  static void print(bool print_stacks, bool internal_format) {
    // this function is only used by debug.cpp
    print_on(tty, print_stacks, internal_format, false /* no concurrent lock printed */);
  }
  static void print_on_error(outputStream* st, Thread* current, char* buf, int buflen);

  // Get Java threads that are waiting to enter a monitor. If doLock
  // is true, then Threads_lock is grabbed as needed. Otherwise, the
  // VM needs to be at a safepoint.
  static GrowableArray<JavaThread*>* get_pending_threads(int count,
    address monitor, bool doLock);

  // Get owning Java thread from the monitor's owner field. If doLock
  // is true, then Threads_lock is grabbed as needed. Otherwise, the
  // VM needs to be at a safepoint.
  static JavaThread *owning_thread_from_monitor_owner(address owner,
    bool doLock);

  // Number of threads on the active threads list
  static int number_of_threads()                 { return _number_of_threads; }
  // Number of non-daemon threads on the active threads list
  static int number_of_non_daemon_threads()      { return _number_of_non_daemon_threads; }

  // Deoptimizes all frames tied to marked nmethods
  static void deoptimized_wrt_marked_nmethods();

};


// Thread iterator
class ThreadClosure: public StackObj {
 public:
  virtual void do_thread(Thread* thread) = 0;
};

class SignalHandlerMark: public StackObj {
private:
  Thread* _thread;
public:
  SignalHandlerMark(Thread* t) {
    _thread = t;
    if (_thread) _thread->enter_signal_handler();
  }
  ~SignalHandlerMark() {
    if (_thread) _thread->leave_signal_handler();
    _thread = NULL;
  }
};


#endif // SHARE_VM_RUNTIME_THREAD_HPP<|MERGE_RESOLUTION|>--- conflicted
+++ resolved
@@ -917,7 +917,6 @@
 
  private:
 
-<<<<<<< HEAD
 #ifdef GRAAL
   address   _graal_alternate_call_target;
   address   _graal_implicit_exception_pc;  // pc at which the most recent implicit exception occurred
@@ -930,14 +929,12 @@
   static void collect_counters(typeArrayOop array);
  private:
 #endif // GRAAL
-  StackGuardState        _stack_guard_state;
-=======
+
   StackGuardState  _stack_guard_state;
 
   // Precompute the limit of the stack as used in stack overflow checks.
   // We load it from here to simplify the stack overflow check in assembly.
   address          _stack_overflow_limit;
->>>>>>> ee6ec429
 
   nmethod*      _scanned_nmethod;  // nmethod being scanned by the sweeper
 
