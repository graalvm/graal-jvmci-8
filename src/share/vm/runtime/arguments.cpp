/*
 * Copyright (c) 1997, 2014, Oracle and/or its affiliates. All rights reserved.
 * DO NOT ALTER OR REMOVE COPYRIGHT NOTICES OR THIS FILE HEADER.
 *
 * This code is free software; you can redistribute it and/or modify it
 * under the terms of the GNU General Public License version 2 only, as
 * published by the Free Software Foundation.
 *
 * This code is distributed in the hope that it will be useful, but WITHOUT
 * ANY WARRANTY; without even the implied warranty of MERCHANTABILITY or
 * FITNESS FOR A PARTICULAR PURPOSE.  See the GNU General Public License
 * version 2 for more details (a copy is included in the LICENSE file that
 * accompanied this code).
 *
 * You should have received a copy of the GNU General Public License version
 * 2 along with this work; if not, write to the Free Software Foundation,
 * Inc., 51 Franklin St, Fifth Floor, Boston, MA 02110-1301 USA.
 *
 * Please contact Oracle, 500 Oracle Parkway, Redwood Shores, CA 94065 USA
 * or visit www.oracle.com if you need additional information or have any
 * questions.
 *
 */

#include "precompiled.hpp"
#include "classfile/javaAssertions.hpp"
#include "classfile/symbolTable.hpp"
#include "compiler/compilerOracle.hpp"
#include "memory/allocation.inline.hpp"
#include "memory/cardTableRS.hpp"
#include "memory/genCollectedHeap.hpp"
#include "memory/referenceProcessor.hpp"
#include "memory/universe.inline.hpp"
#include "oops/oop.inline.hpp"
#include "prims/jvmtiExport.hpp"
#include "runtime/arguments.hpp"
#include "runtime/globals_extension.hpp"
#include "runtime/gpu.hpp"
#include "runtime/java.hpp"
#include "services/management.hpp"
#include "services/memTracker.hpp"
#include "utilities/defaultStream.hpp"
#include "utilities/macros.hpp"
#include "utilities/taskqueue.hpp"
#ifdef TARGET_OS_FAMILY_linux
# include "os_linux.inline.hpp"
#endif
#ifdef TARGET_OS_FAMILY_solaris
# include "os_solaris.inline.hpp"
#endif
#ifdef TARGET_OS_FAMILY_windows
# include "os_windows.inline.hpp"
#endif
#ifdef TARGET_OS_FAMILY_aix
# include "os_aix.inline.hpp"
#endif
#ifdef TARGET_OS_FAMILY_bsd
# include "os_bsd.inline.hpp"
#endif
#if INCLUDE_ALL_GCS
#include "gc_implementation/concurrentMarkSweep/compactibleFreeListSpace.hpp"
#include "gc_implementation/g1/g1CollectedHeap.inline.hpp"
#include "gc_implementation/parallelScavenge/parallelScavengeHeap.hpp"
#endif // INCLUDE_ALL_GCS

// Note: This is a special bug reporting site for the JVM
#define DEFAULT_VENDOR_URL_BUG "http://bugreport.sun.com/bugreport/crash.jsp"
#define DEFAULT_JAVA_LAUNCHER  "generic"

// Disable options not supported in this release, with a warning if they
// were explicitly requested on the command-line
#define UNSUPPORTED_OPTION(opt, description)                    \
do {                                                            \
  if (opt) {                                                    \
    if (FLAG_IS_CMDLINE(opt)) {                                 \
      warning(description " is disabled in this release.");     \
    }                                                           \
    FLAG_SET_DEFAULT(opt, false);                               \
  }                                                             \
} while(0)

#define UNSUPPORTED_GC_OPTION(gc)                                     \
do {                                                                  \
  if (gc) {                                                           \
    if (FLAG_IS_CMDLINE(gc)) {                                        \
      warning(#gc " is not supported in this VM.  Using Serial GC."); \
    }                                                                 \
    FLAG_SET_DEFAULT(gc, false);                                      \
  }                                                                   \
} while(0)

char**  Arguments::_jvm_flags_array             = NULL;
int     Arguments::_num_jvm_flags               = 0;
char**  Arguments::_jvm_args_array              = NULL;
int     Arguments::_num_jvm_args                = 0;
#ifdef GRAAL
char**  Arguments::_graal_args_array              = NULL;
int     Arguments::_num_graal_args                = 0;
#endif
char*  Arguments::_java_command                 = NULL;
SystemProperty* Arguments::_system_properties   = NULL;
const char*  Arguments::_gc_log_filename        = NULL;
bool   Arguments::_has_profile                  = false;
size_t Arguments::_conservative_max_heap_alignment = 0;
uintx  Arguments::_min_heap_size                = 0;
Arguments::Mode Arguments::_mode                = _mixed;
bool   Arguments::_java_compiler                = false;
bool   Arguments::_xdebug_mode                  = false;
const char*  Arguments::_java_vendor_url_bug    = DEFAULT_VENDOR_URL_BUG;
const char*  Arguments::_sun_java_launcher      = DEFAULT_JAVA_LAUNCHER;
int    Arguments::_sun_java_launcher_pid        = -1;
bool   Arguments::_sun_java_launcher_is_altjvm  = false;

// These parameters are reset in method parse_vm_init_args(JavaVMInitArgs*)
bool   Arguments::_AlwaysCompileLoopMethods     = AlwaysCompileLoopMethods;
bool   Arguments::_UseOnStackReplacement        = UseOnStackReplacement;
bool   Arguments::_BackgroundCompilation        = BackgroundCompilation;
bool   Arguments::_ClipInlining                 = ClipInlining;

char*  Arguments::SharedArchivePath             = NULL;

AgentLibraryList Arguments::_libraryList;
AgentLibraryList Arguments::_agentList;

abort_hook_t     Arguments::_abort_hook         = NULL;
exit_hook_t      Arguments::_exit_hook          = NULL;
vfprintf_hook_t  Arguments::_vfprintf_hook      = NULL;


SystemProperty *Arguments::_java_ext_dirs = NULL;
SystemProperty *Arguments::_java_endorsed_dirs = NULL;
SystemProperty *Arguments::_sun_boot_library_path = NULL;
SystemProperty *Arguments::_java_library_path = NULL;
SystemProperty *Arguments::_java_home = NULL;
SystemProperty *Arguments::_java_class_path = NULL;
SystemProperty *Arguments::_sun_boot_class_path = NULL;

char* Arguments::_meta_index_path = NULL;
char* Arguments::_meta_index_dir = NULL;

// Check if head of 'option' matches 'name', and sets 'tail' remaining part of option string

static bool match_option(const JavaVMOption *option, const char* name,
                         const char** tail) {
  int len = (int)strlen(name);
  if (strncmp(option->optionString, name, len) == 0) {
    *tail = option->optionString + len;
    return true;
  } else {
    return false;
  }
}

static void logOption(const char* opt) {
  if (PrintVMOptions) {
    jio_fprintf(defaultStream::output_stream(), "VM option '%s'\n", opt);
  }
}

// Process java launcher properties.
void Arguments::process_sun_java_launcher_properties(JavaVMInitArgs* args) {
  // See if sun.java.launcher, sun.java.launcher.is_altjvm or
  // sun.java.launcher.pid is defined.
  // Must do this before setting up other system properties,
  // as some of them may depend on launcher type.
  for (int index = 0; index < args->nOptions; index++) {
    const JavaVMOption* option = args->options + index;
    const char* tail;

    if (match_option(option, "-Dsun.java.launcher=", &tail)) {
      process_java_launcher_argument(tail, option->extraInfo);
      continue;
    }
    if (match_option(option, "-Dsun.java.launcher.is_altjvm=", &tail)) {
      if (strcmp(tail, "true") == 0) {
        _sun_java_launcher_is_altjvm = true;
      }
      continue;
    }
    if (match_option(option, "-Dsun.java.launcher.pid=", &tail)) {
      _sun_java_launcher_pid = atoi(tail);
      continue;
    }
  }
}

// Initialize system properties key and value.
void Arguments::init_system_properties() {

  PropertyList_add(&_system_properties, new SystemProperty("java.vm.specification.name",
                                                                 "Java Virtual Machine Specification",  false));
  PropertyList_add(&_system_properties, new SystemProperty("java.vm.version", VM_Version::vm_release(),  false));
  PropertyList_add(&_system_properties, new SystemProperty("java.vm.name", VM_Version::vm_name(),  false));
  PropertyList_add(&_system_properties, new SystemProperty("java.vm.info", VM_Version::vm_info_string(),  true));

  // Following are JVMTI agent writable properties.
  // Properties values are set to NULL and they are
  // os specific they are initialized in os::init_system_properties_values().
  _java_ext_dirs = new SystemProperty("java.ext.dirs", NULL,  true);
  _java_endorsed_dirs = new SystemProperty("java.endorsed.dirs", NULL,  true);
  _sun_boot_library_path = new SystemProperty("sun.boot.library.path", NULL,  true);
  _java_library_path = new SystemProperty("java.library.path", NULL,  true);
  _java_home =  new SystemProperty("java.home", NULL,  true);
  _sun_boot_class_path = new SystemProperty("sun.boot.class.path", NULL,  true);

  _java_class_path = new SystemProperty("java.class.path", "",  true);

  // Add to System Property list.
  PropertyList_add(&_system_properties, _java_ext_dirs);
  PropertyList_add(&_system_properties, _java_endorsed_dirs);
  PropertyList_add(&_system_properties, _sun_boot_library_path);
  PropertyList_add(&_system_properties, _java_library_path);
  PropertyList_add(&_system_properties, _java_home);
  PropertyList_add(&_system_properties, _java_class_path);
  PropertyList_add(&_system_properties, _sun_boot_class_path);

  // Set OS specific system properties values
  os::init_system_properties_values();
}


  // Update/Initialize System properties after JDK version number is known
void Arguments::init_version_specific_system_properties() {
  enum { bufsz = 16 };
  char buffer[bufsz];
  const char* spec_vendor = "Sun Microsystems Inc.";
  uint32_t spec_version = 0;

  if (JDK_Version::is_gte_jdk17x_version()) {
    spec_vendor = "Oracle Corporation";
    spec_version = JDK_Version::current().major_version();
  }
  jio_snprintf(buffer, bufsz, "1." UINT32_FORMAT, spec_version);

  PropertyList_add(&_system_properties,
      new SystemProperty("java.vm.specification.vendor",  spec_vendor, false));
  PropertyList_add(&_system_properties,
      new SystemProperty("java.vm.specification.version", buffer, false));
  PropertyList_add(&_system_properties,
      new SystemProperty("java.vm.vendor", VM_Version::vm_vendor(),  false));
}

/**
 * Provide a slightly more user-friendly way of eliminating -XX flags.
 * When a flag is eliminated, it can be added to this list in order to
 * continue accepting this flag on the command-line, while issuing a warning
 * and ignoring the value.  Once the JDK version reaches the 'accept_until'
 * limit, we flatly refuse to admit the existence of the flag.  This allows
 * a flag to die correctly over JDK releases using HSX.
 */
typedef struct {
  const char* name;
  JDK_Version obsoleted_in; // when the flag went away
  JDK_Version accept_until; // which version to start denying the existence
} ObsoleteFlag;

static ObsoleteFlag obsolete_jvm_flags[] = {
  { "UseTrainGC",                    JDK_Version::jdk(5), JDK_Version::jdk(7) },
  { "UseSpecialLargeObjectHandling", JDK_Version::jdk(5), JDK_Version::jdk(7) },
  { "UseOversizedCarHandling",       JDK_Version::jdk(5), JDK_Version::jdk(7) },
  { "TraceCarAllocation",            JDK_Version::jdk(5), JDK_Version::jdk(7) },
  { "PrintTrainGCProcessingStats",   JDK_Version::jdk(5), JDK_Version::jdk(7) },
  { "LogOfCarSpaceSize",             JDK_Version::jdk(5), JDK_Version::jdk(7) },
  { "OversizedCarThreshold",         JDK_Version::jdk(5), JDK_Version::jdk(7) },
  { "MinTickInterval",               JDK_Version::jdk(5), JDK_Version::jdk(7) },
  { "DefaultTickInterval",           JDK_Version::jdk(5), JDK_Version::jdk(7) },
  { "MaxTickInterval",               JDK_Version::jdk(5), JDK_Version::jdk(7) },
  { "DelayTickAdjustment",           JDK_Version::jdk(5), JDK_Version::jdk(7) },
  { "ProcessingToTenuringRatio",     JDK_Version::jdk(5), JDK_Version::jdk(7) },
  { "MinTrainLength",                JDK_Version::jdk(5), JDK_Version::jdk(7) },
  { "AppendRatio",         JDK_Version::jdk_update(6,10), JDK_Version::jdk(7) },
  { "DefaultMaxRAM",       JDK_Version::jdk_update(6,18), JDK_Version::jdk(7) },
  { "DefaultInitialRAMFraction",
                           JDK_Version::jdk_update(6,18), JDK_Version::jdk(7) },
  { "UseDepthFirstScavengeOrder",
                           JDK_Version::jdk_update(6,22), JDK_Version::jdk(7) },
  { "HandlePromotionFailure",
                           JDK_Version::jdk_update(6,24), JDK_Version::jdk(8) },
  { "MaxLiveObjectEvacuationRatio",
                           JDK_Version::jdk_update(6,24), JDK_Version::jdk(8) },
  { "ForceSharedSpaces",   JDK_Version::jdk_update(6,25), JDK_Version::jdk(8) },
  { "UseParallelOldGCCompacting",
                           JDK_Version::jdk_update(6,27), JDK_Version::jdk(8) },
  { "UseParallelDensePrefixUpdate",
                           JDK_Version::jdk_update(6,27), JDK_Version::jdk(8) },
  { "UseParallelOldGCDensePrefix",
                           JDK_Version::jdk_update(6,27), JDK_Version::jdk(8) },
  { "AllowTransitionalJSR292",       JDK_Version::jdk(7), JDK_Version::jdk(8) },
  { "UseCompressedStrings",          JDK_Version::jdk(7), JDK_Version::jdk(8) },
  { "CMSPermGenPrecleaningEnabled", JDK_Version::jdk(8),  JDK_Version::jdk(9) },
  { "CMSTriggerPermRatio", JDK_Version::jdk(8),  JDK_Version::jdk(9) },
  { "CMSInitiatingPermOccupancyFraction", JDK_Version::jdk(8),  JDK_Version::jdk(9) },
  { "AdaptivePermSizeWeight", JDK_Version::jdk(8),  JDK_Version::jdk(9) },
  { "PermGenPadding", JDK_Version::jdk(8),  JDK_Version::jdk(9) },
  { "PermMarkSweepDeadRatio", JDK_Version::jdk(8),  JDK_Version::jdk(9) },
  { "PermSize", JDK_Version::jdk(8),  JDK_Version::jdk(9) },
  { "MaxPermSize", JDK_Version::jdk(8),  JDK_Version::jdk(9) },
  { "MinPermHeapExpansion", JDK_Version::jdk(8),  JDK_Version::jdk(9) },
  { "MaxPermHeapExpansion", JDK_Version::jdk(8),  JDK_Version::jdk(9) },
  { "CMSRevisitStackSize",           JDK_Version::jdk(8), JDK_Version::jdk(9) },
  { "PrintRevisitStats",             JDK_Version::jdk(8), JDK_Version::jdk(9) },
  { "UseVectoredExceptions",         JDK_Version::jdk(8), JDK_Version::jdk(9) },
  { "UseSplitVerifier",              JDK_Version::jdk(8), JDK_Version::jdk(9) },
  { "UseISM",                        JDK_Version::jdk(8), JDK_Version::jdk(9) },
  { "UsePermISM",                    JDK_Version::jdk(8), JDK_Version::jdk(9) },
  { "UseMPSS",                       JDK_Version::jdk(8), JDK_Version::jdk(9) },
  { "UseStringCache",                JDK_Version::jdk(8), JDK_Version::jdk(9) },
  { "UseOldInlining",                JDK_Version::jdk(9), JDK_Version::jdk(10) },
#ifdef PRODUCT
  { "DesiredMethodLimit",
                           JDK_Version::jdk_update(7, 2), JDK_Version::jdk(8) },
#endif // PRODUCT
  { NULL, JDK_Version(0), JDK_Version(0) }
};

// Returns true if the flag is obsolete and fits into the range specified
// for being ignored.  In the case that the flag is ignored, the 'version'
// value is filled in with the version number when the flag became
// obsolete so that that value can be displayed to the user.
bool Arguments::is_newly_obsolete(const char *s, JDK_Version* version) {
  int i = 0;
  assert(version != NULL, "Must provide a version buffer");
  while (obsolete_jvm_flags[i].name != NULL) {
    const ObsoleteFlag& flag_status = obsolete_jvm_flags[i];
    // <flag>=xxx form
    // [-|+]<flag> form
    if ((strncmp(flag_status.name, s, strlen(flag_status.name)) == 0) ||
        ((s[0] == '+' || s[0] == '-') &&
        (strncmp(flag_status.name, &s[1], strlen(flag_status.name)) == 0))) {
      if (JDK_Version::current().compare(flag_status.accept_until) == -1) {
          *version = flag_status.obsoleted_in;
          return true;
      }
    }
    i++;
  }
  return false;
}

// Constructs the system class path (aka boot class path) from the following
// components, in order:
//
//     prefix           // from -Xbootclasspath/p:...
//     endorsed         // the expansion of -Djava.endorsed.dirs=...
//     base             // from os::get_system_properties() or -Xbootclasspath=
//     suffix           // from -Xbootclasspath/a:...
//
// java.endorsed.dirs is a list of directories; any jar or zip files in the
// directories are added to the sysclasspath just before the base.
//
// This could be AllStatic, but it isn't needed after argument processing is
// complete.
class SysClassPath: public StackObj {
public:
  SysClassPath(const char* base);
  ~SysClassPath();

  inline void set_base(const char* base);
  inline void add_prefix(const char* prefix);
  inline void add_suffix_to_prefix(const char* suffix);
  inline void add_suffix(const char* suffix);
  inline void reset_path(const char* base);

  // Expand the jar/zip files in each directory listed by the java.endorsed.dirs
  // property.  Must be called after all command-line arguments have been
  // processed (in particular, -Djava.endorsed.dirs=...) and before calling
  // combined_path().
  void expand_endorsed();

  inline const char* get_base()     const { return _items[_scp_base]; }
  inline const char* get_prefix()   const { return _items[_scp_prefix]; }
  inline const char* get_suffix()   const { return _items[_scp_suffix]; }
  inline const char* get_endorsed() const { return _items[_scp_endorsed]; }

  // Combine all the components into a single c-heap-allocated string; caller
  // must free the string if/when no longer needed.
  char* combined_path();

private:
  // Utility routines.
  static char* add_to_path(const char* path, const char* str, bool prepend);
  static char* add_jars_to_path(char* path, const char* directory);

  inline void reset_item_at(int index);

  // Array indices for the items that make up the sysclasspath.  All except the
  // base are allocated in the C heap and freed by this class.
  enum {
    _scp_prefix,        // from -Xbootclasspath/p:...
    _scp_endorsed,      // the expansion of -Djava.endorsed.dirs=...
    _scp_base,          // the default sysclasspath
    _scp_suffix,        // from -Xbootclasspath/a:...
    _scp_nitems         // the number of items, must be last.
  };

  const char* _items[_scp_nitems];
  DEBUG_ONLY(bool _expansion_done;)
};

SysClassPath::SysClassPath(const char* base) {
  memset(_items, 0, sizeof(_items));
  _items[_scp_base] = base;
  DEBUG_ONLY(_expansion_done = false;)
}

SysClassPath::~SysClassPath() {
  // Free everything except the base.
  for (int i = 0; i < _scp_nitems; ++i) {
    if (i != _scp_base) reset_item_at(i);
  }
  DEBUG_ONLY(_expansion_done = false;)
}

inline void SysClassPath::set_base(const char* base) {
  _items[_scp_base] = base;
}

inline void SysClassPath::add_prefix(const char* prefix) {
  _items[_scp_prefix] = add_to_path(_items[_scp_prefix], prefix, true);
}

inline void SysClassPath::add_suffix_to_prefix(const char* suffix) {
  _items[_scp_prefix] = add_to_path(_items[_scp_prefix], suffix, false);
}

inline void SysClassPath::add_suffix(const char* suffix) {
  _items[_scp_suffix] = add_to_path(_items[_scp_suffix], suffix, false);
}

inline void SysClassPath::reset_item_at(int index) {
  assert(index < _scp_nitems && index != _scp_base, "just checking");
  if (_items[index] != NULL) {
    FREE_C_HEAP_ARRAY(char, _items[index], mtInternal);
    _items[index] = NULL;
  }
}

inline void SysClassPath::reset_path(const char* base) {
  // Clear the prefix and suffix.
  reset_item_at(_scp_prefix);
  reset_item_at(_scp_suffix);
  set_base(base);
}

//------------------------------------------------------------------------------

void SysClassPath::expand_endorsed() {
  assert(_items[_scp_endorsed] == NULL, "can only be called once.");

  const char* path = Arguments::get_property("java.endorsed.dirs");
  if (path == NULL) {
    path = Arguments::get_endorsed_dir();
    assert(path != NULL, "no default for java.endorsed.dirs");
  }

  char* expanded_path = NULL;
  const char separator = *os::path_separator();
  const char* const end = path + strlen(path);
  while (path < end) {
    const char* tmp_end = strchr(path, separator);
    if (tmp_end == NULL) {
      expanded_path = add_jars_to_path(expanded_path, path);
      path = end;
    } else {
      char* dirpath = NEW_C_HEAP_ARRAY(char, tmp_end - path + 1, mtInternal);
      memcpy(dirpath, path, tmp_end - path);
      dirpath[tmp_end - path] = '\0';
      expanded_path = add_jars_to_path(expanded_path, dirpath);
      FREE_C_HEAP_ARRAY(char, dirpath, mtInternal);
      path = tmp_end + 1;
    }
  }
  _items[_scp_endorsed] = expanded_path;
  DEBUG_ONLY(_expansion_done = true;)
}

// Combine the bootclasspath elements, some of which may be null, into a single
// c-heap-allocated string.
char* SysClassPath::combined_path() {
  assert(_items[_scp_base] != NULL, "empty default sysclasspath");
  assert(_expansion_done, "must call expand_endorsed() first.");

  size_t lengths[_scp_nitems];
  size_t total_len = 0;

  const char separator = *os::path_separator();

  // Get the lengths.
  int i;
  for (i = 0; i < _scp_nitems; ++i) {
    if (_items[i] != NULL) {
      lengths[i] = strlen(_items[i]);
      // Include space for the separator char (or a NULL for the last item).
      total_len += lengths[i] + 1;
    }
  }
  assert(total_len > 0, "empty sysclasspath not allowed");

  // Copy the _items to a single string.
  char* cp = NEW_C_HEAP_ARRAY(char, total_len, mtInternal);
  char* cp_tmp = cp;
  for (i = 0; i < _scp_nitems; ++i) {
    if (_items[i] != NULL) {
      memcpy(cp_tmp, _items[i], lengths[i]);
      cp_tmp += lengths[i];
      *cp_tmp++ = separator;
    }
  }
  *--cp_tmp = '\0';     // Replace the extra separator.
  return cp;
}

// Note:  path must be c-heap-allocated (or NULL); it is freed if non-null.
char*
SysClassPath::add_to_path(const char* path, const char* str, bool prepend) {
  char *cp;

  assert(str != NULL, "just checking");
  if (path == NULL) {
    size_t len = strlen(str) + 1;
    cp = NEW_C_HEAP_ARRAY(char, len, mtInternal);
    memcpy(cp, str, len);                       // copy the trailing null
  } else {
    const char separator = *os::path_separator();
    size_t old_len = strlen(path);
    size_t str_len = strlen(str);
    size_t len = old_len + str_len + 2;

    if (prepend) {
      cp = NEW_C_HEAP_ARRAY(char, len, mtInternal);
      char* cp_tmp = cp;
      memcpy(cp_tmp, str, str_len);
      cp_tmp += str_len;
      *cp_tmp = separator;
      memcpy(++cp_tmp, path, old_len + 1);      // copy the trailing null
      FREE_C_HEAP_ARRAY(char, path, mtInternal);
    } else {
      cp = REALLOC_C_HEAP_ARRAY(char, path, len, mtInternal);
      char* cp_tmp = cp + old_len;
      *cp_tmp = separator;
      memcpy(++cp_tmp, str, str_len + 1);       // copy the trailing null
    }
  }
  return cp;
}

// Scan the directory and append any jar or zip files found to path.
// Note:  path must be c-heap-allocated (or NULL); it is freed if non-null.
char* SysClassPath::add_jars_to_path(char* path, const char* directory) {
  DIR* dir = os::opendir(directory);
  if (dir == NULL) return path;

  char dir_sep[2] = { '\0', '\0' };
  size_t directory_len = strlen(directory);
  const char fileSep = *os::file_separator();
  if (directory[directory_len - 1] != fileSep) dir_sep[0] = fileSep;

  /* Scan the directory for jars/zips, appending them to path. */
  struct dirent *entry;
  char *dbuf = NEW_C_HEAP_ARRAY(char, os::readdir_buf_size(directory), mtInternal);
  while ((entry = os::readdir(dir, (dirent *) dbuf)) != NULL) {
    const char* name = entry->d_name;
    const char* ext = name + strlen(name) - 4;
    bool isJarOrZip = ext > name &&
      (os::file_name_strcmp(ext, ".jar") == 0 ||
       os::file_name_strcmp(ext, ".zip") == 0);
    if (isJarOrZip) {
      char* jarpath = NEW_C_HEAP_ARRAY(char, directory_len + 2 + strlen(name), mtInternal);
      sprintf(jarpath, "%s%s%s", directory, dir_sep, name);
      path = add_to_path(path, jarpath, false);
      FREE_C_HEAP_ARRAY(char, jarpath, mtInternal);
    }
  }
  FREE_C_HEAP_ARRAY(char, dbuf, mtInternal);
  os::closedir(dir);
  return path;
}

// Parses a memory size specification string.
static bool atomull(const char *s, julong* result) {
  julong n = 0;
  int args_read = sscanf(s, JULONG_FORMAT, &n);
  if (args_read != 1) {
    return false;
  }
  while (*s != '\0' && isdigit(*s)) {
    s++;
  }
  // 4705540: illegal if more characters are found after the first non-digit
  if (strlen(s) > 1) {
    return false;
  }
  switch (*s) {
    case 'T': case 't':
      *result = n * G * K;
      // Check for overflow.
      if (*result/((julong)G * K) != n) return false;
      return true;
    case 'G': case 'g':
      *result = n * G;
      if (*result/G != n) return false;
      return true;
    case 'M': case 'm':
      *result = n * M;
      if (*result/M != n) return false;
      return true;
    case 'K': case 'k':
      *result = n * K;
      if (*result/K != n) return false;
      return true;
    case '\0':
      *result = n;
      return true;
    default:
      return false;
  }
}

Arguments::ArgsRange Arguments::check_memory_size(julong size, julong min_size) {
  if (size < min_size) return arg_too_small;
  // Check that size will fit in a size_t (only relevant on 32-bit)
  if (size > max_uintx) return arg_too_big;
  return arg_in_range;
}

// Describe an argument out of range error
void Arguments::describe_range_error(ArgsRange errcode) {
  switch(errcode) {
  case arg_too_big:
    jio_fprintf(defaultStream::error_stream(),
                "The specified size exceeds the maximum "
                "representable size.\n");
    break;
  case arg_too_small:
  case arg_unreadable:
  case arg_in_range:
    // do nothing for now
    break;
  default:
    ShouldNotReachHere();
  }
}

static bool set_bool_flag(char* name, bool value, Flag::Flags origin) {
  return CommandLineFlags::boolAtPut(name, &value, origin);
}

static bool set_fp_numeric_flag(char* name, char* value, Flag::Flags origin) {
  double v;
  if (sscanf(value, "%lf", &v) != 1) {
    return false;
  }

  if (CommandLineFlags::doubleAtPut(name, &v, origin)) {
    return true;
  }
  return false;
}

static bool set_numeric_flag(char* name, char* value, Flag::Flags origin) {
  julong v;
  intx intx_v;
  bool is_neg = false;
  // Check the sign first since atomull() parses only unsigned values.
  if (*value == '-') {
    if (!CommandLineFlags::intxAt(name, &intx_v)) {
      return false;
    }
    value++;
    is_neg = true;
  }
  if (!atomull(value, &v)) {
    return false;
  }
  intx_v = (intx) v;
  if (is_neg) {
    intx_v = -intx_v;
  }
  if (CommandLineFlags::intxAtPut(name, &intx_v, origin)) {
    return true;
  }
  uintx uintx_v = (uintx) v;
  if (!is_neg && CommandLineFlags::uintxAtPut(name, &uintx_v, origin)) {
    return true;
  }
  uint64_t uint64_t_v = (uint64_t) v;
  if (!is_neg && CommandLineFlags::uint64_tAtPut(name, &uint64_t_v, origin)) {
    return true;
  }
  return false;
}

static bool set_string_flag(char* name, const char* value, Flag::Flags origin) {
  if (!CommandLineFlags::ccstrAtPut(name, &value, origin))  return false;
  // Contract:  CommandLineFlags always returns a pointer that needs freeing.
  FREE_C_HEAP_ARRAY(char, value, mtInternal);
  return true;
}

static bool append_to_string_flag(char* name, const char* new_value, Flag::Flags origin) {
  const char* old_value = "";
  if (!CommandLineFlags::ccstrAt(name, &old_value))  return false;
  size_t old_len = old_value != NULL ? strlen(old_value) : 0;
  size_t new_len = strlen(new_value);
  const char* value;
  char* free_this_too = NULL;
  if (old_len == 0) {
    value = new_value;
  } else if (new_len == 0) {
    value = old_value;
  } else {
    char* buf = NEW_C_HEAP_ARRAY(char, old_len + 1 + new_len + 1, mtInternal);
    // each new setting adds another LINE to the switch:
    sprintf(buf, "%s\n%s", old_value, new_value);
    value = buf;
    free_this_too = buf;
  }
  (void) CommandLineFlags::ccstrAtPut(name, &value, origin);
  // CommandLineFlags always returns a pointer that needs freeing.
  FREE_C_HEAP_ARRAY(char, value, mtInternal);
  if (free_this_too != NULL) {
    // CommandLineFlags made its own copy, so I must delete my own temp. buffer.
    FREE_C_HEAP_ARRAY(char, free_this_too, mtInternal);
  }
  return true;
}

bool Arguments::parse_argument(const char* arg, Flag::Flags origin) {

  // range of acceptable characters spelled out for portability reasons
#define NAME_RANGE  "[abcdefghijklmnopqrstuvwxyzABCDEFGHIJKLMNOPQRSTUVWXYZ0123456789_]"
#define BUFLEN 255
  char name[BUFLEN+1];
  char dummy;

  if (sscanf(arg, "-%" XSTR(BUFLEN) NAME_RANGE "%c", name, &dummy) == 1) {
    return set_bool_flag(name, false, origin);
  }
  if (sscanf(arg, "+%" XSTR(BUFLEN) NAME_RANGE "%c", name, &dummy) == 1) {
    return set_bool_flag(name, true, origin);
  }

  char punct;
  if (sscanf(arg, "%" XSTR(BUFLEN) NAME_RANGE "%c", name, &punct) == 2 && punct == '=') {
    const char* value = strchr(arg, '=') + 1;
    Flag* flag = Flag::find_flag(name, strlen(name));
    if (flag != NULL && flag->is_ccstr()) {
      if (flag->ccstr_accumulates()) {
        return append_to_string_flag(name, value, origin);
      } else {
        if (value[0] == '\0') {
          value = NULL;
        }
        return set_string_flag(name, value, origin);
      }
    }
  }

  if (sscanf(arg, "%" XSTR(BUFLEN) NAME_RANGE ":%c", name, &punct) == 2 && punct == '=') {
    const char* value = strchr(arg, '=') + 1;
    // -XX:Foo:=xxx will reset the string flag to the given value.
    if (value[0] == '\0') {
      value = NULL;
    }
    return set_string_flag(name, value, origin);
  }

#define SIGNED_FP_NUMBER_RANGE "[-0123456789.]"
#define SIGNED_NUMBER_RANGE    "[-0123456789]"
#define        NUMBER_RANGE    "[0123456789]"
  char value[BUFLEN + 1];
  char value2[BUFLEN + 1];
  if (sscanf(arg, "%" XSTR(BUFLEN) NAME_RANGE "=" "%" XSTR(BUFLEN) SIGNED_NUMBER_RANGE "." "%" XSTR(BUFLEN) NUMBER_RANGE "%c", name, value, value2, &dummy) == 3) {
    // Looks like a floating-point number -- try again with more lenient format string
    if (sscanf(arg, "%" XSTR(BUFLEN) NAME_RANGE "=" "%" XSTR(BUFLEN) SIGNED_FP_NUMBER_RANGE "%c", name, value, &dummy) == 2) {
      return set_fp_numeric_flag(name, value, origin);
    }
  }

#define VALUE_RANGE "[-kmgtKMGT0123456789]"
  if (sscanf(arg, "%" XSTR(BUFLEN) NAME_RANGE "=" "%" XSTR(BUFLEN) VALUE_RANGE "%c", name, value, &dummy) == 2) {
    return set_numeric_flag(name, value, origin);
  }

  return false;
}

void Arguments::add_string(char*** bldarray, int* count, const char* arg) {
  assert(bldarray != NULL, "illegal argument");

  if (arg == NULL) {
    return;
  }

  int new_count = *count + 1;

  // expand the array and add arg to the last element
  if (*bldarray == NULL) {
    *bldarray = NEW_C_HEAP_ARRAY(char*, new_count, mtInternal);
  } else {
    *bldarray = REALLOC_C_HEAP_ARRAY(char*, *bldarray, new_count, mtInternal);
  }
  (*bldarray)[*count] = strdup(arg);
  *count = new_count;
}

void Arguments::build_jvm_args(const char* arg) {
  add_string(&_jvm_args_array, &_num_jvm_args, arg);
}

void Arguments::build_jvm_flags(const char* arg) {
  add_string(&_jvm_flags_array, &_num_jvm_flags, arg);
}
#ifdef GRAAL
void Arguments::add_graal_arg(const char* arg) {
  add_string(&_graal_args_array, &_num_graal_args, arg);
}
#endif

// utility function to return a string that concatenates all
// strings in a given char** array
const char* Arguments::build_resource_string(char** args, int count) {
  if (args == NULL || count == 0) {
    return NULL;
  }
  size_t length = strlen(args[0]) + 1; // add 1 for the null terminator
  for (int i = 1; i < count; i++) {
    length += strlen(args[i]) + 1; // add 1 for a space
  }
  char* s = NEW_RESOURCE_ARRAY(char, length);
  strcpy(s, args[0]);
  for (int j = 1; j < count; j++) {
    strcat(s, " ");
    strcat(s, args[j]);
  }
  return (const char*) s;
}

void Arguments::print_on(outputStream* st) {
  st->print_cr("VM Arguments:");
  if (num_jvm_flags() > 0) {
    st->print("jvm_flags: "); print_jvm_flags_on(st);
  }
  if (num_jvm_args() > 0) {
    st->print("jvm_args: "); print_jvm_args_on(st);
  }
  st->print_cr("java_command: %s", java_command() ? java_command() : "<unknown>");
  if (_java_class_path != NULL) {
    char* path = _java_class_path->value();
    st->print_cr("java_class_path (initial): %s", strlen(path) == 0 ? "<not set>" : path );
  }
  st->print_cr("Launcher Type: %s", _sun_java_launcher);
}

void Arguments::print_jvm_flags_on(outputStream* st) {
  if (_num_jvm_flags > 0) {
    for (int i=0; i < _num_jvm_flags; i++) {
      st->print("%s ", _jvm_flags_array[i]);
    }
    st->print_cr("");
  }
}

void Arguments::print_jvm_args_on(outputStream* st) {
  if (_num_jvm_args > 0) {
    for (int i=0; i < _num_jvm_args; i++) {
      st->print("%s ", _jvm_args_array[i]);
    }
    st->print_cr("");
  }
}

bool Arguments::process_argument(const char* arg,
    jboolean ignore_unrecognized, Flag::Flags origin) {

  JDK_Version since = JDK_Version();

  if (parse_argument(arg, origin) || ignore_unrecognized) {
    return true;
  }

  bool has_plus_minus = (*arg == '+' || *arg == '-');
  const char* const argname = has_plus_minus ? arg + 1 : arg;
  if (is_newly_obsolete(arg, &since)) {
    char version[256];
    since.to_string(version, sizeof(version));
    warning("ignoring option %s; support was removed in %s", argname, version);
    return true;
  }

  // For locked flags, report a custom error message if available.
  // Otherwise, report the standard unrecognized VM option.

  size_t arg_len;
  const char* equal_sign = strchr(argname, '=');
  if (equal_sign == NULL) {
    arg_len = strlen(argname);
  } else {
    arg_len = equal_sign - argname;
  }

  Flag* found_flag = Flag::find_flag((const char*)argname, arg_len, true, true);
  if (found_flag != NULL) {
    char locked_message_buf[BUFLEN];
    found_flag->get_locked_message(locked_message_buf, BUFLEN);
    if (strlen(locked_message_buf) == 0) {
      if (found_flag->is_bool() && !has_plus_minus) {
        jio_fprintf(defaultStream::error_stream(),
          "Missing +/- setting for VM option '%s'\n", argname);
      } else if (!found_flag->is_bool() && has_plus_minus) {
        jio_fprintf(defaultStream::error_stream(),
          "Unexpected +/- setting in VM option '%s'\n", argname);
      } else {
        jio_fprintf(defaultStream::error_stream(),
          "Improperly specified VM option '%s'\n", argname);
      }
    } else {
      jio_fprintf(defaultStream::error_stream(), "%s", locked_message_buf);
    }
  } else {
    jio_fprintf(defaultStream::error_stream(),
                "Unrecognized VM option '%s'\n", argname);
    Flag* fuzzy_matched = Flag::fuzzy_match((const char*)argname, arg_len, true);
    if (fuzzy_matched != NULL) {
      jio_fprintf(defaultStream::error_stream(),
                  "Did you mean '%s%s%s'?\n",
                  (fuzzy_matched->is_bool()) ? "(+/-)" : "",
                  fuzzy_matched->_name,
                  (fuzzy_matched->is_bool()) ? "" : "=<value>");
    }
  }

  // allow for commandline "commenting out" options like -XX:#+Verbose
  return arg[0] == '#';
}

bool Arguments::process_settings_file(const char* file_name, bool should_exist, jboolean ignore_unrecognized) {
  FILE* stream = fopen(file_name, "rb");
  if (stream == NULL) {
    if (should_exist) {
      jio_fprintf(defaultStream::error_stream(),
                  "Could not open settings file %s\n", file_name);
      return false;
    } else {
      return true;
    }
  }

  char token[1024];
  int  pos = 0;

  bool in_white_space = true;
  bool in_comment     = false;
  bool in_quote       = false;
  char quote_c        = 0;
  bool result         = true;

  int c = getc(stream);
  while(c != EOF && pos < (int)(sizeof(token)-1)) {
    if (in_white_space) {
      if (in_comment) {
        if (c == '\n') in_comment = false;
      } else {
        if (c == '#') in_comment = true;
        else if (!isspace(c)) {
          in_white_space = false;
          token[pos++] = c;
        }
      }
    } else {
      if (c == '\n' || (!in_quote && isspace(c))) {
        // token ends at newline, or at unquoted whitespace
        // this allows a way to include spaces in string-valued options
        token[pos] = '\0';
        logOption(token);
        result &= process_argument(token, ignore_unrecognized, Flag::CONFIG_FILE);
        build_jvm_flags(token);
        pos = 0;
        in_white_space = true;
        in_quote = false;
      } else if (!in_quote && (c == '\'' || c == '"')) {
        in_quote = true;
        quote_c = c;
      } else if (in_quote && (c == quote_c)) {
        in_quote = false;
      } else {
        token[pos++] = c;
      }
    }
    c = getc(stream);
  }
  if (pos > 0) {
    token[pos] = '\0';
    result &= process_argument(token, ignore_unrecognized, Flag::CONFIG_FILE);
    build_jvm_flags(token);
  }
  fclose(stream);
  return result;
}

//=============================================================================================================
// Parsing of properties (-D)

const char* Arguments::get_property(const char* key) {
  return PropertyList_get_value(system_properties(), key);
}

bool Arguments::add_property(const char* prop) {
  const char* eq = strchr(prop, '=');
  char* key;
  // ns must be static--its address may be stored in a SystemProperty object.
  const static char ns[1] = {0};
  char* value = (char *)ns;

  size_t key_len = (eq == NULL) ? strlen(prop) : (eq - prop);
  key = AllocateHeap(key_len + 1, mtInternal);
  strncpy(key, prop, key_len);
  key[key_len] = '\0';

  if (eq != NULL) {
    size_t value_len = strlen(prop) - key_len - 1;
    value = AllocateHeap(value_len + 1, mtInternal);
    strncpy(value, &prop[key_len + 1], value_len + 1);
  }

  if (strcmp(key, "java.compiler") == 0) {
    process_java_compiler_argument(value);
    FreeHeap(key);
    if (eq != NULL) {
      FreeHeap(value);
    }
    return true;
  } else if (strcmp(key, "sun.java.command") == 0) {
    _java_command = value;

    // Record value in Arguments, but let it get passed to Java.
  } else if (strcmp(key, "sun.java.launcher.is_altjvm") == 0 ||
             strcmp(key, "sun.java.launcher.pid") == 0) {
    // sun.java.launcher.is_altjvm and sun.java.launcher.pid property are
    // private and are processed in process_sun_java_launcher_properties();
    // the sun.java.launcher property is passed on to the java application
    FreeHeap(key);
    if (eq != NULL) {
      FreeHeap(value);
    }
    return true;
  } else if (strcmp(key, "java.vendor.url.bug") == 0) {
    // save it in _java_vendor_url_bug, so JVM fatal error handler can access
    // its value without going through the property list or making a Java call.
    _java_vendor_url_bug = value;
  } else if (strcmp(key, "sun.boot.library.path") == 0) {
    PropertyList_unique_add(&_system_properties, key, value, true);
    return true;
  }
  // Create new property and add at the end of the list
  PropertyList_unique_add(&_system_properties, key, value);
  return true;
}

//===========================================================================================================
// Setting int/mixed/comp mode flags

void Arguments::set_mode_flags(Mode mode) {
  // Set up default values for all flags.
  // If you add a flag to any of the branches below,
  // add a default value for it here.
  set_java_compiler(false);
  _mode                      = mode;

  // Ensure Agent_OnLoad has the correct initial values.
  // This may not be the final mode; mode may change later in onload phase.
  PropertyList_unique_add(&_system_properties, "java.vm.info",
                          (char*)VM_Version::vm_info_string(), false);

  UseInterpreter             = true;
  UseCompiler                = true;
  UseLoopCounter             = true;

#ifndef ZERO
  // Turn these off for mixed and comp.  Leave them on for Zero.
  if (FLAG_IS_DEFAULT(UseFastAccessorMethods)) {
    UseFastAccessorMethods = (mode == _int);
  }
  if (FLAG_IS_DEFAULT(UseFastEmptyMethods)) {
    UseFastEmptyMethods = (mode == _int);
  }
#endif

  // Default values may be platform/compiler dependent -
  // use the saved values
  ClipInlining               = Arguments::_ClipInlining;
  AlwaysCompileLoopMethods   = Arguments::_AlwaysCompileLoopMethods;
  UseOnStackReplacement      = Arguments::_UseOnStackReplacement;
  BackgroundCompilation      = Arguments::_BackgroundCompilation;

  // Change from defaults based on mode
  switch (mode) {
  default:
    ShouldNotReachHere();
    break;
  case _int:
    UseCompiler              = false;
    UseLoopCounter           = false;
    AlwaysCompileLoopMethods = false;
    UseOnStackReplacement    = false;
    break;
  case _mixed:
    // same as default
    break;
  case _comp:
    UseInterpreter           = false;
    BackgroundCompilation    = false;
    ClipInlining             = false;
    // Be much more aggressive in tiered mode with -Xcomp and exercise C2 more.
    // We will first compile a level 3 version (C1 with full profiling), then do one invocation of it and
    // compile a level 4 (C2) and then continue executing it.
    if (TieredCompilation) {
      Tier3InvokeNotifyFreqLog = 0;
      Tier4InvocationThreshold = 0;
    }
    break;
  }
}

#if defined(COMPILER2) || defined(GRAAL) || defined(_LP64) || !INCLUDE_CDS
// Conflict: required to use shared spaces (-Xshare:on), but
// incompatible command line options were chosen.

static void no_shared_spaces() {
  if (RequireSharedSpaces) {
    jio_fprintf(defaultStream::error_stream(),
      "Class data sharing is inconsistent with other specified options.\n");
    vm_exit_during_initialization("Unable to use shared archive.", NULL);
  } else {
    FLAG_SET_DEFAULT(UseSharedSpaces, false);
  }
}
#endif

void Arguments::set_tiered_flags() {
  // With tiered, set default policy to AdvancedThresholdPolicy, which is 3.
  if (FLAG_IS_DEFAULT(CompilationPolicyChoice)) {
    FLAG_SET_DEFAULT(CompilationPolicyChoice, 3);
  }
  if (CompilationPolicyChoice < 2) {
    vm_exit_during_initialization(
      "Incompatible compilation policy selected", NULL);
  }
  // Increase the code cache size - tiered compiles a lot more.
  if (FLAG_IS_DEFAULT(ReservedCodeCacheSize)) {
    FLAG_SET_DEFAULT(ReservedCodeCacheSize, ReservedCodeCacheSize * 5);
  }
  if (!UseInterpreter) { // -Xcomp
    Tier3InvokeNotifyFreqLog = 0;
    Tier4InvocationThreshold = 0;
  }
}

#if INCLUDE_ALL_GCS
static void disable_adaptive_size_policy(const char* collector_name) {
  if (UseAdaptiveSizePolicy) {
    if (FLAG_IS_CMDLINE(UseAdaptiveSizePolicy)) {
      warning("disabling UseAdaptiveSizePolicy; it is incompatible with %s.",
              collector_name);
    }
    FLAG_SET_DEFAULT(UseAdaptiveSizePolicy, false);
  }
}

void Arguments::set_parnew_gc_flags() {
  assert(!UseSerialGC && !UseParallelOldGC && !UseParallelGC && !UseG1GC,
         "control point invariant");
  assert(UseParNewGC, "Error");

  // Turn off AdaptiveSizePolicy for parnew until it is complete.
  disable_adaptive_size_policy("UseParNewGC");

  if (FLAG_IS_DEFAULT(ParallelGCThreads)) {
    FLAG_SET_DEFAULT(ParallelGCThreads, Abstract_VM_Version::parallel_worker_threads());
    assert(ParallelGCThreads > 0, "We should always have at least one thread by default");
  } else if (ParallelGCThreads == 0) {
    jio_fprintf(defaultStream::error_stream(),
        "The ParNew GC can not be combined with -XX:ParallelGCThreads=0\n");
    vm_exit(1);
  }

  // By default YoungPLABSize and OldPLABSize are set to 4096 and 1024 respectively,
  // these settings are default for Parallel Scavenger. For ParNew+Tenured configuration
  // we set them to 1024 and 1024.
  // See CR 6362902.
  if (FLAG_IS_DEFAULT(YoungPLABSize)) {
    FLAG_SET_DEFAULT(YoungPLABSize, (intx)1024);
  }
  if (FLAG_IS_DEFAULT(OldPLABSize)) {
    FLAG_SET_DEFAULT(OldPLABSize, (intx)1024);
  }

  // AlwaysTenure flag should make ParNew promote all at first collection.
  // See CR 6362902.
  if (AlwaysTenure) {
    FLAG_SET_CMDLINE(uintx, MaxTenuringThreshold, 0);
  }
  // When using compressed oops, we use local overflow stacks,
  // rather than using a global overflow list chained through
  // the klass word of the object's pre-image.
  if (UseCompressedOops && !ParGCUseLocalOverflow) {
    if (!FLAG_IS_DEFAULT(ParGCUseLocalOverflow)) {
      warning("Forcing +ParGCUseLocalOverflow: needed if using compressed references");
    }
    FLAG_SET_DEFAULT(ParGCUseLocalOverflow, true);
  }
  assert(ParGCUseLocalOverflow || !UseCompressedOops, "Error");
}

// Adjust some sizes to suit CMS and/or ParNew needs; these work well on
// sparc/solaris for certain applications, but would gain from
// further optimization and tuning efforts, and would almost
// certainly gain from analysis of platform and environment.
void Arguments::set_cms_and_parnew_gc_flags() {
  assert(!UseSerialGC && !UseParallelOldGC && !UseParallelGC, "Error");
  assert(UseConcMarkSweepGC, "CMS is expected to be on here");

  // If we are using CMS, we prefer to UseParNewGC,
  // unless explicitly forbidden.
  if (FLAG_IS_DEFAULT(UseParNewGC)) {
    FLAG_SET_ERGO(bool, UseParNewGC, true);
  }

  // Turn off AdaptiveSizePolicy by default for cms until it is complete.
  disable_adaptive_size_policy("UseConcMarkSweepGC");

  // In either case, adjust ParallelGCThreads and/or UseParNewGC
  // as needed.
  if (UseParNewGC) {
    set_parnew_gc_flags();
  }

  size_t max_heap = align_size_down(MaxHeapSize,
                                    CardTableRS::ct_max_alignment_constraint());

  // Now make adjustments for CMS
  intx   tenuring_default = (intx)6;
  size_t young_gen_per_worker = CMSYoungGenPerWorker;

  // Preferred young gen size for "short" pauses:
  // upper bound depends on # of threads and NewRatio.
  const uintx parallel_gc_threads =
    (ParallelGCThreads == 0 ? 1 : ParallelGCThreads);
  const size_t preferred_max_new_size_unaligned =
    MIN2(max_heap/(NewRatio+1), ScaleForWordSize(young_gen_per_worker * parallel_gc_threads));
  size_t preferred_max_new_size =
    align_size_up(preferred_max_new_size_unaligned, os::vm_page_size());

  // Unless explicitly requested otherwise, size young gen
  // for "short" pauses ~ CMSYoungGenPerWorker*ParallelGCThreads

  // If either MaxNewSize or NewRatio is set on the command line,
  // assume the user is trying to set the size of the young gen.
  if (FLAG_IS_DEFAULT(MaxNewSize) && FLAG_IS_DEFAULT(NewRatio)) {

    // Set MaxNewSize to our calculated preferred_max_new_size unless
    // NewSize was set on the command line and it is larger than
    // preferred_max_new_size.
    if (!FLAG_IS_DEFAULT(NewSize)) {   // NewSize explicitly set at command-line
      FLAG_SET_ERGO(uintx, MaxNewSize, MAX2(NewSize, preferred_max_new_size));
    } else {
      FLAG_SET_ERGO(uintx, MaxNewSize, preferred_max_new_size);
    }
    if (PrintGCDetails && Verbose) {
      // Too early to use gclog_or_tty
      tty->print_cr("CMS ergo set MaxNewSize: " SIZE_FORMAT, MaxNewSize);
    }

    // Code along this path potentially sets NewSize and OldSize
    if (PrintGCDetails && Verbose) {
      // Too early to use gclog_or_tty
      tty->print_cr("CMS set min_heap_size: " SIZE_FORMAT
           " initial_heap_size:  " SIZE_FORMAT
           " max_heap: " SIZE_FORMAT,
           min_heap_size(), InitialHeapSize, max_heap);
    }
    size_t min_new = preferred_max_new_size;
    if (FLAG_IS_CMDLINE(NewSize)) {
      min_new = NewSize;
    }
    if (max_heap > min_new && min_heap_size() > min_new) {
      // Unless explicitly requested otherwise, make young gen
      // at least min_new, and at most preferred_max_new_size.
      if (FLAG_IS_DEFAULT(NewSize)) {
        FLAG_SET_ERGO(uintx, NewSize, MAX2(NewSize, min_new));
        FLAG_SET_ERGO(uintx, NewSize, MIN2(preferred_max_new_size, NewSize));
        if (PrintGCDetails && Verbose) {
          // Too early to use gclog_or_tty
          tty->print_cr("CMS ergo set NewSize: " SIZE_FORMAT, NewSize);
        }
      }
      // Unless explicitly requested otherwise, size old gen
      // so it's NewRatio x of NewSize.
      if (FLAG_IS_DEFAULT(OldSize)) {
        if (max_heap > NewSize) {
          FLAG_SET_ERGO(uintx, OldSize, MIN2(NewRatio*NewSize, max_heap - NewSize));
          if (PrintGCDetails && Verbose) {
            // Too early to use gclog_or_tty
            tty->print_cr("CMS ergo set OldSize: " SIZE_FORMAT, OldSize);
          }
        }
      }
    }
  }
  // Unless explicitly requested otherwise, definitely
  // promote all objects surviving "tenuring_default" scavenges.
  if (FLAG_IS_DEFAULT(MaxTenuringThreshold) &&
      FLAG_IS_DEFAULT(SurvivorRatio)) {
    FLAG_SET_ERGO(uintx, MaxTenuringThreshold, tenuring_default);
  }
  // If we decided above (or user explicitly requested)
  // `promote all' (via MaxTenuringThreshold := 0),
  // prefer minuscule survivor spaces so as not to waste
  // space for (non-existent) survivors
  if (FLAG_IS_DEFAULT(SurvivorRatio) && MaxTenuringThreshold == 0) {
    FLAG_SET_ERGO(uintx, SurvivorRatio, MAX2((uintx)1024, SurvivorRatio));
  }
  // If OldPLABSize is set and CMSParPromoteBlocksToClaim is not,
  // set CMSParPromoteBlocksToClaim equal to OldPLABSize.
  // This is done in order to make ParNew+CMS configuration to work
  // with YoungPLABSize and OldPLABSize options.
  // See CR 6362902.
  if (!FLAG_IS_DEFAULT(OldPLABSize)) {
    if (FLAG_IS_DEFAULT(CMSParPromoteBlocksToClaim)) {
      // OldPLABSize is not the default value but CMSParPromoteBlocksToClaim
      // is.  In this situation let CMSParPromoteBlocksToClaim follow
      // the value (either from the command line or ergonomics) of
      // OldPLABSize.  Following OldPLABSize is an ergonomics decision.
      FLAG_SET_ERGO(uintx, CMSParPromoteBlocksToClaim, OldPLABSize);
    } else {
      // OldPLABSize and CMSParPromoteBlocksToClaim are both set.
      // CMSParPromoteBlocksToClaim is a collector-specific flag, so
      // we'll let it to take precedence.
      jio_fprintf(defaultStream::error_stream(),
                  "Both OldPLABSize and CMSParPromoteBlocksToClaim"
                  " options are specified for the CMS collector."
                  " CMSParPromoteBlocksToClaim will take precedence.\n");
    }
  }
  if (!FLAG_IS_DEFAULT(ResizeOldPLAB) && !ResizeOldPLAB) {
    // OldPLAB sizing manually turned off: Use a larger default setting,
    // unless it was manually specified. This is because a too-low value
    // will slow down scavenges.
    if (FLAG_IS_DEFAULT(CMSParPromoteBlocksToClaim)) {
      FLAG_SET_ERGO(uintx, CMSParPromoteBlocksToClaim, 50); // default value before 6631166
    }
  }
  // Overwrite OldPLABSize which is the variable we will internally use everywhere.
  FLAG_SET_ERGO(uintx, OldPLABSize, CMSParPromoteBlocksToClaim);
  // If either of the static initialization defaults have changed, note this
  // modification.
  if (!FLAG_IS_DEFAULT(CMSParPromoteBlocksToClaim) || !FLAG_IS_DEFAULT(OldPLABWeight)) {
    CFLS_LAB::modify_initialization(OldPLABSize, OldPLABWeight);
  }
  if (PrintGCDetails && Verbose) {
    tty->print_cr("MarkStackSize: %uk  MarkStackSizeMax: %uk",
      MarkStackSize / K, MarkStackSizeMax / K);
    tty->print_cr("ConcGCThreads: %u", ConcGCThreads);
  }
}
#endif // INCLUDE_ALL_GCS

void set_object_alignment() {
  // Object alignment.
  assert(is_power_of_2(ObjectAlignmentInBytes), "ObjectAlignmentInBytes must be power of 2");
  MinObjAlignmentInBytes     = ObjectAlignmentInBytes;
  assert(MinObjAlignmentInBytes >= HeapWordsPerLong * HeapWordSize, "ObjectAlignmentInBytes value is too small");
  MinObjAlignment            = MinObjAlignmentInBytes / HeapWordSize;
  assert(MinObjAlignmentInBytes == MinObjAlignment * HeapWordSize, "ObjectAlignmentInBytes value is incorrect");
  MinObjAlignmentInBytesMask = MinObjAlignmentInBytes - 1;

  LogMinObjAlignmentInBytes  = exact_log2(ObjectAlignmentInBytes);
  LogMinObjAlignment         = LogMinObjAlignmentInBytes - LogHeapWordSize;

  // Oop encoding heap max
  OopEncodingHeapMax = (uint64_t(max_juint) + 1) << LogMinObjAlignmentInBytes;

#if INCLUDE_ALL_GCS
  // Set CMS global values
  CompactibleFreeListSpace::set_cms_values();
#endif // INCLUDE_ALL_GCS
}

bool verify_object_alignment() {
  // Object alignment.
  if (!is_power_of_2(ObjectAlignmentInBytes)) {
    jio_fprintf(defaultStream::error_stream(),
                "error: ObjectAlignmentInBytes=%d must be power of 2\n",
                (int)ObjectAlignmentInBytes);
    return false;
  }
  if ((int)ObjectAlignmentInBytes < BytesPerLong) {
    jio_fprintf(defaultStream::error_stream(),
                "error: ObjectAlignmentInBytes=%d must be greater or equal %d\n",
                (int)ObjectAlignmentInBytes, BytesPerLong);
    return false;
  }
  // It does not make sense to have big object alignment
  // since a space lost due to alignment will be greater
  // then a saved space from compressed oops.
  if ((int)ObjectAlignmentInBytes > 256) {
    jio_fprintf(defaultStream::error_stream(),
                "error: ObjectAlignmentInBytes=%d must not be greater than 256\n",
                (int)ObjectAlignmentInBytes);
    return false;
  }
  // In case page size is very small.
  if ((int)ObjectAlignmentInBytes >= os::vm_page_size()) {
    jio_fprintf(defaultStream::error_stream(),
                "error: ObjectAlignmentInBytes=%d must be less than page size %d\n",
                (int)ObjectAlignmentInBytes, os::vm_page_size());
    return false;
  }
  return true;
}

uintx Arguments::max_heap_for_compressed_oops() {
  // Avoid sign flip.
  assert(OopEncodingHeapMax > (uint64_t)os::vm_page_size(), "Unusual page size");
  // We need to fit both the NULL page and the heap into the memory budget, while
  // keeping alignment constraints of the heap. To guarantee the latter, as the
  // NULL page is located before the heap, we pad the NULL page to the conservative
  // maximum alignment that the GC may ever impose upon the heap.
  size_t displacement_due_to_null_page = align_size_up_(os::vm_page_size(),
                                                        _conservative_max_heap_alignment);

  LP64_ONLY(return OopEncodingHeapMax - displacement_due_to_null_page);
  NOT_LP64(ShouldNotReachHere(); return 0);
}

bool Arguments::should_auto_select_low_pause_collector() {
  if (UseAutoGCSelectPolicy &&
      !FLAG_IS_DEFAULT(MaxGCPauseMillis) &&
      (MaxGCPauseMillis <= AutoGCSelectPauseMillis)) {
    if (PrintGCDetails) {
      // Cannot use gclog_or_tty yet.
      tty->print_cr("Automatic selection of the low pause collector"
       " based on pause goal of %d (ms)", MaxGCPauseMillis);
    }
    return true;
  }
  return false;
}

void Arguments::set_use_compressed_oops() {
#ifndef ZERO
#ifdef _LP64
  // MaxHeapSize is not set up properly at this point, but
  // the only value that can override MaxHeapSize if we are
  // to use UseCompressedOops is InitialHeapSize.
  size_t max_heap_size = MAX2(MaxHeapSize, InitialHeapSize);

  if (max_heap_size <= max_heap_for_compressed_oops()) {
#if !defined(COMPILER1) || defined(TIERED)
    if (FLAG_IS_DEFAULT(UseCompressedOops)) {
      FLAG_SET_ERGO(bool, UseCompressedOops, true);
    }
#endif
#ifdef _WIN64
    if (UseLargePages && UseCompressedOops) {
      // Cannot allocate guard pages for implicit checks in indexed addressing
      // mode, when large pages are specified on windows.
      // This flag could be switched ON if narrow oop base address is set to 0,
      // see code in Universe::initialize_heap().
      Universe::set_narrow_oop_use_implicit_null_checks(false);
    }
#endif //  _WIN64
  } else {
    if (UseCompressedOops && !FLAG_IS_DEFAULT(UseCompressedOops)) {
      warning("Max heap size too large for Compressed Oops");
      FLAG_SET_DEFAULT(UseCompressedOops, false);
      FLAG_SET_DEFAULT(UseCompressedClassPointers, false);
    }
  }
#endif // _LP64
#endif // ZERO
}


// NOTE: set_use_compressed_klass_ptrs() must be called after calling
// set_use_compressed_oops().
void Arguments::set_use_compressed_klass_ptrs() {
#ifndef ZERO
#ifdef _LP64
  // UseCompressedOops must be on for UseCompressedClassPointers to be on.
  if (!UseCompressedOops) {
    if (UseCompressedClassPointers) {
      warning("UseCompressedClassPointers requires UseCompressedOops");
    }
    FLAG_SET_DEFAULT(UseCompressedClassPointers, false);
  } else {
    // Turn on UseCompressedClassPointers too
    if (FLAG_IS_DEFAULT(UseCompressedClassPointers)) {
      FLAG_SET_ERGO(bool, UseCompressedClassPointers, true);
    }
    // Check the CompressedClassSpaceSize to make sure we use compressed klass ptrs.
    if (UseCompressedClassPointers) {
      if (CompressedClassSpaceSize > KlassEncodingMetaspaceMax) {
        warning("CompressedClassSpaceSize is too large for UseCompressedClassPointers");
        FLAG_SET_DEFAULT(UseCompressedClassPointers, false);
      }
    }
  }
#endif // _LP64
#endif // !ZERO
}

void Arguments::set_conservative_max_heap_alignment() {
  // The conservative maximum required alignment for the heap is the maximum of
  // the alignments imposed by several sources: any requirements from the heap
  // itself, the collector policy and the maximum page size we may run the VM
  // with.
  size_t heap_alignment = GenCollectedHeap::conservative_max_heap_alignment();
#if INCLUDE_ALL_GCS
  if (UseParallelGC) {
    heap_alignment = ParallelScavengeHeap::conservative_max_heap_alignment();
  } else if (UseG1GC) {
    heap_alignment = G1CollectedHeap::conservative_max_heap_alignment();
  }
#endif // INCLUDE_ALL_GCS
  _conservative_max_heap_alignment = MAX3(heap_alignment, os::max_page_size(),
    CollectorPolicy::compute_heap_alignment());
}

void Arguments::set_ergonomics_flags() {

  if (os::is_server_class_machine()) {
    // If no other collector is requested explicitly,
    // let the VM select the collector based on
    // machine class and automatic selection policy.
    if (!UseSerialGC &&
        !UseConcMarkSweepGC &&
        !UseG1GC &&
        !UseParNewGC &&
        FLAG_IS_DEFAULT(UseParallelGC)) {
      if (should_auto_select_low_pause_collector()) {
        FLAG_SET_ERGO(bool, UseConcMarkSweepGC, true);
      } else {
        FLAG_SET_ERGO(bool, UseParallelGC, true);
      }
    }
  }
#if defined(COMPILER2) || defined(GRAAL)
  // Shared spaces work fine with other GCs but causes bytecode rewriting
  // to be disabled, which hurts interpreter performance and decreases
  // server performance.  When -server is specified, keep the default off
  // unless it is asked for.  Future work: either add bytecode rewriting
  // at link time, or rewrite bytecodes in non-shared methods.
  if (!DumpSharedSpaces && !RequireSharedSpaces &&
      (FLAG_IS_DEFAULT(UseSharedSpaces) || !UseSharedSpaces)) {
    no_shared_spaces();
  }
#endif

  set_conservative_max_heap_alignment();

#ifndef ZERO
#ifdef _LP64
  set_use_compressed_oops();

  // set_use_compressed_klass_ptrs() must be called after calling
  // set_use_compressed_oops().
  set_use_compressed_klass_ptrs();

  // Also checks that certain machines are slower with compressed oops
  // in vm_version initialization code.
#endif // _LP64
#endif // !ZERO
}

void Arguments::set_parallel_gc_flags() {
  assert(UseParallelGC || UseParallelOldGC, "Error");
  // Enable ParallelOld unless it was explicitly disabled (cmd line or rc file).
  if (FLAG_IS_DEFAULT(UseParallelOldGC)) {
    FLAG_SET_DEFAULT(UseParallelOldGC, true);
  }
  FLAG_SET_DEFAULT(UseParallelGC, true);

  // If no heap maximum was requested explicitly, use some reasonable fraction
  // of the physical memory, up to a maximum of 1GB.
  FLAG_SET_DEFAULT(ParallelGCThreads,
                   Abstract_VM_Version::parallel_worker_threads());
  if (ParallelGCThreads == 0) {
    jio_fprintf(defaultStream::error_stream(),
        "The Parallel GC can not be combined with -XX:ParallelGCThreads=0\n");
    vm_exit(1);
  }

  if (UseAdaptiveSizePolicy) {
    // We don't want to limit adaptive heap sizing's freedom to adjust the heap
    // unless the user actually sets these flags.
    if (FLAG_IS_DEFAULT(MinHeapFreeRatio)) {
      FLAG_SET_DEFAULT(MinHeapFreeRatio, 0);
    }
    if (FLAG_IS_DEFAULT(MaxHeapFreeRatio)) {
      FLAG_SET_DEFAULT(MaxHeapFreeRatio, 100);
    }
  }

  // If InitialSurvivorRatio or MinSurvivorRatio were not specified, but the
  // SurvivorRatio has been set, reset their default values to SurvivorRatio +
  // 2.  By doing this we make SurvivorRatio also work for Parallel Scavenger.
  // See CR 6362902 for details.
  if (!FLAG_IS_DEFAULT(SurvivorRatio)) {
    if (FLAG_IS_DEFAULT(InitialSurvivorRatio)) {
       FLAG_SET_DEFAULT(InitialSurvivorRatio, SurvivorRatio + 2);
    }
    if (FLAG_IS_DEFAULT(MinSurvivorRatio)) {
      FLAG_SET_DEFAULT(MinSurvivorRatio, SurvivorRatio + 2);
    }
  }

  if (UseParallelOldGC) {
    // Par compact uses lower default values since they are treated as
    // minimums.  These are different defaults because of the different
    // interpretation and are not ergonomically set.
    if (FLAG_IS_DEFAULT(MarkSweepDeadRatio)) {
      FLAG_SET_DEFAULT(MarkSweepDeadRatio, 1);
    }
  }
}

void Arguments::set_g1_gc_flags() {
  assert(UseG1GC, "Error");
#if defined(COMPILER1) || defined(GRAAL)
  FastTLABRefill = false;
#endif
  FLAG_SET_DEFAULT(ParallelGCThreads,
                     Abstract_VM_Version::parallel_worker_threads());
  if (ParallelGCThreads == 0) {
    FLAG_SET_DEFAULT(ParallelGCThreads,
                     Abstract_VM_Version::parallel_worker_threads());
  }

  // MarkStackSize will be set (if it hasn't been set by the user)
  // when concurrent marking is initialized.
  // Its value will be based upon the number of parallel marking threads.
  // But we do set the maximum mark stack size here.
  if (FLAG_IS_DEFAULT(MarkStackSizeMax)) {
    FLAG_SET_DEFAULT(MarkStackSizeMax, 128 * TASKQUEUE_SIZE);
  }

  if (FLAG_IS_DEFAULT(GCTimeRatio) || GCTimeRatio == 0) {
    // In G1, we want the default GC overhead goal to be higher than
    // say in PS. So we set it here to 10%. Otherwise the heap might
    // be expanded more aggressively than we would like it to. In
    // fact, even 10% seems to not be high enough in some cases
    // (especially small GC stress tests that the main thing they do
    // is allocation). We might consider increase it further.
    FLAG_SET_DEFAULT(GCTimeRatio, 9);
  }

  if (PrintGCDetails && Verbose) {
    tty->print_cr("MarkStackSize: %uk  MarkStackSizeMax: %uk",
      MarkStackSize / K, MarkStackSizeMax / K);
    tty->print_cr("ConcGCThreads: %u", ConcGCThreads);
  }
}

julong Arguments::limit_by_allocatable_memory(julong limit) {
  julong max_allocatable;
  julong result = limit;
  if (os::has_allocatable_memory_limit(&max_allocatable)) {
    result = MIN2(result, max_allocatable / MaxVirtMemFraction);
  }
  return result;
}

// Use static initialization to get the default before parsing
static const uintx DefaultHeapBaseMinAddress = HeapBaseMinAddress;

void Arguments::set_heap_size() {
  if (!FLAG_IS_DEFAULT(DefaultMaxRAMFraction)) {
    // Deprecated flag
    FLAG_SET_CMDLINE(uintx, MaxRAMFraction, DefaultMaxRAMFraction);
  }

  const julong phys_mem =
    FLAG_IS_DEFAULT(MaxRAM) ? MIN2(os::physical_memory(), (julong)MaxRAM)
                            : (julong)MaxRAM;

  // If the maximum heap size has not been set with -Xmx,
  // then set it as fraction of the size of physical memory,
  // respecting the maximum and minimum sizes of the heap.
  if (FLAG_IS_DEFAULT(MaxHeapSize)) {
    julong reasonable_max = phys_mem / MaxRAMFraction;

    if (phys_mem <= MaxHeapSize * MinRAMFraction) {
      // Small physical memory, so use a minimum fraction of it for the heap
      reasonable_max = phys_mem / MinRAMFraction;
    } else {
      // Not-small physical memory, so require a heap at least
      // as large as MaxHeapSize
      reasonable_max = MAX2(reasonable_max, (julong)MaxHeapSize);
    }
    if (!FLAG_IS_DEFAULT(ErgoHeapSizeLimit) && ErgoHeapSizeLimit != 0) {
      // Limit the heap size to ErgoHeapSizeLimit
      reasonable_max = MIN2(reasonable_max, (julong)ErgoHeapSizeLimit);
    }
    if (UseCompressedOops) {
      // Limit the heap size to the maximum possible when using compressed oops
      julong max_coop_heap = (julong)max_heap_for_compressed_oops();

      // HeapBaseMinAddress can be greater than default but not less than.
      if (!FLAG_IS_DEFAULT(HeapBaseMinAddress)) {
        if (HeapBaseMinAddress < DefaultHeapBaseMinAddress) {
          // matches compressed oops printing flags
          if (PrintCompressedOopsMode || (PrintMiscellaneous && Verbose)) {
            jio_fprintf(defaultStream::error_stream(),
                        "HeapBaseMinAddress must be at least " UINTX_FORMAT
                        " (" UINTX_FORMAT "G) which is greater than value given "
                        UINTX_FORMAT "\n",
                        DefaultHeapBaseMinAddress,
                        DefaultHeapBaseMinAddress/G,
                        HeapBaseMinAddress);
          }
          FLAG_SET_ERGO(uintx, HeapBaseMinAddress, DefaultHeapBaseMinAddress);
        }
      }

      if (HeapBaseMinAddress + MaxHeapSize < max_coop_heap) {
        // Heap should be above HeapBaseMinAddress to get zero based compressed oops
        // but it should be not less than default MaxHeapSize.
        max_coop_heap -= HeapBaseMinAddress;
      }
      reasonable_max = MIN2(reasonable_max, max_coop_heap);
    }
    reasonable_max = limit_by_allocatable_memory(reasonable_max);

    if (!FLAG_IS_DEFAULT(InitialHeapSize)) {
      // An initial heap size was specified on the command line,
      // so be sure that the maximum size is consistent.  Done
      // after call to limit_by_allocatable_memory because that
      // method might reduce the allocation size.
      reasonable_max = MAX2(reasonable_max, (julong)InitialHeapSize);
    }

    if (PrintGCDetails && Verbose) {
      // Cannot use gclog_or_tty yet.
      tty->print_cr("  Maximum heap size " SIZE_FORMAT, reasonable_max);
    }
    FLAG_SET_ERGO(uintx, MaxHeapSize, (uintx)reasonable_max);
  }

  // If the minimum or initial heap_size have not been set or requested to be set
  // ergonomically, set them accordingly.
  if (InitialHeapSize == 0 || min_heap_size() == 0) {
    julong reasonable_minimum = (julong)(OldSize + NewSize);

    reasonable_minimum = MIN2(reasonable_minimum, (julong)MaxHeapSize);

    reasonable_minimum = limit_by_allocatable_memory(reasonable_minimum);

    if (InitialHeapSize == 0) {
      julong reasonable_initial = phys_mem / InitialRAMFraction;

      reasonable_initial = MAX3(reasonable_initial, reasonable_minimum, (julong)min_heap_size());
      reasonable_initial = MIN2(reasonable_initial, (julong)MaxHeapSize);

      reasonable_initial = limit_by_allocatable_memory(reasonable_initial);

      if (PrintGCDetails && Verbose) {
        // Cannot use gclog_or_tty yet.
        tty->print_cr("  Initial heap size " SIZE_FORMAT, (uintx)reasonable_initial);
      }
      FLAG_SET_ERGO(uintx, InitialHeapSize, (uintx)reasonable_initial);
    }
    // If the minimum heap size has not been set (via -Xms),
    // synchronize with InitialHeapSize to avoid errors with the default value.
    if (min_heap_size() == 0) {
      set_min_heap_size(MIN2((uintx)reasonable_minimum, InitialHeapSize));
      if (PrintGCDetails && Verbose) {
        // Cannot use gclog_or_tty yet.
        tty->print_cr("  Minimum heap size " SIZE_FORMAT, min_heap_size());
      }
    }
  }
}

// This must be called after ergonomics because we want bytecode rewriting
// if the server compiler is used, or if UseSharedSpaces is disabled.
void Arguments::set_bytecode_flags() {
  // Better not attempt to store into a read-only space.
  if (UseSharedSpaces) {
    FLAG_SET_DEFAULT(RewriteBytecodes, false);
    FLAG_SET_DEFAULT(RewriteFrequentPairs, false);
  }

  if (!RewriteBytecodes) {
    FLAG_SET_DEFAULT(RewriteFrequentPairs, false);
  }
}

// Aggressive optimization flags  -XX:+AggressiveOpts
void Arguments::set_aggressive_opts_flags() {
#ifdef COMPILER2
  if (AggressiveUnboxing) {
    if (FLAG_IS_DEFAULT(EliminateAutoBox)) {
      FLAG_SET_DEFAULT(EliminateAutoBox, true);
    } else if (!EliminateAutoBox) {
      // warning("AggressiveUnboxing is disabled because EliminateAutoBox is disabled");
      AggressiveUnboxing = false;
    }
    if (FLAG_IS_DEFAULT(DoEscapeAnalysis)) {
      FLAG_SET_DEFAULT(DoEscapeAnalysis, true);
    } else if (!DoEscapeAnalysis) {
      // warning("AggressiveUnboxing is disabled because DoEscapeAnalysis is disabled");
      AggressiveUnboxing = false;
    }
  }
  if (AggressiveOpts || !FLAG_IS_DEFAULT(AutoBoxCacheMax)) {
    if (FLAG_IS_DEFAULT(EliminateAutoBox)) {
      FLAG_SET_DEFAULT(EliminateAutoBox, true);
    }
    if (FLAG_IS_DEFAULT(AutoBoxCacheMax)) {
      FLAG_SET_DEFAULT(AutoBoxCacheMax, 20000);
    }

    // Feed the cache size setting into the JDK
    char buffer[1024];
    sprintf(buffer, "java.lang.Integer.IntegerCache.high=" INTX_FORMAT, AutoBoxCacheMax);
    add_property(buffer);
  }
  if (AggressiveOpts && FLAG_IS_DEFAULT(BiasedLockingStartupDelay)) {
    FLAG_SET_DEFAULT(BiasedLockingStartupDelay, 500);
  }
#endif

  if (AggressiveOpts) {
// Sample flag setting code
//    if (FLAG_IS_DEFAULT(EliminateZeroing)) {
//      FLAG_SET_DEFAULT(EliminateZeroing, true);
//    }
  }
}

//===========================================================================================================
// Parsing of java.compiler property

void Arguments::process_java_compiler_argument(char* arg) {
  // For backwards compatibility, Djava.compiler=NONE or ""
  // causes us to switch to -Xint mode UNLESS -Xdebug
  // is also specified.
  if (strlen(arg) == 0 || strcasecmp(arg, "NONE") == 0) {
    set_java_compiler(true);    // "-Djava.compiler[=...]" most recently seen.
  }
}

void Arguments::process_java_launcher_argument(const char* launcher, void* extra_info) {
  _sun_java_launcher = strdup(launcher);
}

bool Arguments::created_by_java_launcher() {
  assert(_sun_java_launcher != NULL, "property must have value");
  return strcmp(DEFAULT_JAVA_LAUNCHER, _sun_java_launcher) != 0;
}

bool Arguments::sun_java_launcher_is_altjvm() {
  return _sun_java_launcher_is_altjvm;
}

//===========================================================================================================
// Parsing of main arguments

bool Arguments::verify_interval(uintx val, uintx min,
                                uintx max, const char* name) {
  // Returns true iff value is in the inclusive interval [min..max]
  // false, otherwise.
  if (val >= min && val <= max) {
    return true;
  }
  jio_fprintf(defaultStream::error_stream(),
              "%s of " UINTX_FORMAT " is invalid; must be between " UINTX_FORMAT
              " and " UINTX_FORMAT "\n",
              name, val, min, max);
  return false;
}

bool Arguments::verify_min_value(intx val, intx min, const char* name) {
  // Returns true if given value is at least specified min threshold
  // false, otherwise.
  if (val >= min ) {
      return true;
  }
  jio_fprintf(defaultStream::error_stream(),
              "%s of " INTX_FORMAT " is invalid; must be at least " INTX_FORMAT "\n",
              name, val, min);
  return false;
}

bool Arguments::verify_percentage(uintx value, const char* name) {
  if (is_percentage(value)) {
    return true;
  }
  jio_fprintf(defaultStream::error_stream(),
              "%s of " UINTX_FORMAT " is invalid; must be between 0 and 100\n",
              name, value);
  return false;
}

#if !INCLUDE_ALL_GCS
#ifdef ASSERT
static bool verify_serial_gc_flags() {
  return (UseSerialGC &&
        !(UseParNewGC || (UseConcMarkSweepGC || CMSIncrementalMode) || UseG1GC ||
          UseParallelGC || UseParallelOldGC));
}
#endif // ASSERT
#endif // INCLUDE_ALL_GCS

// check if do gclog rotation
// +UseGCLogFileRotation is a must,
// no gc log rotation when log file not supplied or
// NumberOfGCLogFiles is 0, or GCLogFileSize is 0
void check_gclog_consistency() {
  if (UseGCLogFileRotation) {
    if ((Arguments::gc_log_filename() == NULL) ||
        (NumberOfGCLogFiles == 0)  ||
        (GCLogFileSize == 0)) {
      jio_fprintf(defaultStream::output_stream(),
                  "To enable GC log rotation, use -Xloggc:<filename> -XX:+UseGCLogFileRotation -XX:NumberOfGCLogFiles=<num_of_files> -XX:GCLogFileSize=<num_of_size>[k|K|m|M|g|G]\n"
                  "where num_of_file > 0 and num_of_size > 0\n"
                  "GC log rotation is turned off\n");
      UseGCLogFileRotation = false;
    }
  }

  if (UseGCLogFileRotation && GCLogFileSize < 8*K) {
        FLAG_SET_CMDLINE(uintx, GCLogFileSize, 8*K);
        jio_fprintf(defaultStream::output_stream(),
                    "GCLogFileSize changed to minimum 8K\n");
  }
}

// This function is called for -Xloggc:<filename>, it can be used
// to check if a given file name(or string) conforms to the following
// specification:
// A valid string only contains "[A-Z][a-z][0-9].-_%[p|t]"
// %p and %t only allowed once. We only limit usage of filename not path
bool is_filename_valid(const char *file_name) {
  const char* p = file_name;
  char file_sep = os::file_separator()[0];
  const char* cp;
  // skip prefix path
  for (cp = file_name; *cp != '\0'; cp++) {
    if (*cp == '/' || *cp == file_sep) {
      p = cp + 1;
    }
  }

  int count_p = 0;
  int count_t = 0;
  while (*p != '\0') {
    if ((*p >= '0' && *p <= '9') ||
        (*p >= 'A' && *p <= 'Z') ||
        (*p >= 'a' && *p <= 'z') ||
         *p == '-'               ||
         *p == '_'               ||
         *p == '.') {
       p++;
       continue;
    }
    if (*p == '%') {
      if(*(p + 1) == 'p') {
        p += 2;
        count_p ++;
        continue;
      }
      if (*(p + 1) == 't') {
        p += 2;
        count_t ++;
        continue;
      }
    }
    return false;
  }
  return count_p < 2 && count_t < 2;
}

bool Arguments::verify_MinHeapFreeRatio(FormatBuffer<80>& err_msg, uintx min_heap_free_ratio) {
  if (!is_percentage(min_heap_free_ratio)) {
    err_msg.print("MinHeapFreeRatio must have a value between 0 and 100");
    return false;
  }
  if (min_heap_free_ratio > MaxHeapFreeRatio) {
    err_msg.print("MinHeapFreeRatio (" UINTX_FORMAT ") must be less than or "
                  "equal to MaxHeapFreeRatio (" UINTX_FORMAT ")", min_heap_free_ratio,
                  MaxHeapFreeRatio);
    return false;
  }
  return true;
}

bool Arguments::verify_MaxHeapFreeRatio(FormatBuffer<80>& err_msg, uintx max_heap_free_ratio) {
  if (!is_percentage(max_heap_free_ratio)) {
    err_msg.print("MaxHeapFreeRatio must have a value between 0 and 100");
    return false;
  }
  if (max_heap_free_ratio < MinHeapFreeRatio) {
    err_msg.print("MaxHeapFreeRatio (" UINTX_FORMAT ") must be greater than or "
                  "equal to MinHeapFreeRatio (" UINTX_FORMAT ")", max_heap_free_ratio,
                  MinHeapFreeRatio);
    return false;
  }
  return true;
}

// Check consistency of GC selection
bool Arguments::check_gc_consistency() {
  check_gclog_consistency();
  bool status = true;
  // Ensure that the user has not selected conflicting sets
  // of collectors. [Note: this check is merely a user convenience;
  // collectors over-ride each other so that only a non-conflicting
  // set is selected; however what the user gets is not what they
  // may have expected from the combination they asked for. It's
  // better to reduce user confusion by not allowing them to
  // select conflicting combinations.
  uint i = 0;
  if (UseSerialGC)                       i++;
  if (UseConcMarkSweepGC || UseParNewGC) i++;
  if (UseParallelGC || UseParallelOldGC) i++;
  if (UseG1GC)                           i++;
  if (i > 1) {
    jio_fprintf(defaultStream::error_stream(),
                "Conflicting collector combinations in option list; "
                "please refer to the release notes for the combinations "
                "allowed\n");
    status = false;
  }
  return status;
}

void Arguments::check_deprecated_gcs() {
  if (UseConcMarkSweepGC && !UseParNewGC) {
    warning("Using the DefNew young collector with the CMS collector is deprecated "
        "and will likely be removed in a future release");
  }

  if (UseParNewGC && !UseConcMarkSweepGC) {
    // !UseConcMarkSweepGC means that we are using serial old gc. Unfortunately we don't
    // set up UseSerialGC properly, so that can't be used in the check here.
    warning("Using the ParNew young collector with the Serial old collector is deprecated "
        "and will likely be removed in a future release");
  }

  if (CMSIncrementalMode) {
    warning("Using incremental CMS is deprecated and will likely be removed in a future release");
  }
}

void Arguments::check_deprecated_gc_flags() {
  if (FLAG_IS_CMDLINE(MaxGCMinorPauseMillis)) {
    warning("Using MaxGCMinorPauseMillis as minor pause goal is deprecated"
            "and will likely be removed in future release");
  }
  if (FLAG_IS_CMDLINE(DefaultMaxRAMFraction)) {
    warning("DefaultMaxRAMFraction is deprecated and will likely be removed in a future release. "
        "Use MaxRAMFraction instead.");
  }
  if (FLAG_IS_CMDLINE(UseCMSCompactAtFullCollection)) {
    warning("UseCMSCompactAtFullCollection is deprecated and will likely be removed in a future release.");
  }
  if (FLAG_IS_CMDLINE(CMSFullGCsBeforeCompaction)) {
    warning("CMSFullGCsBeforeCompaction is deprecated and will likely be removed in a future release.");
  }
  if (FLAG_IS_CMDLINE(UseCMSCollectionPassing)) {
    warning("UseCMSCollectionPassing is deprecated and will likely be removed in a future release.");
  }
}

// Check stack pages settings
bool Arguments::check_stack_pages()
{
  bool status = true;
  status = status && verify_min_value(StackYellowPages, 1, "StackYellowPages");
  status = status && verify_min_value(StackRedPages, 1, "StackRedPages");
  // greater stack shadow pages can't generate instruction to bang stack
  status = status && verify_interval(StackShadowPages, 1, 50, "StackShadowPages");
  return status;
}

// Check the consistency of vm_init_args
bool Arguments::check_vm_args_consistency() {
  // Method for adding checks for flag consistency.
  // The intent is to warn the user of all possible conflicts,
  // before returning an error.
  // Note: Needs platform-dependent factoring.
  bool status = true;

  // Allow both -XX:-UseStackBanging and -XX:-UseBoundThreads in non-product
  // builds so the cost of stack banging can be measured.
#if (defined(PRODUCT) && defined(SOLARIS))
  if (!UseBoundThreads && !UseStackBanging) {
    jio_fprintf(defaultStream::error_stream(),
                "-UseStackBanging conflicts with -UseBoundThreads\n");

     status = false;
  }
#endif

  if (TLABRefillWasteFraction == 0) {
    jio_fprintf(defaultStream::error_stream(),
                "TLABRefillWasteFraction should be a denominator, "
                "not " SIZE_FORMAT "\n",
                TLABRefillWasteFraction);
    status = false;
  }

  status = status && verify_interval(AdaptiveSizePolicyWeight, 0, 100,
                              "AdaptiveSizePolicyWeight");
  status = status && verify_percentage(ThresholdTolerance, "ThresholdTolerance");

  // Divide by bucket size to prevent a large size from causing rollover when
  // calculating amount of memory needed to be allocated for the String table.
  status = status && verify_interval(StringTableSize, minimumStringTableSize,
    (max_uintx / StringTable::bucket_size()), "StringTable size");

  status = status && verify_interval(SymbolTableSize, minimumSymbolTableSize,
    (max_uintx / SymbolTable::bucket_size()), "SymbolTable size");

  {
    // Using "else if" below to avoid printing two error messages if min > max.
    // This will also prevent us from reporting both min>100 and max>100 at the
    // same time, but that is less annoying than printing two identical errors IMHO.
    FormatBuffer<80> err_msg("");
    if (!verify_MinHeapFreeRatio(err_msg, MinHeapFreeRatio)) {
      jio_fprintf(defaultStream::error_stream(), "%s\n", err_msg.buffer());
      status = false;
    } else if (!verify_MaxHeapFreeRatio(err_msg, MaxHeapFreeRatio)) {
      jio_fprintf(defaultStream::error_stream(), "%s\n", err_msg.buffer());
      status = false;
    }
  }

  // Min/MaxMetaspaceFreeRatio
  status = status && verify_percentage(MinMetaspaceFreeRatio, "MinMetaspaceFreeRatio");
  status = status && verify_percentage(MaxMetaspaceFreeRatio, "MaxMetaspaceFreeRatio");

  if (MinMetaspaceFreeRatio > MaxMetaspaceFreeRatio) {
    jio_fprintf(defaultStream::error_stream(),
                "MinMetaspaceFreeRatio (%s" UINTX_FORMAT ") must be less than or "
                "equal to MaxMetaspaceFreeRatio (%s" UINTX_FORMAT ")\n",
                FLAG_IS_DEFAULT(MinMetaspaceFreeRatio) ? "Default: " : "",
                MinMetaspaceFreeRatio,
                FLAG_IS_DEFAULT(MaxMetaspaceFreeRatio) ? "Default: " : "",
                MaxMetaspaceFreeRatio);
    status = false;
  }

  // Trying to keep 100% free is not practical
  MinMetaspaceFreeRatio = MIN2(MinMetaspaceFreeRatio, (uintx) 99);

  if (FullGCALot && FLAG_IS_DEFAULT(MarkSweepAlwaysCompactCount)) {
    MarkSweepAlwaysCompactCount = 1;  // Move objects every gc.
  }

  if (UseParallelOldGC && ParallelOldGCSplitALot) {
    // Settings to encourage splitting.
    if (!FLAG_IS_CMDLINE(NewRatio)) {
      FLAG_SET_CMDLINE(uintx, NewRatio, 2);
    }
    if (!FLAG_IS_CMDLINE(ScavengeBeforeFullGC)) {
      FLAG_SET_CMDLINE(bool, ScavengeBeforeFullGC, false);
    }
  }

  status = status && verify_percentage(GCHeapFreeLimit, "GCHeapFreeLimit");
  status = status && verify_percentage(GCTimeLimit, "GCTimeLimit");
  if (GCTimeLimit == 100) {
    // Turn off gc-overhead-limit-exceeded checks
    FLAG_SET_DEFAULT(UseGCOverheadLimit, false);
  }

  status = status && check_gc_consistency();
  status = status && check_stack_pages();

  if (CMSIncrementalMode) {
    if (!UseConcMarkSweepGC) {
      jio_fprintf(defaultStream::error_stream(),
                  "error:  invalid argument combination.\n"
                  "The CMS collector (-XX:+UseConcMarkSweepGC) must be "
                  "selected in order\nto use CMSIncrementalMode.\n");
      status = false;
    } else {
      status = status && verify_percentage(CMSIncrementalDutyCycle,
                                  "CMSIncrementalDutyCycle");
      status = status && verify_percentage(CMSIncrementalDutyCycleMin,
                                  "CMSIncrementalDutyCycleMin");
      status = status && verify_percentage(CMSIncrementalSafetyFactor,
                                  "CMSIncrementalSafetyFactor");
      status = status && verify_percentage(CMSIncrementalOffset,
                                  "CMSIncrementalOffset");
      status = status && verify_percentage(CMSExpAvgFactor,
                                  "CMSExpAvgFactor");
      // If it was not set on the command line, set
      // CMSInitiatingOccupancyFraction to 1 so icms can initiate cycles early.
      if (CMSInitiatingOccupancyFraction < 0) {
        FLAG_SET_DEFAULT(CMSInitiatingOccupancyFraction, 1);
      }
    }
  }

  // CMS space iteration, which FLSVerifyAllHeapreferences entails,
  // insists that we hold the requisite locks so that the iteration is
  // MT-safe. For the verification at start-up and shut-down, we don't
  // yet have a good way of acquiring and releasing these locks,
  // which are not visible at the CollectedHeap level. We want to
  // be able to acquire these locks and then do the iteration rather
  // than just disable the lock verification. This will be fixed under
  // bug 4788986.
  if (UseConcMarkSweepGC && FLSVerifyAllHeapReferences) {
    if (VerifyDuringStartup) {
      warning("Heap verification at start-up disabled "
              "(due to current incompatibility with FLSVerifyAllHeapReferences)");
      VerifyDuringStartup = false; // Disable verification at start-up
    }

    if (VerifyBeforeExit) {
      warning("Heap verification at shutdown disabled "
              "(due to current incompatibility with FLSVerifyAllHeapReferences)");
      VerifyBeforeExit = false; // Disable verification at shutdown
    }
  }

  // Note: only executed in non-PRODUCT mode
  if (!UseAsyncConcMarkSweepGC &&
      (ExplicitGCInvokesConcurrent ||
       ExplicitGCInvokesConcurrentAndUnloadsClasses)) {
    jio_fprintf(defaultStream::error_stream(),
                "error: +ExplicitGCInvokesConcurrent[AndUnloadsClasses] conflicts"
                " with -UseAsyncConcMarkSweepGC");
    status = false;
  }

  status = status && verify_min_value(ParGCArrayScanChunk, 1, "ParGCArrayScanChunk");

#if INCLUDE_ALL_GCS
  if (UseG1GC) {
    status = status && verify_percentage(G1NewSizePercent, "G1NewSizePercent");
    status = status && verify_percentage(G1MaxNewSizePercent, "G1MaxNewSizePercent");
    status = status && verify_interval(G1NewSizePercent, 0, G1MaxNewSizePercent, "G1NewSizePercent");

    status = status && verify_percentage(InitiatingHeapOccupancyPercent,
                                         "InitiatingHeapOccupancyPercent");
    status = status && verify_min_value(G1RefProcDrainInterval, 1,
                                        "G1RefProcDrainInterval");
    status = status && verify_min_value((intx)G1ConcMarkStepDurationMillis, 1,
                                        "G1ConcMarkStepDurationMillis");
    status = status && verify_interval(G1ConcRSHotCardLimit, 0, max_jubyte,
                                       "G1ConcRSHotCardLimit");
    status = status && verify_interval(G1ConcRSLogCacheSize, 0, 31,
                                       "G1ConcRSLogCacheSize");
  }
  if (UseConcMarkSweepGC) {
    status = status && verify_min_value(CMSOldPLABNumRefills, 1, "CMSOldPLABNumRefills");
    status = status && verify_min_value(CMSOldPLABToleranceFactor, 1, "CMSOldPLABToleranceFactor");
    status = status && verify_min_value(CMSOldPLABMax, 1, "CMSOldPLABMax");
    status = status && verify_interval(CMSOldPLABMin, 1, CMSOldPLABMax, "CMSOldPLABMin");

    status = status && verify_min_value(CMSYoungGenPerWorker, 1, "CMSYoungGenPerWorker");

    status = status && verify_min_value(CMSSamplingGrain, 1, "CMSSamplingGrain");
    status = status && verify_interval(CMS_SweepWeight, 0, 100, "CMS_SweepWeight");
    status = status && verify_interval(CMS_FLSWeight, 0, 100, "CMS_FLSWeight");

    status = status && verify_interval(FLSCoalescePolicy, 0, 4, "FLSCoalescePolicy");

    status = status && verify_min_value(CMSRescanMultiple, 1, "CMSRescanMultiple");
    status = status && verify_min_value(CMSConcMarkMultiple, 1, "CMSConcMarkMultiple");

    status = status && verify_interval(CMSPrecleanIter, 0, 9, "CMSPrecleanIter");
    status = status && verify_min_value(CMSPrecleanDenominator, 1, "CMSPrecleanDenominator");
    status = status && verify_interval(CMSPrecleanNumerator, 0, CMSPrecleanDenominator - 1, "CMSPrecleanNumerator");

    status = status && verify_percentage(CMSBootstrapOccupancy, "CMSBootstrapOccupancy");

    status = status && verify_min_value(CMSPrecleanThreshold, 100, "CMSPrecleanThreshold");

    status = status && verify_percentage(CMSScheduleRemarkEdenPenetration, "CMSScheduleRemarkEdenPenetration");
    status = status && verify_min_value(CMSScheduleRemarkSamplingRatio, 1, "CMSScheduleRemarkSamplingRatio");
    status = status && verify_min_value(CMSBitMapYieldQuantum, 1, "CMSBitMapYieldQuantum");
    status = status && verify_percentage(CMSTriggerRatio, "CMSTriggerRatio");
    status = status && verify_percentage(CMSIsTooFullPercentage, "CMSIsTooFullPercentage");
  }

  if (UseParallelGC || UseParallelOldGC) {
    status = status && verify_interval(ParallelOldDeadWoodLimiterMean, 0, 100, "ParallelOldDeadWoodLimiterMean");
    status = status && verify_interval(ParallelOldDeadWoodLimiterStdDev, 0, 100, "ParallelOldDeadWoodLimiterStdDev");

    status = status && verify_percentage(YoungGenerationSizeIncrement, "YoungGenerationSizeIncrement");
    status = status && verify_percentage(TenuredGenerationSizeIncrement, "TenuredGenerationSizeIncrement");

    status = status && verify_min_value(YoungGenerationSizeSupplementDecay, 1, "YoungGenerationSizeSupplementDecay");
    status = status && verify_min_value(TenuredGenerationSizeSupplementDecay, 1, "TenuredGenerationSizeSupplementDecay");

    status = status && verify_min_value(ParGCCardsPerStrideChunk, 1, "ParGCCardsPerStrideChunk");

    status = status && verify_min_value(ParallelOldGCSplitInterval, 0, "ParallelOldGCSplitInterval");
  }
#endif // INCLUDE_ALL_GCS

  status = status && verify_interval(RefDiscoveryPolicy,
                                     ReferenceProcessor::DiscoveryPolicyMin,
                                     ReferenceProcessor::DiscoveryPolicyMax,
                                     "RefDiscoveryPolicy");

  // Limit the lower bound of this flag to 1 as it is used in a division
  // expression.
  status = status && verify_interval(TLABWasteTargetPercent,
                                     1, 100, "TLABWasteTargetPercent");

  status = status && verify_object_alignment();

  status = status && verify_interval(CompressedClassSpaceSize, 1*M, 3*G,
                                      "CompressedClassSpaceSize");

  status = status && verify_interval(MarkStackSizeMax,
                                  1, (max_jint - 1), "MarkStackSizeMax");
  status = status && verify_interval(NUMAChunkResizeWeight, 0, 100, "NUMAChunkResizeWeight");

  status = status && verify_min_value(LogEventsBufferEntries, 1, "LogEventsBufferEntries");

  status = status && verify_min_value(HeapSizePerGCThread, (uintx) os::vm_page_size(), "HeapSizePerGCThread");

  status = status && verify_min_value(GCTaskTimeStampEntries, 1, "GCTaskTimeStampEntries");

  status = status && verify_percentage(ParallelGCBufferWastePct, "ParallelGCBufferWastePct");
  status = status && verify_interval(TargetPLABWastePct, 1, 100, "TargetPLABWastePct");

  status = status && verify_min_value(ParGCStridesPerThread, 1, "ParGCStridesPerThread");

  status = status && verify_min_value(MinRAMFraction, 1, "MinRAMFraction");
  status = status && verify_min_value(InitialRAMFraction, 1, "InitialRAMFraction");
  status = status && verify_min_value(MaxRAMFraction, 1, "MaxRAMFraction");
  status = status && verify_min_value(DefaultMaxRAMFraction, 1, "DefaultMaxRAMFraction");

  status = status && verify_interval(AdaptiveTimeWeight, 0, 100, "AdaptiveTimeWeight");
  status = status && verify_min_value(AdaptiveSizeDecrementScaleFactor, 1, "AdaptiveSizeDecrementScaleFactor");

  status = status && verify_interval(TLABAllocationWeight, 0, 100, "TLABAllocationWeight");
  status = status && verify_min_value(MinTLABSize, 1, "MinTLABSize");
  status = status && verify_min_value(TLABRefillWasteFraction, 1, "TLABRefillWasteFraction");

  status = status && verify_percentage(YoungGenerationSizeSupplement, "YoungGenerationSizeSupplement");
  status = status && verify_percentage(TenuredGenerationSizeSupplement, "TenuredGenerationSizeSupplement");

  // the "age" field in the oop header is 4 bits; do not want to pull in markOop.hpp
  // just for that, so hardcode here.
  status = status && verify_interval(MaxTenuringThreshold, 0, 15, "MaxTenuringThreshold");
  status = status && verify_interval(InitialTenuringThreshold, 0, MaxTenuringThreshold, "MaxTenuringThreshold");
  status = status && verify_percentage(TargetSurvivorRatio, "TargetSurvivorRatio");
  status = status && verify_percentage(MarkSweepDeadRatio, "MarkSweepDeadRatio");

  status = status && verify_min_value(MarkSweepAlwaysCompactCount, 1, "MarkSweepAlwaysCompactCount");

  if (PrintNMTStatistics) {
#if INCLUDE_NMT
    if (MemTracker::tracking_level() == MemTracker::NMT_off) {
#endif // INCLUDE_NMT
      warning("PrintNMTStatistics is disabled, because native memory tracking is not enabled");
      PrintNMTStatistics = false;
#if INCLUDE_NMT
    }
#endif
  }
#ifdef GRAAL
  if (UseG1GC) {
      if (IgnoreUnrecognizedVMOptions) {
        FLAG_SET_CMDLINE(bool, UseG1GC, true);
      } else {
        status = true;
      }
  } else {
      // This prevents the flag being set to true by set_ergonomics_flags()
      FLAG_SET_CMDLINE(bool, UseG1GC, false);
  }

  if (!ScavengeRootsInCode) {
      warning("forcing ScavengeRootsInCode non-zero because Graal is enabled");
      ScavengeRootsInCode = 1;
  }
  if (TypeProfileLevel != 0) {
      warning("forcing TypeProfileLevel to 0 as HotSpotMethodData can not yet handle the new type profile info");
      TypeProfileLevel = 0;
  }
#endif

  // Need to limit the extent of the padding to reasonable size.
  // 8K is well beyond the reasonable HW cache line size, even with the
  // aggressive prefetching, while still leaving the room for segregating
  // among the distinct pages.
  if (ContendedPaddingWidth < 0 || ContendedPaddingWidth > 8192) {
    jio_fprintf(defaultStream::error_stream(),
                "ContendedPaddingWidth=" INTX_FORMAT " must be in between %d and %d\n",
                ContendedPaddingWidth, 0, 8192);
    status = false;
  }

  // Need to enforce the padding not to break the existing field alignments.
  // It is sufficient to check against the largest type size.
  if ((ContendedPaddingWidth % BytesPerLong) != 0) {
    jio_fprintf(defaultStream::error_stream(),
                "ContendedPaddingWidth=" INTX_FORMAT " must be a multiple of %d\n",
                ContendedPaddingWidth, BytesPerLong);
    status = false;
  }

  // Check lower bounds of the code cache
  // Template Interpreter code is approximately 3X larger in debug builds.
  uint min_code_cache_size = (CodeCacheMinimumUseSpace DEBUG_ONLY(* 3)) + CodeCacheMinimumFreeSpace;
  if (InitialCodeCacheSize < (uintx)os::vm_page_size()) {
    jio_fprintf(defaultStream::error_stream(),
                "Invalid InitialCodeCacheSize=%dK. Must be at least %dK.\n", InitialCodeCacheSize/K,
                os::vm_page_size()/K);
    status = false;
  } else if (ReservedCodeCacheSize < InitialCodeCacheSize) {
    jio_fprintf(defaultStream::error_stream(),
                "Invalid ReservedCodeCacheSize: %dK. Must be at least InitialCodeCacheSize=%dK.\n",
                ReservedCodeCacheSize/K, InitialCodeCacheSize/K);
    status = false;
  } else if (ReservedCodeCacheSize < min_code_cache_size) {
    jio_fprintf(defaultStream::error_stream(),
                "Invalid ReservedCodeCacheSize=%dK. Must be at least %uK.\n", ReservedCodeCacheSize/K,
                min_code_cache_size/K);
    status = false;
  } else if (ReservedCodeCacheSize > 2*G) {
    // Code cache size larger than MAXINT is not supported.
    jio_fprintf(defaultStream::error_stream(),
                "Invalid ReservedCodeCacheSize=%dM. Must be at most %uM.\n", ReservedCodeCacheSize/M,
                (2*G)/M);
    status = false;
  }

  status &= verify_interval(NmethodSweepFraction, 1, ReservedCodeCacheSize/K, "NmethodSweepFraction");
  status &= verify_interval(NmethodSweepActivity, 0, 2000, "NmethodSweepActivity");
  status &= verify_interval(CodeCacheMinBlockLength, 1, 100, "CodeCacheMinBlockLength");
  status &= verify_interval(CodeCacheSegmentSize, 1, 1024, "CodeCacheSegmentSize");

  // TieredCompilation needs at least 2 compiler threads.
<<<<<<< HEAD
  const int num_min_compiler_threads = (TieredCompilation) ? NOT_GRAAL(2) GRAAL_ONLY(1) : 1;
=======
  const int num_min_compiler_threads = (TieredCompilation && (TieredStopAtLevel >= CompLevel_full_optimization)) ? 2 : 1;
>>>>>>> dc6cf919
  status &=verify_min_value(CICompilerCount, num_min_compiler_threads, "CICompilerCount");

  return status;
}

bool Arguments::is_bad_option(const JavaVMOption* option, jboolean ignore,
  const char* option_type) {
  if (ignore) return false;

  const char* spacer = " ";
  if (option_type == NULL) {
    option_type = ++spacer; // Set both to the empty string.
  }

  if (os::obsolete_option(option)) {
    jio_fprintf(defaultStream::error_stream(),
                "Obsolete %s%soption: %s\n", option_type, spacer,
      option->optionString);
    return false;
  } else {
    jio_fprintf(defaultStream::error_stream(),
                "Unrecognized %s%soption: %s\n", option_type, spacer,
      option->optionString);
    return true;
  }
}

static const char* user_assertion_options[] = {
  "-da", "-ea", "-disableassertions", "-enableassertions", 0
};

static const char* system_assertion_options[] = {
  "-dsa", "-esa", "-disablesystemassertions", "-enablesystemassertions", 0
};

// Return true if any of the strings in null-terminated array 'names' matches.
// If tail_allowed is true, then the tail must begin with a colon; otherwise,
// the option must match exactly.
static bool match_option(const JavaVMOption* option, const char** names, const char** tail,
  bool tail_allowed) {
  for (/* empty */; *names != NULL; ++names) {
    if (match_option(option, *names, tail)) {
      if (**tail == '\0' || tail_allowed && **tail == ':') {
        return true;
      }
    }
  }
  return false;
}

bool Arguments::parse_uintx(const char* value,
                            uintx* uintx_arg,
                            uintx min_size) {

  // Check the sign first since atomull() parses only unsigned values.
  bool value_is_positive = !(*value == '-');

  if (value_is_positive) {
    julong n;
    bool good_return = atomull(value, &n);
    if (good_return) {
      bool above_minimum = n >= min_size;
      bool value_is_too_large = n > max_uintx;

      if (above_minimum && !value_is_too_large) {
        *uintx_arg = n;
        return true;
      }
    }
  }
  return false;
}

Arguments::ArgsRange Arguments::parse_memory_size(const char* s,
                                                  julong* long_arg,
                                                  julong min_size) {
  if (!atomull(s, long_arg)) return arg_unreadable;
  return check_memory_size(*long_arg, min_size);
}

// Parse JavaVMInitArgs structure

jint Arguments::parse_vm_init_args(const JavaVMInitArgs* args) {
  // For components of the system classpath.
  SysClassPath scp(Arguments::get_sysclasspath());
  bool scp_assembly_required = false;

  // Save default settings for some mode flags
  Arguments::_AlwaysCompileLoopMethods = AlwaysCompileLoopMethods;
  Arguments::_UseOnStackReplacement    = UseOnStackReplacement;
  Arguments::_ClipInlining             = ClipInlining;
  Arguments::_BackgroundCompilation    = BackgroundCompilation;

  // Setup flags for mixed which is the default
  set_mode_flags(_mixed);

  // Parse JAVA_TOOL_OPTIONS environment variable (if present)
  jint result = parse_java_tool_options_environment_variable(&scp, &scp_assembly_required);
  if (result != JNI_OK) {
    return result;
  }

  // Parse JavaVMInitArgs structure passed in
  result = parse_each_vm_init_arg(args, &scp, &scp_assembly_required, Flag::COMMAND_LINE);
  if (result != JNI_OK) {
    return result;
  }

  // Parse _JAVA_OPTIONS environment variable (if present) (mimics classic VM)
  result = parse_java_options_environment_variable(&scp, &scp_assembly_required);
  if (result != JNI_OK) {
    return result;
  }

  // Do final processing now that all arguments have been parsed
  result = finalize_vm_init_args(&scp, scp_assembly_required);
  if (result != JNI_OK) {
    return result;
  }

  return JNI_OK;
}

// Checks if name in command-line argument -agent{lib,path}:name[=options]
// represents a valid HPROF of JDWP agent.  is_path==true denotes that we
// are dealing with -agentpath (case where name is a path), otherwise with
// -agentlib
bool valid_hprof_or_jdwp_agent(char *name, bool is_path) {
  char *_name;
  const char *_hprof = "hprof", *_jdwp = "jdwp";
  size_t _len_hprof, _len_jdwp, _len_prefix;

  if (is_path) {
    if ((_name = strrchr(name, (int) *os::file_separator())) == NULL) {
      return false;
    }

    _name++;  // skip past last path separator
    _len_prefix = strlen(JNI_LIB_PREFIX);

    if (strncmp(_name, JNI_LIB_PREFIX, _len_prefix) != 0) {
      return false;
    }

    _name += _len_prefix;
    _len_hprof = strlen(_hprof);
    _len_jdwp = strlen(_jdwp);

    if (strncmp(_name, _hprof, _len_hprof) == 0) {
      _name += _len_hprof;
    }
    else if (strncmp(_name, _jdwp, _len_jdwp) == 0) {
      _name += _len_jdwp;
    }
    else {
      return false;
    }

    if (strcmp(_name, JNI_LIB_SUFFIX) != 0) {
      return false;
    }

    return true;
  }

  if (strcmp(name, _hprof) == 0 || strcmp(name, _jdwp) == 0) {
    return true;
  }

  return false;
}

jint Arguments::parse_each_vm_init_arg(const JavaVMInitArgs* args,
                                       SysClassPath* scp_p,
                                       bool* scp_assembly_required_p,
                                       Flag::Flags origin) {
  // Remaining part of option string
  const char* tail;

  // iterate over arguments
  for (int index = 0; index < args->nOptions; index++) {
    bool is_absolute_path = false;  // for -agentpath vs -agentlib

    const JavaVMOption* option = args->options + index;

    if (!match_option(option, "-Djava.class.path", &tail) &&
        !match_option(option, "-Dsun.java.command", &tail) &&
        !match_option(option, "-Dsun.java.launcher", &tail)) {

        // add all jvm options to the jvm_args string. This string
        // is used later to set the java.vm.args PerfData string constant.
        // the -Djava.class.path and the -Dsun.java.command options are
        // omitted from jvm_args string as each have their own PerfData
        // string constant object.
        build_jvm_args(option->optionString);
    }

    // -verbose:[class/gc/jni]
    if (match_option(option, "-verbose", &tail)) {
      if (!strcmp(tail, ":class") || !strcmp(tail, "")) {
        FLAG_SET_CMDLINE(bool, TraceClassLoading, true);
        FLAG_SET_CMDLINE(bool, TraceClassUnloading, true);
      } else if (!strcmp(tail, ":gc")) {
        FLAG_SET_CMDLINE(bool, PrintGC, true);
      } else if (!strcmp(tail, ":jni")) {
        FLAG_SET_CMDLINE(bool, PrintJNIResolving, true);
      }
    // -da / -ea / -disableassertions / -enableassertions
    // These accept an optional class/package name separated by a colon, e.g.,
    // -da:java.lang.Thread.
    } else if (match_option(option, user_assertion_options, &tail, true)) {
      bool enable = option->optionString[1] == 'e';     // char after '-' is 'e'
      if (*tail == '\0') {
        JavaAssertions::setUserClassDefault(enable);
      } else {
        assert(*tail == ':', "bogus match by match_option()");
        JavaAssertions::addOption(tail + 1, enable);
      }
    // -dsa / -esa / -disablesystemassertions / -enablesystemassertions
    } else if (match_option(option, system_assertion_options, &tail, false)) {
      bool enable = option->optionString[1] == 'e';     // char after '-' is 'e'
      JavaAssertions::setSystemClassDefault(enable);
    // -bootclasspath:
    } else if (match_option(option, "-Xbootclasspath:", &tail)) {
      scp_p->reset_path(tail);
      *scp_assembly_required_p = true;
    // -bootclasspath/a:
    } else if (match_option(option, "-Xbootclasspath/a:", &tail)) {
      scp_p->add_suffix(tail);
      *scp_assembly_required_p = true;
    // -bootclasspath/p:
    } else if (match_option(option, "-Xbootclasspath/p:", &tail)) {
      scp_p->add_prefix(tail);
      *scp_assembly_required_p = true;
    // -Xrun
    } else if (match_option(option, "-Xrun", &tail)) {
      if (tail != NULL) {
        const char* pos = strchr(tail, ':');
        size_t len = (pos == NULL) ? strlen(tail) : pos - tail;
        char* name = (char*)memcpy(NEW_C_HEAP_ARRAY(char, len + 1, mtInternal), tail, len);
        name[len] = '\0';

        char *options = NULL;
        if(pos != NULL) {
          size_t len2 = strlen(pos+1) + 1; // options start after ':'.  Final zero must be copied.
          options = (char*)memcpy(NEW_C_HEAP_ARRAY(char, len2, mtInternal), pos+1, len2);
        }
#if !INCLUDE_JVMTI
        if ((strcmp(name, "hprof") == 0) || (strcmp(name, "jdwp") == 0)) {
          jio_fprintf(defaultStream::error_stream(),
            "Profiling and debugging agents are not supported in this VM\n");
          return JNI_ERR;
        }
#endif // !INCLUDE_JVMTI
#if defined(GRAAL)
        if (strcmp(name, "hprof") == 0) {
          FLAG_SET_CMDLINE(bool, GraalHProfEnabled, true);
        }
#endif
        add_init_library(name, options);
      }
    // -agentlib and -agentpath
    } else if (match_option(option, "-agentlib:", &tail) ||
          (is_absolute_path = match_option(option, "-agentpath:", &tail))) {
      if(tail != NULL) {
        const char* pos = strchr(tail, '=');
        size_t len = (pos == NULL) ? strlen(tail) : pos - tail;
        char* name = strncpy(NEW_C_HEAP_ARRAY(char, len + 1, mtInternal), tail, len);
        name[len] = '\0';

        char *options = NULL;
        if(pos != NULL) {
          options = strcpy(NEW_C_HEAP_ARRAY(char, strlen(pos + 1) + 1, mtInternal), pos + 1);
        }
#if !INCLUDE_JVMTI
        if (valid_hprof_or_jdwp_agent(name, is_absolute_path)) {
          jio_fprintf(defaultStream::error_stream(),
            "Profiling and debugging agents are not supported in this VM\n");
          return JNI_ERR;
        }
#endif // !INCLUDE_JVMTI
#if defined(GRAAL)
        if (valid_hprof_or_jdwp_agent(name, is_absolute_path)) {
          FLAG_SET_CMDLINE(bool, GraalHProfEnabled, true);
        }
#endif

        add_init_agent(name, options, is_absolute_path);
      }
    // -javaagent
    } else if (match_option(option, "-javaagent:", &tail)) {
#if !INCLUDE_JVMTI
      jio_fprintf(defaultStream::error_stream(),
        "Instrumentation agents are not supported in this VM\n");
      return JNI_ERR;
#else
      if(tail != NULL) {
        char *options = strcpy(NEW_C_HEAP_ARRAY(char, strlen(tail) + 1, mtInternal), tail);
        add_init_agent("instrument", options, false);
      }
#endif // !INCLUDE_JVMTI
    // -Xnoclassgc
    } else if (match_option(option, "-Xnoclassgc", &tail)) {
      FLAG_SET_CMDLINE(bool, ClassUnloading, false);
    // -Xincgc: i-CMS
    } else if (match_option(option, "-Xincgc", &tail)) {
      FLAG_SET_CMDLINE(bool, UseConcMarkSweepGC, true);
      FLAG_SET_CMDLINE(bool, CMSIncrementalMode, true);
    // -Xnoincgc: no i-CMS
    } else if (match_option(option, "-Xnoincgc", &tail)) {
      FLAG_SET_CMDLINE(bool, UseConcMarkSweepGC, false);
      FLAG_SET_CMDLINE(bool, CMSIncrementalMode, false);
    // -Xconcgc
    } else if (match_option(option, "-Xconcgc", &tail)) {
      FLAG_SET_CMDLINE(bool, UseConcMarkSweepGC, true);
    // -Xnoconcgc
    } else if (match_option(option, "-Xnoconcgc", &tail)) {
      FLAG_SET_CMDLINE(bool, UseConcMarkSweepGC, false);
    // -Xbatch
    } else if (match_option(option, "-Xbatch", &tail)) {
      FLAG_SET_CMDLINE(bool, BackgroundCompilation, false);
    // -Xmn for compatibility with other JVM vendors
    } else if (match_option(option, "-Xmn", &tail)) {
      julong long_initial_young_size = 0;
      ArgsRange errcode = parse_memory_size(tail, &long_initial_young_size, 1);
      if (errcode != arg_in_range) {
        jio_fprintf(defaultStream::error_stream(),
                    "Invalid initial young generation size: %s\n", option->optionString);
        describe_range_error(errcode);
        return JNI_EINVAL;
      }
      FLAG_SET_CMDLINE(uintx, MaxNewSize, (uintx)long_initial_young_size);
      FLAG_SET_CMDLINE(uintx, NewSize, (uintx)long_initial_young_size);
    // -Xms
    } else if (match_option(option, "-Xms", &tail)) {
      julong long_initial_heap_size = 0;
      // an initial heap size of 0 means automatically determine
      ArgsRange errcode = parse_memory_size(tail, &long_initial_heap_size, 0);
      if (errcode != arg_in_range) {
        jio_fprintf(defaultStream::error_stream(),
                    "Invalid initial heap size: %s\n", option->optionString);
        describe_range_error(errcode);
        return JNI_EINVAL;
      }
      set_min_heap_size((uintx)long_initial_heap_size);
      // Currently the minimum size and the initial heap sizes are the same.
      // Can be overridden with -XX:InitialHeapSize.
      FLAG_SET_CMDLINE(uintx, InitialHeapSize, (uintx)long_initial_heap_size);
    // -Xmx
    } else if (match_option(option, "-Xmx", &tail) || match_option(option, "-XX:MaxHeapSize=", &tail)) {
      julong long_max_heap_size = 0;
      ArgsRange errcode = parse_memory_size(tail, &long_max_heap_size, 1);
      if (errcode != arg_in_range) {
        jio_fprintf(defaultStream::error_stream(),
                    "Invalid maximum heap size: %s\n", option->optionString);
        describe_range_error(errcode);
        return JNI_EINVAL;
      }
      FLAG_SET_CMDLINE(uintx, MaxHeapSize, (uintx)long_max_heap_size);
    // Xmaxf
    } else if (match_option(option, "-Xmaxf", &tail)) {
      char* err;
      int maxf = (int)(strtod(tail, &err) * 100);
      if (*err != '\0' || *tail == '\0' || maxf < 0 || maxf > 100) {
        jio_fprintf(defaultStream::error_stream(),
                    "Bad max heap free percentage size: %s\n",
                    option->optionString);
        return JNI_EINVAL;
      } else {
        FLAG_SET_CMDLINE(uintx, MaxHeapFreeRatio, maxf);
      }
    // Xminf
    } else if (match_option(option, "-Xminf", &tail)) {
      char* err;
      int minf = (int)(strtod(tail, &err) * 100);
      if (*err != '\0' || *tail == '\0' || minf < 0 || minf > 100) {
        jio_fprintf(defaultStream::error_stream(),
                    "Bad min heap free percentage size: %s\n",
                    option->optionString);
        return JNI_EINVAL;
      } else {
        FLAG_SET_CMDLINE(uintx, MinHeapFreeRatio, minf);
      }
    // -Xss
    } else if (match_option(option, "-Xss", &tail)) {
      julong long_ThreadStackSize = 0;
      ArgsRange errcode = parse_memory_size(tail, &long_ThreadStackSize, 1000);
      if (errcode != arg_in_range) {
        jio_fprintf(defaultStream::error_stream(),
                    "Invalid thread stack size: %s\n", option->optionString);
        describe_range_error(errcode);
        return JNI_EINVAL;
      }
      // Internally track ThreadStackSize in units of 1024 bytes.
      FLAG_SET_CMDLINE(intx, ThreadStackSize,
                              round_to((int)long_ThreadStackSize, K) / K);
    // -Xoss
    } else if (match_option(option, "-Xoss", &tail)) {
          // HotSpot does not have separate native and Java stacks, ignore silently for compatibility
    } else if (match_option(option, "-XX:CodeCacheExpansionSize=", &tail)) {
      julong long_CodeCacheExpansionSize = 0;
      ArgsRange errcode = parse_memory_size(tail, &long_CodeCacheExpansionSize, os::vm_page_size());
      if (errcode != arg_in_range) {
        jio_fprintf(defaultStream::error_stream(),
                   "Invalid argument: %s. Must be at least %luK.\n", option->optionString,
                   os::vm_page_size()/K);
        return JNI_EINVAL;
      }
      FLAG_SET_CMDLINE(uintx, CodeCacheExpansionSize, (uintx)long_CodeCacheExpansionSize);
    } else if (match_option(option, "-Xmaxjitcodesize", &tail) ||
               match_option(option, "-XX:ReservedCodeCacheSize=", &tail)) {
      julong long_ReservedCodeCacheSize = 0;

      ArgsRange errcode = parse_memory_size(tail, &long_ReservedCodeCacheSize, 1);
      if (errcode != arg_in_range) {
        jio_fprintf(defaultStream::error_stream(),
                    "Invalid maximum code cache size: %s.\n", option->optionString);
        return JNI_EINVAL;
      }
      FLAG_SET_CMDLINE(uintx, ReservedCodeCacheSize, (uintx)long_ReservedCodeCacheSize);
      //-XX:IncreaseFirstTierCompileThresholdAt=
      } else if (match_option(option, "-XX:IncreaseFirstTierCompileThresholdAt=", &tail)) {
        uintx uint_IncreaseFirstTierCompileThresholdAt = 0;
        if (!parse_uintx(tail, &uint_IncreaseFirstTierCompileThresholdAt, 0) || uint_IncreaseFirstTierCompileThresholdAt > 99) {
          jio_fprintf(defaultStream::error_stream(),
                      "Invalid value for IncreaseFirstTierCompileThresholdAt: %s. Should be between 0 and 99.\n",
                      option->optionString);
          return JNI_EINVAL;
        }
        FLAG_SET_CMDLINE(uintx, IncreaseFirstTierCompileThresholdAt, (uintx)uint_IncreaseFirstTierCompileThresholdAt);
    // -green
    } else if (match_option(option, "-green", &tail)) {
      jio_fprintf(defaultStream::error_stream(),
                  "Green threads support not available\n");
          return JNI_EINVAL;
    // -native
    } else if (match_option(option, "-native", &tail)) {
          // HotSpot always uses native threads, ignore silently for compatibility
    // -Xsqnopause
    } else if (match_option(option, "-Xsqnopause", &tail)) {
          // EVM option, ignore silently for compatibility
    // -Xrs
    } else if (match_option(option, "-Xrs", &tail)) {
          // Classic/EVM option, new functionality
      FLAG_SET_CMDLINE(bool, ReduceSignalUsage, true);
    } else if (match_option(option, "-Xusealtsigs", &tail)) {
          // change default internal VM signals used - lower case for back compat
      FLAG_SET_CMDLINE(bool, UseAltSigs, true);
    // -Xoptimize
    } else if (match_option(option, "-Xoptimize", &tail)) {
          // EVM option, ignore silently for compatibility
    // -Xprof
    } else if (match_option(option, "-Xprof", &tail)) {
#if INCLUDE_FPROF
      _has_profile = true;
#else // INCLUDE_FPROF
      jio_fprintf(defaultStream::error_stream(),
        "Flat profiling is not supported in this VM.\n");
      return JNI_ERR;
#endif // INCLUDE_FPROF
    // -Xconcurrentio
    } else if (match_option(option, "-Xconcurrentio", &tail)) {
      FLAG_SET_CMDLINE(bool, UseLWPSynchronization, true);
      FLAG_SET_CMDLINE(bool, BackgroundCompilation, false);
      FLAG_SET_CMDLINE(intx, DeferThrSuspendLoopCount, 1);
      FLAG_SET_CMDLINE(bool, UseTLAB, false);
      FLAG_SET_CMDLINE(uintx, NewSizeThreadIncrease, 16 * K);  // 20Kb per thread added to new generation

      // -Xinternalversion
    } else if (match_option(option, "-Xinternalversion", &tail)) {
      jio_fprintf(defaultStream::output_stream(), "%s\n",
                  VM_Version::internal_vm_info_string());
      vm_exit(0);
#ifndef PRODUCT
    // -Xprintflags
    } else if (match_option(option, "-Xprintflags", &tail)) {
      CommandLineFlags::printFlags(tty, false);
      vm_exit(0);
#endif
    // -D
    } else if (match_option(option, "-D", &tail)) {
      if (!add_property(tail)) {
        return JNI_ENOMEM;
      }
      // Out of the box management support
      if (match_option(option, "-Dcom.sun.management", &tail)) {
#if INCLUDE_MANAGEMENT
        FLAG_SET_CMDLINE(bool, ManagementServer, true);
#else
        jio_fprintf(defaultStream::output_stream(),
          "-Dcom.sun.management is not supported in this VM.\n");
        return JNI_ERR;
#endif
      }
    // -Xint
    } else if (match_option(option, "-Xint", &tail)) {
          set_mode_flags(_int);
    // -Xmixed
    } else if (match_option(option, "-Xmixed", &tail)) {
          set_mode_flags(_mixed);
    // -Xcomp
    } else if (match_option(option, "-Xcomp", &tail)) {
      // for testing the compiler; turn off all flags that inhibit compilation
          set_mode_flags(_comp);
    // -Xshare:dump
    } else if (match_option(option, "-Xshare:dump", &tail)) {
      FLAG_SET_CMDLINE(bool, DumpSharedSpaces, true);
      set_mode_flags(_int);     // Prevent compilation, which creates objects
    // -Xshare:on
    } else if (match_option(option, "-Xshare:on", &tail)) {
      FLAG_SET_CMDLINE(bool, UseSharedSpaces, true);
      FLAG_SET_CMDLINE(bool, RequireSharedSpaces, true);
    // -Xshare:auto
    } else if (match_option(option, "-Xshare:auto", &tail)) {
      FLAG_SET_CMDLINE(bool, UseSharedSpaces, true);
      FLAG_SET_CMDLINE(bool, RequireSharedSpaces, false);
    // -Xshare:off
    } else if (match_option(option, "-Xshare:off", &tail)) {
      FLAG_SET_CMDLINE(bool, UseSharedSpaces, false);
      FLAG_SET_CMDLINE(bool, RequireSharedSpaces, false);
    // -Xverify
    } else if (match_option(option, "-Xverify", &tail)) {
      if (strcmp(tail, ":all") == 0 || strcmp(tail, "") == 0) {
        FLAG_SET_CMDLINE(bool, BytecodeVerificationLocal, true);
        FLAG_SET_CMDLINE(bool, BytecodeVerificationRemote, true);
      } else if (strcmp(tail, ":remote") == 0) {
        FLAG_SET_CMDLINE(bool, BytecodeVerificationLocal, false);
        FLAG_SET_CMDLINE(bool, BytecodeVerificationRemote, true);
      } else if (strcmp(tail, ":none") == 0) {
        FLAG_SET_CMDLINE(bool, BytecodeVerificationLocal, false);
        FLAG_SET_CMDLINE(bool, BytecodeVerificationRemote, false);
      } else if (is_bad_option(option, args->ignoreUnrecognized, "verification")) {
        return JNI_EINVAL;
      }
    // -Xdebug
    } else if (match_option(option, "-Xdebug", &tail)) {
      // note this flag has been used, then ignore
      set_xdebug_mode(true);
    // -Xnoagent
    } else if (match_option(option, "-Xnoagent", &tail)) {
      // For compatibility with classic. HotSpot refuses to load the old style agent.dll.
    } else if (match_option(option, "-Xboundthreads", &tail)) {
      // Bind user level threads to kernel threads (Solaris only)
      FLAG_SET_CMDLINE(bool, UseBoundThreads, true);
    } else if (match_option(option, "-Xloggc:", &tail)) {
      // Redirect GC output to the file. -Xloggc:<filename>
      // ostream_init_log(), when called will use this filename
      // to initialize a fileStream.
      _gc_log_filename = strdup(tail);
     if (!is_filename_valid(_gc_log_filename)) {
       jio_fprintf(defaultStream::output_stream(),
                  "Invalid file name for use with -Xloggc: Filename can only contain the "
                  "characters [A-Z][a-z][0-9]-_.%%[p|t] but it has been %s\n"
                  "Note %%p or %%t can only be used once\n", _gc_log_filename);
        return JNI_EINVAL;
      }
      FLAG_SET_CMDLINE(bool, PrintGC, true);
      FLAG_SET_CMDLINE(bool, PrintGCTimeStamps, true);

    // JNI hooks
    } else if (match_option(option, "-Xcheck", &tail)) {
      if (!strcmp(tail, ":jni")) {
#if !INCLUDE_JNI_CHECK
        warning("JNI CHECKING is not supported in this VM");
#else
        CheckJNICalls = true;
#endif // INCLUDE_JNI_CHECK
      } else if (is_bad_option(option, args->ignoreUnrecognized,
                                     "check")) {
        return JNI_EINVAL;
      }
    } else if (match_option(option, "vfprintf", &tail)) {
      _vfprintf_hook = CAST_TO_FN_PTR(vfprintf_hook_t, option->extraInfo);
    } else if (match_option(option, "exit", &tail)) {
      _exit_hook = CAST_TO_FN_PTR(exit_hook_t, option->extraInfo);
    } else if (match_option(option, "abort", &tail)) {
      _abort_hook = CAST_TO_FN_PTR(abort_hook_t, option->extraInfo);
    // -XX:+AggressiveHeap
    } else if (match_option(option, "-XX:+AggressiveHeap", &tail)) {

      // This option inspects the machine and attempts to set various
      // parameters to be optimal for long-running, memory allocation
      // intensive jobs.  It is intended for machines with large
      // amounts of cpu and memory.

      // initHeapSize is needed since _initial_heap_size is 4 bytes on a 32 bit
      // VM, but we may not be able to represent the total physical memory
      // available (like having 8gb of memory on a box but using a 32bit VM).
      // Thus, we need to make sure we're using a julong for intermediate
      // calculations.
      julong initHeapSize;
      julong total_memory = os::physical_memory();

      if (total_memory < (julong)256*M) {
        jio_fprintf(defaultStream::error_stream(),
                    "You need at least 256mb of memory to use -XX:+AggressiveHeap\n");
        vm_exit(1);
      }

      // The heap size is half of available memory, or (at most)
      // all of possible memory less 160mb (leaving room for the OS
      // when using ISM).  This is the maximum; because adaptive sizing
      // is turned on below, the actual space used may be smaller.

      initHeapSize = MIN2(total_memory / (julong)2,
                          total_memory - (julong)160*M);

      initHeapSize = limit_by_allocatable_memory(initHeapSize);

      if (FLAG_IS_DEFAULT(MaxHeapSize)) {
         FLAG_SET_CMDLINE(uintx, MaxHeapSize, initHeapSize);
         FLAG_SET_CMDLINE(uintx, InitialHeapSize, initHeapSize);
         // Currently the minimum size and the initial heap sizes are the same.
         set_min_heap_size(initHeapSize);
      }
      if (FLAG_IS_DEFAULT(NewSize)) {
         // Make the young generation 3/8ths of the total heap.
         FLAG_SET_CMDLINE(uintx, NewSize,
                                ((julong)MaxHeapSize / (julong)8) * (julong)3);
         FLAG_SET_CMDLINE(uintx, MaxNewSize, NewSize);
      }

#ifndef _ALLBSD_SOURCE  // UseLargePages is not yet supported on BSD.
      FLAG_SET_DEFAULT(UseLargePages, true);
#endif

      // Increase some data structure sizes for efficiency
      FLAG_SET_CMDLINE(uintx, BaseFootPrintEstimate, MaxHeapSize);
      FLAG_SET_CMDLINE(bool, ResizeTLAB, false);
      FLAG_SET_CMDLINE(uintx, TLABSize, 256*K);

      // See the OldPLABSize comment below, but replace 'after promotion'
      // with 'after copying'.  YoungPLABSize is the size of the survivor
      // space per-gc-thread buffers.  The default is 4kw.
      FLAG_SET_CMDLINE(uintx, YoungPLABSize, 256*K);      // Note: this is in words

      // OldPLABSize is the size of the buffers in the old gen that
      // UseParallelGC uses to promote live data that doesn't fit in the
      // survivor spaces.  At any given time, there's one for each gc thread.
      // The default size is 1kw. These buffers are rarely used, since the
      // survivor spaces are usually big enough.  For specjbb, however, there
      // are occasions when there's lots of live data in the young gen
      // and we end up promoting some of it.  We don't have a definite
      // explanation for why bumping OldPLABSize helps, but the theory
      // is that a bigger PLAB results in retaining something like the
      // original allocation order after promotion, which improves mutator
      // locality.  A minor effect may be that larger PLABs reduce the
      // number of PLAB allocation events during gc.  The value of 8kw
      // was arrived at by experimenting with specjbb.
      FLAG_SET_CMDLINE(uintx, OldPLABSize, 8*K);  // Note: this is in words

      // Enable parallel GC and adaptive generation sizing
      FLAG_SET_CMDLINE(bool, UseParallelGC, true);
      FLAG_SET_DEFAULT(ParallelGCThreads,
                       Abstract_VM_Version::parallel_worker_threads());

      // Encourage steady state memory management
      FLAG_SET_CMDLINE(uintx, ThresholdTolerance, 100);

      // This appears to improve mutator locality
      FLAG_SET_CMDLINE(bool, ScavengeBeforeFullGC, false);

      // Get around early Solaris scheduling bug
      // (affinity vs other jobs on system)
      // but disallow DR and offlining (5008695).
      FLAG_SET_CMDLINE(bool, BindGCTaskThreadsToCPUs, true);

    } else if (match_option(option, "-XX:+NeverTenure", &tail)) {
      // The last option must always win.
      FLAG_SET_CMDLINE(bool, AlwaysTenure, false);
      FLAG_SET_CMDLINE(bool, NeverTenure, true);
    } else if (match_option(option, "-XX:+AlwaysTenure", &tail)) {
      // The last option must always win.
      FLAG_SET_CMDLINE(bool, NeverTenure, false);
      FLAG_SET_CMDLINE(bool, AlwaysTenure, true);
    } else if (match_option(option, "-XX:+CMSPermGenSweepingEnabled", &tail) ||
               match_option(option, "-XX:-CMSPermGenSweepingEnabled", &tail)) {
      jio_fprintf(defaultStream::error_stream(),
        "Please use CMSClassUnloadingEnabled in place of "
        "CMSPermGenSweepingEnabled in the future\n");
    } else if (match_option(option, "-XX:+UseGCTimeLimit", &tail)) {
      FLAG_SET_CMDLINE(bool, UseGCOverheadLimit, true);
      jio_fprintf(defaultStream::error_stream(),
        "Please use -XX:+UseGCOverheadLimit in place of "
        "-XX:+UseGCTimeLimit in the future\n");
    } else if (match_option(option, "-XX:-UseGCTimeLimit", &tail)) {
      FLAG_SET_CMDLINE(bool, UseGCOverheadLimit, false);
      jio_fprintf(defaultStream::error_stream(),
        "Please use -XX:-UseGCOverheadLimit in place of "
        "-XX:-UseGCTimeLimit in the future\n");
    // The TLE options are for compatibility with 1.3 and will be
    // removed without notice in a future release.  These options
    // are not to be documented.
    } else if (match_option(option, "-XX:MaxTLERatio=", &tail)) {
      // No longer used.
    } else if (match_option(option, "-XX:+ResizeTLE", &tail)) {
      FLAG_SET_CMDLINE(bool, ResizeTLAB, true);
    } else if (match_option(option, "-XX:-ResizeTLE", &tail)) {
      FLAG_SET_CMDLINE(bool, ResizeTLAB, false);
    } else if (match_option(option, "-XX:+PrintTLE", &tail)) {
      FLAG_SET_CMDLINE(bool, PrintTLAB, true);
    } else if (match_option(option, "-XX:-PrintTLE", &tail)) {
      FLAG_SET_CMDLINE(bool, PrintTLAB, false);
    } else if (match_option(option, "-XX:TLEFragmentationRatio=", &tail)) {
      // No longer used.
    } else if (match_option(option, "-XX:TLESize=", &tail)) {
      julong long_tlab_size = 0;
      ArgsRange errcode = parse_memory_size(tail, &long_tlab_size, 1);
      if (errcode != arg_in_range) {
        jio_fprintf(defaultStream::error_stream(),
                    "Invalid TLAB size: %s\n", option->optionString);
        describe_range_error(errcode);
        return JNI_EINVAL;
      }
      FLAG_SET_CMDLINE(uintx, TLABSize, long_tlab_size);
    } else if (match_option(option, "-XX:TLEThreadRatio=", &tail)) {
      // No longer used.
    } else if (match_option(option, "-XX:+UseTLE", &tail)) {
      FLAG_SET_CMDLINE(bool, UseTLAB, true);
    } else if (match_option(option, "-XX:-UseTLE", &tail)) {
      FLAG_SET_CMDLINE(bool, UseTLAB, false);
    } else if (match_option(option, "-XX:+DisplayVMOutputToStderr", &tail)) {
      FLAG_SET_CMDLINE(bool, DisplayVMOutputToStdout, false);
      FLAG_SET_CMDLINE(bool, DisplayVMOutputToStderr, true);
    } else if (match_option(option, "-XX:+DisplayVMOutputToStdout", &tail)) {
      FLAG_SET_CMDLINE(bool, DisplayVMOutputToStderr, false);
      FLAG_SET_CMDLINE(bool, DisplayVMOutputToStdout, true);
    } else if (match_option(option, "-XX:+ExtendedDTraceProbes", &tail)) {
#if defined(DTRACE_ENABLED)
      FLAG_SET_CMDLINE(bool, ExtendedDTraceProbes, true);
      FLAG_SET_CMDLINE(bool, DTraceMethodProbes, true);
      FLAG_SET_CMDLINE(bool, DTraceAllocProbes, true);
      FLAG_SET_CMDLINE(bool, DTraceMonitorProbes, true);
#else // defined(DTRACE_ENABLED)
      jio_fprintf(defaultStream::error_stream(),
                  "ExtendedDTraceProbes flag is not applicable for this configuration\n");
      return JNI_EINVAL;
#endif // defined(DTRACE_ENABLED)
#ifdef ASSERT
    } else if (match_option(option, "-XX:+FullGCALot", &tail)) {
      FLAG_SET_CMDLINE(bool, FullGCALot, true);
      // disable scavenge before parallel mark-compact
      FLAG_SET_CMDLINE(bool, ScavengeBeforeFullGC, false);
#endif
    } else if (match_option(option, "-XX:CMSParPromoteBlocksToClaim=", &tail)) {
      julong cms_blocks_to_claim = (julong)atol(tail);
      FLAG_SET_CMDLINE(uintx, CMSParPromoteBlocksToClaim, cms_blocks_to_claim);
      jio_fprintf(defaultStream::error_stream(),
        "Please use -XX:OldPLABSize in place of "
        "-XX:CMSParPromoteBlocksToClaim in the future\n");
    } else if (match_option(option, "-XX:ParCMSPromoteBlocksToClaim=", &tail)) {
      julong cms_blocks_to_claim = (julong)atol(tail);
      FLAG_SET_CMDLINE(uintx, CMSParPromoteBlocksToClaim, cms_blocks_to_claim);
      jio_fprintf(defaultStream::error_stream(),
        "Please use -XX:OldPLABSize in place of "
        "-XX:ParCMSPromoteBlocksToClaim in the future\n");
    } else if (match_option(option, "-XX:ParallelGCOldGenAllocBufferSize=", &tail)) {
      julong old_plab_size = 0;
      ArgsRange errcode = parse_memory_size(tail, &old_plab_size, 1);
      if (errcode != arg_in_range) {
        jio_fprintf(defaultStream::error_stream(),
                    "Invalid old PLAB size: %s\n", option->optionString);
        describe_range_error(errcode);
        return JNI_EINVAL;
      }
      FLAG_SET_CMDLINE(uintx, OldPLABSize, old_plab_size);
      jio_fprintf(defaultStream::error_stream(),
                  "Please use -XX:OldPLABSize in place of "
                  "-XX:ParallelGCOldGenAllocBufferSize in the future\n");
    } else if (match_option(option, "-XX:ParallelGCToSpaceAllocBufferSize=", &tail)) {
      julong young_plab_size = 0;
      ArgsRange errcode = parse_memory_size(tail, &young_plab_size, 1);
      if (errcode != arg_in_range) {
        jio_fprintf(defaultStream::error_stream(),
                    "Invalid young PLAB size: %s\n", option->optionString);
        describe_range_error(errcode);
        return JNI_EINVAL;
      }
      FLAG_SET_CMDLINE(uintx, YoungPLABSize, young_plab_size);
      jio_fprintf(defaultStream::error_stream(),
                  "Please use -XX:YoungPLABSize in place of "
                  "-XX:ParallelGCToSpaceAllocBufferSize in the future\n");
    } else if (match_option(option, "-XX:CMSMarkStackSize=", &tail) ||
               match_option(option, "-XX:G1MarkStackSize=", &tail)) {
      julong stack_size = 0;
      ArgsRange errcode = parse_memory_size(tail, &stack_size, 1);
      if (errcode != arg_in_range) {
        jio_fprintf(defaultStream::error_stream(),
                    "Invalid mark stack size: %s\n", option->optionString);
        describe_range_error(errcode);
        return JNI_EINVAL;
      }
      FLAG_SET_CMDLINE(uintx, MarkStackSize, stack_size);
    } else if (match_option(option, "-XX:CMSMarkStackSizeMax=", &tail)) {
      julong max_stack_size = 0;
      ArgsRange errcode = parse_memory_size(tail, &max_stack_size, 1);
      if (errcode != arg_in_range) {
        jio_fprintf(defaultStream::error_stream(),
                    "Invalid maximum mark stack size: %s\n",
                    option->optionString);
        describe_range_error(errcode);
        return JNI_EINVAL;
      }
      FLAG_SET_CMDLINE(uintx, MarkStackSizeMax, max_stack_size);
    } else if (match_option(option, "-XX:ParallelMarkingThreads=", &tail) ||
               match_option(option, "-XX:ParallelCMSThreads=", &tail)) {
      uintx conc_threads = 0;
      if (!parse_uintx(tail, &conc_threads, 1)) {
        jio_fprintf(defaultStream::error_stream(),
                    "Invalid concurrent threads: %s\n", option->optionString);
        return JNI_EINVAL;
      }
      FLAG_SET_CMDLINE(uintx, ConcGCThreads, conc_threads);
    } else if (match_option(option, "-XX:MaxDirectMemorySize=", &tail)) {
      julong max_direct_memory_size = 0;
      ArgsRange errcode = parse_memory_size(tail, &max_direct_memory_size, 0);
      if (errcode != arg_in_range) {
        jio_fprintf(defaultStream::error_stream(),
                    "Invalid maximum direct memory size: %s\n",
                    option->optionString);
        describe_range_error(errcode);
        return JNI_EINVAL;
      }
      FLAG_SET_CMDLINE(uintx, MaxDirectMemorySize, max_direct_memory_size);
    } else if (match_option(option, "-XX:+UseVMInterruptibleIO", &tail)) {
      // NOTE! In JDK 9, the UseVMInterruptibleIO flag will completely go
      //       away and will cause VM initialization failures!
      warning("-XX:+UseVMInterruptibleIO is obsolete and will be removed in a future release.");
      FLAG_SET_CMDLINE(bool, UseVMInterruptibleIO, true);
#if !INCLUDE_MANAGEMENT
    } else if (match_option(option, "-XX:+ManagementServer", &tail)) {
        jio_fprintf(defaultStream::error_stream(),
          "ManagementServer is not supported in this VM.\n");
        return JNI_ERR;
#endif // INCLUDE_MANAGEMENT
    } else if (match_option(option, "-XX:", &tail)) { // -XX:xxxx
      // Skip -XX:Flags= since that case has already been handled
      if (strncmp(tail, "Flags=", strlen("Flags=")) != 0) {
        if (!process_argument(tail, args->ignoreUnrecognized, origin)) {
          return JNI_EINVAL;
        }
      }
    }
#ifdef GRAAL
    else if (match_option(option, "-G:", &tail)) { // -G:XXX
      // Option for the Graal compiler.
      if (PrintVMOptions) {
        tty->print_cr("Graal option %s", tail);
      }
      Arguments::add_graal_arg(tail);

    // Unknown option
    }
#endif
    else if (is_bad_option(option, args->ignoreUnrecognized)) {
      return JNI_ERR;
    }
  }

  // Change the default value for flags  which have different default values
  // when working with older JDKs.
#ifdef LINUX
 if (JDK_Version::current().compare_major(6) <= 0 &&
      FLAG_IS_DEFAULT(UseLinuxPosixThreadCPUClocks)) {
    FLAG_SET_DEFAULT(UseLinuxPosixThreadCPUClocks, false);
  }
#endif // LINUX
  return JNI_OK;
}

jint Arguments::finalize_vm_init_args(SysClassPath* scp_p, bool scp_assembly_required) {
  // This must be done after all -D arguments have been processed.
  scp_p->expand_endorsed();

  if (scp_assembly_required || scp_p->get_endorsed() != NULL) {
    // Assemble the bootclasspath elements into the final path.
    Arguments::set_sysclasspath(scp_p->combined_path());
  }

  // This must be done after all arguments have been processed.
  // java_compiler() true means set to "NONE" or empty.
  if (java_compiler() && !xdebug_mode()) {
    // For backwards compatibility, we switch to interpreted mode if
    // -Djava.compiler="NONE" or "" is specified AND "-Xdebug" was
    // not specified.
    set_mode_flags(_int);
  }
  if (CompileThreshold == 0) {
    set_mode_flags(_int);
  }

  // eventually fix up InitialTenuringThreshold if only MaxTenuringThreshold is set
  if (FLAG_IS_DEFAULT(InitialTenuringThreshold) && (InitialTenuringThreshold > MaxTenuringThreshold)) {
    FLAG_SET_ERGO(uintx, InitialTenuringThreshold, MaxTenuringThreshold);
  }

#ifndef COMPILER2
  // Don't degrade server performance for footprint
  if (FLAG_IS_DEFAULT(UseLargePages) &&
      MaxHeapSize < LargePageHeapSizeThreshold) {
    // No need for large granularity pages w/small heaps.
    // Note that large pages are enabled/disabled for both the
    // Java heap and the code cache.
    FLAG_SET_DEFAULT(UseLargePages, false);
  }

#else
  if (!FLAG_IS_DEFAULT(OptoLoopAlignment) && FLAG_IS_DEFAULT(MaxLoopPad)) {
    FLAG_SET_DEFAULT(MaxLoopPad, OptoLoopAlignment-1);
  }
#endif

#ifndef TIERED
  // Tiered compilation is undefined.
  UNSUPPORTED_OPTION(TieredCompilation, "TieredCompilation");
#endif

  // If we are running in a headless jre, force java.awt.headless property
  // to be true unless the property has already been set.
  // Also allow the OS environment variable JAVA_AWT_HEADLESS to set headless state.
  if (os::is_headless_jre()) {
    const char* headless = Arguments::get_property("java.awt.headless");
    if (headless == NULL) {
      char envbuffer[128];
      if (!os::getenv("JAVA_AWT_HEADLESS", envbuffer, sizeof(envbuffer))) {
        if (!add_property("java.awt.headless=true")) {
          return JNI_ENOMEM;
        }
      } else {
        char buffer[256];
        strcpy(buffer, "java.awt.headless=");
        strcat(buffer, envbuffer);
        if (!add_property(buffer)) {
          return JNI_ENOMEM;
        }
      }
    }
  }

  if (!check_vm_args_consistency()) {
    return JNI_ERR;
  }

  return JNI_OK;
}

jint Arguments::parse_java_options_environment_variable(SysClassPath* scp_p, bool* scp_assembly_required_p) {
  return parse_options_environment_variable("_JAVA_OPTIONS", scp_p,
                                            scp_assembly_required_p);
}

jint Arguments::parse_java_tool_options_environment_variable(SysClassPath* scp_p, bool* scp_assembly_required_p) {
  return parse_options_environment_variable("JAVA_TOOL_OPTIONS", scp_p,
                                            scp_assembly_required_p);
}

jint Arguments::parse_options_environment_variable(const char* name, SysClassPath* scp_p, bool* scp_assembly_required_p) {
  const int N_MAX_OPTIONS = 64;
  const int OPTION_BUFFER_SIZE = 1024;
  char buffer[OPTION_BUFFER_SIZE];

  // The variable will be ignored if it exceeds the length of the buffer.
  // Don't check this variable if user has special privileges
  // (e.g. unix su command).
  if (os::getenv(name, buffer, sizeof(buffer)) &&
      !os::have_special_privileges()) {
    JavaVMOption options[N_MAX_OPTIONS];      // Construct option array
    jio_fprintf(defaultStream::error_stream(),
                "Picked up %s: %s\n", name, buffer);
    char* rd = buffer;                        // pointer to the input string (rd)
    int i;
    for (i = 0; i < N_MAX_OPTIONS;) {         // repeat for all options in the input string
      while (isspace(*rd)) rd++;              // skip whitespace
      if (*rd == 0) break;                    // we re done when the input string is read completely

      // The output, option string, overwrites the input string.
      // Because of quoting, the pointer to the option string (wrt) may lag the pointer to
      // input string (rd).
      char* wrt = rd;

      options[i++].optionString = wrt;        // Fill in option
      while (*rd != 0 && !isspace(*rd)) {     // unquoted strings terminate with a space or NULL
        if (*rd == '\'' || *rd == '"') {      // handle a quoted string
          int quote = *rd;                    // matching quote to look for
          rd++;                               // don't copy open quote
          while (*rd != quote) {              // include everything (even spaces) up until quote
            if (*rd == 0) {                   // string termination means unmatched string
              jio_fprintf(defaultStream::error_stream(),
                          "Unmatched quote in %s\n", name);
              return JNI_ERR;
            }
            *wrt++ = *rd++;                   // copy to option string
          }
          rd++;                               // don't copy close quote
        } else {
          *wrt++ = *rd++;                     // copy to option string
        }
      }
      // Need to check if we're done before writing a NULL,
      // because the write could be to the byte that rd is pointing to.
      if (*rd++ == 0) {
        *wrt = 0;
        break;
      }
      *wrt = 0;                               // Zero terminate option
    }
    // Construct JavaVMInitArgs structure and parse as if it was part of the command line
    JavaVMInitArgs vm_args;
    vm_args.version = JNI_VERSION_1_2;
    vm_args.options = options;
    vm_args.nOptions = i;
    vm_args.ignoreUnrecognized = IgnoreUnrecognizedVMOptions;

    if (PrintVMOptions) {
      const char* tail;
      for (int i = 0; i < vm_args.nOptions; i++) {
        const JavaVMOption *option = vm_args.options + i;
        if (match_option(option, "-XX:", &tail)) {
          logOption(tail);
        }
      }
    }

    return(parse_each_vm_init_arg(&vm_args, scp_p, scp_assembly_required_p, Flag::ENVIRON_VAR));
  }
  return JNI_OK;
}

void Arguments::set_shared_spaces_flags() {
  if (DumpSharedSpaces) {
    if (RequireSharedSpaces) {
      warning("cannot dump shared archive while using shared archive");
    }
    UseSharedSpaces = false;
#ifdef _LP64
    if (!UseCompressedOops || !UseCompressedClassPointers) {
      vm_exit_during_initialization(
        "Cannot dump shared archive when UseCompressedOops or UseCompressedClassPointers is off.", NULL);
    }
  } else {
    // UseCompressedOops and UseCompressedClassPointers must be on for UseSharedSpaces.
    if (!UseCompressedOops || !UseCompressedClassPointers) {
      no_shared_spaces();
    }
#endif
  }
}

#if !INCLUDE_ALL_GCS
static void force_serial_gc() {
  FLAG_SET_DEFAULT(UseSerialGC, true);
  FLAG_SET_DEFAULT(CMSIncrementalMode, false);  // special CMS suboption
  UNSUPPORTED_GC_OPTION(UseG1GC);
  UNSUPPORTED_GC_OPTION(UseParallelGC);
  UNSUPPORTED_GC_OPTION(UseParallelOldGC);
  UNSUPPORTED_GC_OPTION(UseConcMarkSweepGC);
  UNSUPPORTED_GC_OPTION(UseParNewGC);
}
#endif // INCLUDE_ALL_GCS

// Sharing support
// Construct the path to the archive
static char* get_shared_archive_path() {
  char *shared_archive_path;
  if (SharedArchiveFile == NULL) {
    char jvm_path[JVM_MAXPATHLEN];
    os::jvm_path(jvm_path, sizeof(jvm_path));
    char *end = strrchr(jvm_path, *os::file_separator());
    if (end != NULL) *end = '\0';
    size_t jvm_path_len = strlen(jvm_path);
    size_t file_sep_len = strlen(os::file_separator());
    shared_archive_path = NEW_C_HEAP_ARRAY(char, jvm_path_len +
        file_sep_len + 20, mtInternal);
    if (shared_archive_path != NULL) {
      strncpy(shared_archive_path, jvm_path, jvm_path_len + 1);
      strncat(shared_archive_path, os::file_separator(), file_sep_len);
      strncat(shared_archive_path, "classes.jsa", 11);
    }
  } else {
    shared_archive_path = NEW_C_HEAP_ARRAY(char, strlen(SharedArchiveFile) + 1, mtInternal);
    if (shared_archive_path != NULL) {
      strncpy(shared_archive_path, SharedArchiveFile, strlen(SharedArchiveFile) + 1);
    }
  }
  return shared_archive_path;
}

#ifndef PRODUCT
// Determine whether LogVMOutput should be implicitly turned on.
static bool use_vm_log() {
  if (LogCompilation || !FLAG_IS_DEFAULT(LogFile) ||
      PrintCompilation || PrintInlining || PrintDependencies || PrintNativeNMethods ||
      PrintDebugInfo || PrintRelocations || PrintNMethods || PrintExceptionHandlers ||
      PrintAssembly || TraceDeoptimization || TraceDependencies ||
      (VerifyDependencies && FLAG_IS_CMDLINE(VerifyDependencies))) {
    return true;
  }

#ifdef COMPILER1
  if (PrintC1Statistics) {
    return true;
  }
#endif // COMPILER1

#ifdef COMPILER2
  if (PrintOptoAssembly || PrintOptoStatistics) {
    return true;
  }
#endif // COMPILER2

  return false;
}
#endif // PRODUCT

// Parse entry point called from JNI_CreateJavaVM

jint Arguments::parse(const JavaVMInitArgs* args) {

  // Remaining part of option string
  const char* tail;

  // If flag "-XX:Flags=flags-file" is used it will be the first option to be processed.
  const char* hotspotrc = ".hotspotrc";
  bool settings_file_specified = false;
  bool needs_hotspotrc_warning = false;

  const char* flags_file;
  int index;
  for (index = 0; index < args->nOptions; index++) {
    const JavaVMOption *option = args->options + index;
    if (match_option(option, "-XX:Flags=", &tail)) {
      flags_file = tail;
      settings_file_specified = true;
    }
    if (match_option(option, "-XX:+PrintVMOptions", &tail)) {
      PrintVMOptions = true;
    }
    if (match_option(option, "-XX:-PrintVMOptions", &tail)) {
      PrintVMOptions = false;
    }
    if (match_option(option, "-XX:+IgnoreUnrecognizedVMOptions", &tail)) {
      IgnoreUnrecognizedVMOptions = true;
    }
    if (match_option(option, "-XX:-IgnoreUnrecognizedVMOptions", &tail)) {
      IgnoreUnrecognizedVMOptions = false;
    }
    if (match_option(option, "-XX:+PrintFlagsInitial", &tail)) {
      CommandLineFlags::printFlags(tty, false);
      vm_exit(0);
    }
    if (match_option(option, "-XX:NativeMemoryTracking", &tail)) {
#if INCLUDE_NMT
      MemTracker::init_tracking_options(tail);
#else
      jio_fprintf(defaultStream::error_stream(),
        "Native Memory Tracking is not supported in this VM\n");
      return JNI_ERR;
#endif
    }


#ifndef PRODUCT
    if (match_option(option, "-XX:+PrintFlagsWithComments", &tail)) {
      CommandLineFlags::printFlags(tty, true);
      vm_exit(0);
    }
#endif
  }

  if (IgnoreUnrecognizedVMOptions) {
    // uncast const to modify the flag args->ignoreUnrecognized
    *(jboolean*)(&args->ignoreUnrecognized) = true;
  }

  // Parse specified settings file
  if (settings_file_specified) {
    if (!process_settings_file(flags_file, true, args->ignoreUnrecognized)) {
      return JNI_EINVAL;
    }
  } else {
#ifdef ASSERT
    // Parse default .hotspotrc settings file
    if (!process_settings_file(".hotspotrc", false, args->ignoreUnrecognized)) {
      return JNI_EINVAL;
    }
#else
    struct stat buf;
    if (os::stat(hotspotrc, &buf) == 0) {
      needs_hotspotrc_warning = true;
    }
#endif
  }

  if (PrintVMOptions) {
    for (index = 0; index < args->nOptions; index++) {
      const JavaVMOption *option = args->options + index;
      if (match_option(option, "-XX:", &tail)) {
        logOption(tail);
      }
    }
  }

  // Parse JavaVMInitArgs structure passed in, as well as JAVA_TOOL_OPTIONS and _JAVA_OPTIONS
  jint result = parse_vm_init_args(args);
  if (result != JNI_OK) {
    return result;
  }

  // Call get_shared_archive_path() here, after possible SharedArchiveFile option got parsed.
  SharedArchivePath = get_shared_archive_path();
  if (SharedArchivePath == NULL) {
    return JNI_ENOMEM;
  }

  // Delay warning until here so that we've had a chance to process
  // the -XX:-PrintWarnings flag
  if (needs_hotspotrc_warning) {
    warning("%s file is present but has been ignored.  "
            "Run with -XX:Flags=%s to load the file.",
            hotspotrc, hotspotrc);
  }

#ifdef _ALLBSD_SOURCE  // UseLargePages is not yet supported on BSD.
  UNSUPPORTED_OPTION(UseLargePages, "-XX:+UseLargePages");
#endif

#if INCLUDE_ALL_GCS
  #if (defined JAVASE_EMBEDDED || defined ARM)
    UNSUPPORTED_OPTION(UseG1GC, "G1 GC");
  #endif
#endif

#ifndef PRODUCT
  if (TraceBytecodesAt != 0) {
    TraceBytecodes = true;
  }
  if (CountCompiledCalls) {
    if (UseCounterDecay) {
      warning("UseCounterDecay disabled because CountCalls is set");
      UseCounterDecay = false;
    }
  }
#endif // PRODUCT

  // JSR 292 is not supported before 1.7
  if (!JDK_Version::is_gte_jdk17x_version()) {
    if (EnableInvokeDynamic) {
      if (!FLAG_IS_DEFAULT(EnableInvokeDynamic)) {
        warning("JSR 292 is not supported before 1.7.  Disabling support.");
      }
      EnableInvokeDynamic = false;
    }
  }

  if (EnableInvokeDynamic && ScavengeRootsInCode == 0) {
    if (!FLAG_IS_DEFAULT(ScavengeRootsInCode)) {
      warning("forcing ScavengeRootsInCode non-zero because EnableInvokeDynamic is true");
    }
    ScavengeRootsInCode = 1;
  }

  if (PrintGCDetails) {
    // Turn on -verbose:gc options as well
    PrintGC = true;
  }

  if (!JDK_Version::is_gte_jdk18x_version()) {
    // To avoid changing the log format for 7 updates this flag is only
    // true by default in JDK8 and above.
    if (FLAG_IS_DEFAULT(PrintGCCause)) {
      FLAG_SET_DEFAULT(PrintGCCause, false);
    }
  }

  // Set object alignment values.
  set_object_alignment();

#if !INCLUDE_ALL_GCS
  force_serial_gc();
#endif // INCLUDE_ALL_GCS
#if !INCLUDE_CDS
  if (DumpSharedSpaces || RequireSharedSpaces) {
    jio_fprintf(defaultStream::error_stream(),
      "Shared spaces are not supported in this VM\n");
    return JNI_ERR;
  }
  if ((UseSharedSpaces && FLAG_IS_CMDLINE(UseSharedSpaces)) || PrintSharedSpaces) {
    warning("Shared spaces are not supported in this VM");
    FLAG_SET_DEFAULT(UseSharedSpaces, false);
    FLAG_SET_DEFAULT(PrintSharedSpaces, false);
  }
  no_shared_spaces();
#endif // INCLUDE_CDS

  return JNI_OK;
}

jint Arguments::apply_ergo() {

  // Set flags based on ergonomics.
  set_ergonomics_flags();

  set_shared_spaces_flags();

  // Check the GC selections again.
  if (!check_gc_consistency()) {
    return JNI_EINVAL;
  }

  if (TieredCompilation) {
    set_tiered_flags();
  } else {
    // Check if the policy is valid. Policies 0 and 1 are valid for non-tiered setup.
    if (CompilationPolicyChoice >= 2) {
      vm_exit_during_initialization(
        "Incompatible compilation policy selected", NULL);
    }
  }
  // Set NmethodSweepFraction after the size of the code cache is adapted (in case of tiered)
  if (FLAG_IS_DEFAULT(NmethodSweepFraction)) {
    FLAG_SET_DEFAULT(NmethodSweepFraction, 1 + ReservedCodeCacheSize / (16 * M));
  }


  // Set heap size based on available physical memory
  set_heap_size();

#if INCLUDE_ALL_GCS
  // Set per-collector flags
  if (UseParallelGC || UseParallelOldGC) {
    set_parallel_gc_flags();
  } else if (UseConcMarkSweepGC) { // Should be done before ParNew check below
    set_cms_and_parnew_gc_flags();
  } else if (UseParNewGC) {  // Skipped if CMS is set above
    set_parnew_gc_flags();
  } else if (UseG1GC) {
    set_g1_gc_flags();
  }
  check_deprecated_gcs();
  check_deprecated_gc_flags();
  if (AssumeMP && !UseSerialGC) {
    if (FLAG_IS_DEFAULT(ParallelGCThreads) && ParallelGCThreads == 1) {
      warning("If the number of processors is expected to increase from one, then"
              " you should configure the number of parallel GC threads appropriately"
              " using -XX:ParallelGCThreads=N");
    }
  }
  if (MinHeapFreeRatio == 100) {
    // Keeping the heap 100% free is hard ;-) so limit it to 99%.
    FLAG_SET_ERGO(uintx, MinHeapFreeRatio, 99);
  }
#else // INCLUDE_ALL_GCS
  assert(verify_serial_gc_flags(), "SerialGC unset");
#endif // INCLUDE_ALL_GCS

  // Initialize Metaspace flags and alignments
  Metaspace::ergo_initialize();

  // Set bytecode rewriting flags
  set_bytecode_flags();

  // Set flags if Aggressive optimization flags (-XX:+AggressiveOpts) enabled
  set_aggressive_opts_flags();

  // Turn off biased locking for locking debug mode flags,
  // which are subtly different from each other but neither works with
  // biased locking
  if (UseHeavyMonitors
#ifdef COMPILER1
      || !UseFastLocking
#endif // COMPILER1
#ifdef GRAAL
      || !GraalUseFastLocking
#endif // GRAAL
    ) {
    if (!FLAG_IS_DEFAULT(UseBiasedLocking) && UseBiasedLocking) {
      // flag set to true on command line; warn the user that they
      // can't enable biased locking here
      warning("Biased Locking is not supported with locking debug flags"
              "; ignoring UseBiasedLocking flag." );
    }
    UseBiasedLocking = false;
  }

#ifdef ZERO
  // Clear flags not supported on zero.
  FLAG_SET_DEFAULT(ProfileInterpreter, false);
  FLAG_SET_DEFAULT(UseBiasedLocking, false);
  LP64_ONLY(FLAG_SET_DEFAULT(UseCompressedOops, false));
  LP64_ONLY(FLAG_SET_DEFAULT(UseCompressedClassPointers, false));
#endif // CC_INTERP

#ifdef COMPILER2
  if (!UseBiasedLocking || EmitSync != 0) {
    UseOptoBiasInlining = false;
  }
  if (!EliminateLocks) {
    EliminateNestedLocks = false;
  }
  if (!Inline) {
    IncrementalInline = false;
  }
#ifndef PRODUCT
  if (!IncrementalInline) {
    AlwaysIncrementalInline = false;
  }
#endif
  if (IncrementalInline && FLAG_IS_DEFAULT(MaxNodeLimit)) {
    // incremental inlining: bump MaxNodeLimit
    FLAG_SET_DEFAULT(MaxNodeLimit, (intx)75000);
  }
  if (!UseTypeSpeculation && FLAG_IS_DEFAULT(TypeProfileLevel)) {
    // nothing to use the profiling, turn if off
    FLAG_SET_DEFAULT(TypeProfileLevel, 0);
  }
  if (UseTypeSpeculation && FLAG_IS_DEFAULT(ReplaceInParentMaps)) {
    // Doing the replace in parent maps helps speculation
    FLAG_SET_DEFAULT(ReplaceInParentMaps, true);
  }
#endif

  if (PrintAssembly && FLAG_IS_DEFAULT(DebugNonSafepoints)) {
    warning("PrintAssembly is enabled; turning on DebugNonSafepoints to gain additional output");
    DebugNonSafepoints = true;
  }

  if (FLAG_IS_CMDLINE(CompressedClassSpaceSize) && !UseCompressedClassPointers) {
    warning("Setting CompressedClassSpaceSize has no effect when compressed class pointers are not used");
  }

#ifndef PRODUCT
  if (CompileTheWorld) {
    // Force NmethodSweeper to sweep whole CodeCache each time.
    if (FLAG_IS_DEFAULT(NmethodSweepFraction)) {
      NmethodSweepFraction = 1;
    }
  }

  if (!LogVMOutput && FLAG_IS_DEFAULT(LogVMOutput)) {
    if (use_vm_log()) {
      LogVMOutput = true;
    }
  }
#endif // PRODUCT

  if (PrintCommandLineFlags) {
    CommandLineFlags::printSetFlags(tty);
  }

  // Apply CPU specific policy for the BiasedLocking
  if (UseBiasedLocking) {
    if (!VM_Version::use_biased_locking() &&
        !(FLAG_IS_CMDLINE(UseBiasedLocking))) {
      UseBiasedLocking = false;
    }
  }

  return JNI_OK;
}

jint Arguments::adjust_after_os() {
  if (UseNUMA) {
    if (UseParallelGC || UseParallelOldGC) {
      if (FLAG_IS_DEFAULT(MinHeapDeltaBytes)) {
         FLAG_SET_DEFAULT(MinHeapDeltaBytes, 64*M);
      }
    }
    // UseNUMAInterleaving is set to ON for all collectors and
    // platforms when UseNUMA is set to ON. NUMA-aware collectors
    // such as the parallel collector for Linux and Solaris will
    // interleave old gen and survivor spaces on top of NUMA
    // allocation policy for the eden space.
    // Non NUMA-aware collectors such as CMS, G1 and Serial-GC on
    // all platforms and ParallelGC on Windows will interleave all
    // of the heap spaces across NUMA nodes.
    if (FLAG_IS_DEFAULT(UseNUMAInterleaving)) {
      FLAG_SET_ERGO(bool, UseNUMAInterleaving, true);
    }
  }
  return JNI_OK;
}

int Arguments::PropertyList_count(SystemProperty* pl) {
  int count = 0;
  while(pl != NULL) {
    count++;
    pl = pl->next();
  }
  return count;
}

const char* Arguments::PropertyList_get_value(SystemProperty *pl, const char* key) {
  assert(key != NULL, "just checking");
  SystemProperty* prop;
  for (prop = pl; prop != NULL; prop = prop->next()) {
    if (strcmp(key, prop->key()) == 0) return prop->value();
  }
  return NULL;
}

const char* Arguments::PropertyList_get_key_at(SystemProperty *pl, int index) {
  int count = 0;
  const char* ret_val = NULL;

  while(pl != NULL) {
    if(count >= index) {
      ret_val = pl->key();
      break;
    }
    count++;
    pl = pl->next();
  }

  return ret_val;
}

char* Arguments::PropertyList_get_value_at(SystemProperty* pl, int index) {
  int count = 0;
  char* ret_val = NULL;

  while(pl != NULL) {
    if(count >= index) {
      ret_val = pl->value();
      break;
    }
    count++;
    pl = pl->next();
  }

  return ret_val;
}

void Arguments::PropertyList_add(SystemProperty** plist, SystemProperty *new_p) {
  SystemProperty* p = *plist;
  if (p == NULL) {
    *plist = new_p;
  } else {
    while (p->next() != NULL) {
      p = p->next();
    }
    p->set_next(new_p);
  }
}

void Arguments::PropertyList_add(SystemProperty** plist, const char* k, char* v) {
  if (plist == NULL)
    return;

  SystemProperty* new_p = new SystemProperty(k, v, true);
  PropertyList_add(plist, new_p);
}

// This add maintains unique property key in the list.
void Arguments::PropertyList_unique_add(SystemProperty** plist, const char* k, char* v, jboolean append) {
  if (plist == NULL)
    return;

  // If property key exist then update with new value.
  SystemProperty* prop;
  for (prop = *plist; prop != NULL; prop = prop->next()) {
    if (strcmp(k, prop->key()) == 0) {
      if (append) {
        prop->append_value(v);
      } else {
        prop->set_value(v);
      }
      return;
    }
  }

  PropertyList_add(plist, k, v);
}

// Copies src into buf, replacing "%%" with "%" and "%p" with pid
// Returns true if all of the source pointed by src has been copied over to
// the destination buffer pointed by buf. Otherwise, returns false.
// Notes:
// 1. If the length (buflen) of the destination buffer excluding the
// NULL terminator character is not long enough for holding the expanded
// pid characters, it also returns false instead of returning the partially
// expanded one.
// 2. The passed in "buflen" should be large enough to hold the null terminator.
bool Arguments::copy_expand_pid(const char* src, size_t srclen,
                                char* buf, size_t buflen) {
  const char* p = src;
  char* b = buf;
  const char* src_end = &src[srclen];
  char* buf_end = &buf[buflen - 1];

  while (p < src_end && b < buf_end) {
    if (*p == '%') {
      switch (*(++p)) {
      case '%':         // "%%" ==> "%"
        *b++ = *p++;
        break;
      case 'p':  {       //  "%p" ==> current process id
        // buf_end points to the character before the last character so
        // that we could write '\0' to the end of the buffer.
        size_t buf_sz = buf_end - b + 1;
        int ret = jio_snprintf(b, buf_sz, "%d", os::current_process_id());

        // if jio_snprintf fails or the buffer is not long enough to hold
        // the expanded pid, returns false.
        if (ret < 0 || ret >= (int)buf_sz) {
          return false;
        } else {
          b += ret;
          assert(*b == '\0', "fail in copy_expand_pid");
          if (p == src_end && b == buf_end + 1) {
            // reach the end of the buffer.
            return true;
          }
        }
        p++;
        break;
      }
      default :
        *b++ = '%';
      }
    } else {
      *b++ = *p++;
    }
  }
  *b = '\0';
  return (p == src_end); // return false if not all of the source was copied
}<|MERGE_RESOLUTION|>--- conflicted
+++ resolved
@@ -2443,11 +2443,7 @@
   status &= verify_interval(CodeCacheSegmentSize, 1, 1024, "CodeCacheSegmentSize");
 
   // TieredCompilation needs at least 2 compiler threads.
-<<<<<<< HEAD
-  const int num_min_compiler_threads = (TieredCompilation) ? NOT_GRAAL(2) GRAAL_ONLY(1) : 1;
-=======
-  const int num_min_compiler_threads = (TieredCompilation && (TieredStopAtLevel >= CompLevel_full_optimization)) ? 2 : 1;
->>>>>>> dc6cf919
+  const int num_min_compiler_threads = (TieredCompilation && (TieredStopAtLevel >= CompLevel_full_optimization)) ? NOT_GRAAL(2) GRAAL_ONLY(1) : 1;
   status &=verify_min_value(CICompilerCount, num_min_compiler_threads, "CICompilerCount");
 
   return status;
