/*
 * Copyright (c) 1997, 2013, Oracle and/or its affiliates. All rights reserved.
 * DO NOT ALTER OR REMOVE COPYRIGHT NOTICES OR THIS FILE HEADER.
 *
 * This code is free software; you can redistribute it and/or modify it
 * under the terms of the GNU General Public License version 2 only, as
 * published by the Free Software Foundation.
 *
 * This code is distributed in the hope that it will be useful, but WITHOUT
 * ANY WARRANTY; without even the implied warranty of MERCHANTABILITY or
 * FITNESS FOR A PARTICULAR PURPOSE.  See the GNU General Public License
 * version 2 for more details (a copy is included in the LICENSE file that
 * accompanied this code).
 *
 * You should have received a copy of the GNU General Public License version
 * 2 along with this work; if not, write to the Free Software Foundation,
 * Inc., 51 Franklin St, Fifth Floor, Boston, MA 02110-1301 USA.
 *
 * Please contact Oracle, 500 Oracle Parkway, Redwood Shores, CA 94065 USA
 * or visit www.oracle.com if you need additional information or have any
 * questions.
 *
 */

#include "precompiled.hpp"
#include "classfile/javaAssertions.hpp"
#include "classfile/symbolTable.hpp"
#include "compiler/compilerOracle.hpp"
#include "memory/allocation.inline.hpp"
#include "memory/cardTableRS.hpp"
#include "memory/referenceProcessor.hpp"
#include "memory/universe.inline.hpp"
#include "oops/oop.inline.hpp"
#include "prims/jvmtiExport.hpp"
#include "runtime/arguments.hpp"
#include "runtime/globals_extension.hpp"
#include "runtime/java.hpp"
#include "services/management.hpp"
#include "services/memTracker.hpp"
#include "utilities/defaultStream.hpp"
#include "utilities/macros.hpp"
#include "utilities/taskqueue.hpp"
#ifdef TARGET_OS_FAMILY_linux
# include "os_linux.inline.hpp"
#endif
#ifdef TARGET_OS_FAMILY_solaris
# include "os_solaris.inline.hpp"
#endif
#ifdef TARGET_OS_FAMILY_windows
# include "os_windows.inline.hpp"
#endif
#ifdef TARGET_OS_FAMILY_bsd
# include "os_bsd.inline.hpp"
#endif
#if INCLUDE_ALL_GCS
#include "gc_implementation/concurrentMarkSweep/compactibleFreeListSpace.hpp"
#endif // INCLUDE_ALL_GCS

// Note: This is a special bug reporting site for the JVM
#define DEFAULT_VENDOR_URL_BUG "http://bugreport.sun.com/bugreport/crash.jsp"
#define DEFAULT_JAVA_LAUNCHER  "generic"

char**  Arguments::_jvm_flags_array             = NULL;
int     Arguments::_num_jvm_flags               = 0;
char**  Arguments::_jvm_args_array              = NULL;
int     Arguments::_num_jvm_args                = 0;
#ifdef GRAAL
char**  Arguments::_graal_args_array              = NULL;
int     Arguments::_num_graal_args                = 0;
#endif
char*  Arguments::_java_command                 = NULL;
SystemProperty* Arguments::_system_properties   = NULL;
const char*  Arguments::_gc_log_filename        = NULL;
bool   Arguments::_has_profile                  = false;
bool   Arguments::_has_alloc_profile            = false;
uintx  Arguments::_min_heap_size                = 0;
Arguments::Mode Arguments::_mode                = _mixed;
bool   Arguments::_java_compiler                = false;
bool   Arguments::_xdebug_mode                  = false;
const char*  Arguments::_java_vendor_url_bug    = DEFAULT_VENDOR_URL_BUG;
const char*  Arguments::_sun_java_launcher      = DEFAULT_JAVA_LAUNCHER;
int    Arguments::_sun_java_launcher_pid        = -1;
bool   Arguments::_created_by_gamma_launcher    = false;

// These parameters are reset in method parse_vm_init_args(JavaVMInitArgs*)
bool   Arguments::_AlwaysCompileLoopMethods     = AlwaysCompileLoopMethods;
bool   Arguments::_UseOnStackReplacement        = UseOnStackReplacement;
bool   Arguments::_BackgroundCompilation        = BackgroundCompilation;
bool   Arguments::_ClipInlining                 = ClipInlining;

char*  Arguments::SharedArchivePath             = NULL;

AgentLibraryList Arguments::_libraryList;
AgentLibraryList Arguments::_agentList;

abort_hook_t     Arguments::_abort_hook         = NULL;
exit_hook_t      Arguments::_exit_hook          = NULL;
vfprintf_hook_t  Arguments::_vfprintf_hook      = NULL;


SystemProperty *Arguments::_java_ext_dirs = NULL;
SystemProperty *Arguments::_java_endorsed_dirs = NULL;
SystemProperty *Arguments::_sun_boot_library_path = NULL;
SystemProperty *Arguments::_java_library_path = NULL;
SystemProperty *Arguments::_java_home = NULL;
SystemProperty *Arguments::_java_class_path = NULL;
SystemProperty *Arguments::_sun_boot_class_path = NULL;

char* Arguments::_meta_index_path = NULL;
char* Arguments::_meta_index_dir = NULL;

// Check if head of 'option' matches 'name', and sets 'tail' remaining part of option string

static bool match_option(const JavaVMOption *option, const char* name,
                         const char** tail) {
  int len = (int)strlen(name);
  if (strncmp(option->optionString, name, len) == 0) {
    *tail = option->optionString + len;
    return true;
  } else {
    return false;
  }
}

static void logOption(const char* opt) {
  if (PrintVMOptions) {
    jio_fprintf(defaultStream::output_stream(), "VM option '%s'\n", opt);
  }
}

// Process java launcher properties.
void Arguments::process_sun_java_launcher_properties(JavaVMInitArgs* args) {
  // See if sun.java.launcher or sun.java.launcher.pid is defined.
  // Must do this before setting up other system properties,
  // as some of them may depend on launcher type.
  for (int index = 0; index < args->nOptions; index++) {
    const JavaVMOption* option = args->options + index;
    const char* tail;

    if (match_option(option, "-Dsun.java.launcher=", &tail)) {
      process_java_launcher_argument(tail, option->extraInfo);
      continue;
    }
    if (match_option(option, "-Dsun.java.launcher.pid=", &tail)) {
      _sun_java_launcher_pid = atoi(tail);
      continue;
    }
  }
}

// Initialize system properties key and value.
void Arguments::init_system_properties() {

  PropertyList_add(&_system_properties, new SystemProperty("java.vm.specification.name",
                                                                 "Java Virtual Machine Specification",  false));
  PropertyList_add(&_system_properties, new SystemProperty("java.vm.version", VM_Version::vm_release(),  false));
  PropertyList_add(&_system_properties, new SystemProperty("java.vm.name", VM_Version::vm_name(),  false));
  PropertyList_add(&_system_properties, new SystemProperty("java.vm.info", VM_Version::vm_info_string(),  true));

  // following are JVMTI agent writeable properties.
  // Properties values are set to NULL and they are
  // os specific they are initialized in os::init_system_properties_values().
  _java_ext_dirs = new SystemProperty("java.ext.dirs", NULL,  true);
  _java_endorsed_dirs = new SystemProperty("java.endorsed.dirs", NULL,  true);
  _sun_boot_library_path = new SystemProperty("sun.boot.library.path", NULL,  true);
  _java_library_path = new SystemProperty("java.library.path", NULL,  true);
  _java_home =  new SystemProperty("java.home", NULL,  true);
  _sun_boot_class_path = new SystemProperty("sun.boot.class.path", NULL,  true);

  _java_class_path = new SystemProperty("java.class.path", "",  true);

  // Add to System Property list.
  PropertyList_add(&_system_properties, _java_ext_dirs);
  PropertyList_add(&_system_properties, _java_endorsed_dirs);
  PropertyList_add(&_system_properties, _sun_boot_library_path);
  PropertyList_add(&_system_properties, _java_library_path);
  PropertyList_add(&_system_properties, _java_home);
  PropertyList_add(&_system_properties, _java_class_path);
  PropertyList_add(&_system_properties, _sun_boot_class_path);

  // Set OS specific system properties values
  os::init_system_properties_values();
}


  // Update/Initialize System properties after JDK version number is known
void Arguments::init_version_specific_system_properties() {
  enum { bufsz = 16 };
  char buffer[bufsz];
  const char* spec_vendor = "Sun Microsystems Inc.";
  uint32_t spec_version = 0;

  if (JDK_Version::is_gte_jdk17x_version()) {
    spec_vendor = "Oracle Corporation";
    spec_version = JDK_Version::current().major_version();
  }
  jio_snprintf(buffer, bufsz, "1." UINT32_FORMAT, spec_version);

  PropertyList_add(&_system_properties,
      new SystemProperty("java.vm.specification.vendor",  spec_vendor, false));
  PropertyList_add(&_system_properties,
      new SystemProperty("java.vm.specification.version", buffer, false));
  PropertyList_add(&_system_properties,
      new SystemProperty("java.vm.vendor", VM_Version::vm_vendor(),  false));
}

/**
 * Provide a slightly more user-friendly way of eliminating -XX flags.
 * When a flag is eliminated, it can be added to this list in order to
 * continue accepting this flag on the command-line, while issuing a warning
 * and ignoring the value.  Once the JDK version reaches the 'accept_until'
 * limit, we flatly refuse to admit the existence of the flag.  This allows
 * a flag to die correctly over JDK releases using HSX.
 */
typedef struct {
  const char* name;
  JDK_Version obsoleted_in; // when the flag went away
  JDK_Version accept_until; // which version to start denying the existence
} ObsoleteFlag;

static ObsoleteFlag obsolete_jvm_flags[] = {
  { "UseTrainGC",                    JDK_Version::jdk(5), JDK_Version::jdk(7) },
  { "UseSpecialLargeObjectHandling", JDK_Version::jdk(5), JDK_Version::jdk(7) },
  { "UseOversizedCarHandling",       JDK_Version::jdk(5), JDK_Version::jdk(7) },
  { "TraceCarAllocation",            JDK_Version::jdk(5), JDK_Version::jdk(7) },
  { "PrintTrainGCProcessingStats",   JDK_Version::jdk(5), JDK_Version::jdk(7) },
  { "LogOfCarSpaceSize",             JDK_Version::jdk(5), JDK_Version::jdk(7) },
  { "OversizedCarThreshold",         JDK_Version::jdk(5), JDK_Version::jdk(7) },
  { "MinTickInterval",               JDK_Version::jdk(5), JDK_Version::jdk(7) },
  { "DefaultTickInterval",           JDK_Version::jdk(5), JDK_Version::jdk(7) },
  { "MaxTickInterval",               JDK_Version::jdk(5), JDK_Version::jdk(7) },
  { "DelayTickAdjustment",           JDK_Version::jdk(5), JDK_Version::jdk(7) },
  { "ProcessingToTenuringRatio",     JDK_Version::jdk(5), JDK_Version::jdk(7) },
  { "MinTrainLength",                JDK_Version::jdk(5), JDK_Version::jdk(7) },
  { "AppendRatio",         JDK_Version::jdk_update(6,10), JDK_Version::jdk(7) },
  { "DefaultMaxRAM",       JDK_Version::jdk_update(6,18), JDK_Version::jdk(7) },
  { "DefaultInitialRAMFraction",
                           JDK_Version::jdk_update(6,18), JDK_Version::jdk(7) },
  { "UseDepthFirstScavengeOrder",
                           JDK_Version::jdk_update(6,22), JDK_Version::jdk(7) },
  { "HandlePromotionFailure",
                           JDK_Version::jdk_update(6,24), JDK_Version::jdk(8) },
  { "MaxLiveObjectEvacuationRatio",
                           JDK_Version::jdk_update(6,24), JDK_Version::jdk(8) },
  { "ForceSharedSpaces",   JDK_Version::jdk_update(6,25), JDK_Version::jdk(8) },
  { "UseParallelOldGCCompacting",
                           JDK_Version::jdk_update(6,27), JDK_Version::jdk(8) },
  { "UseParallelDensePrefixUpdate",
                           JDK_Version::jdk_update(6,27), JDK_Version::jdk(8) },
  { "UseParallelOldGCDensePrefix",
                           JDK_Version::jdk_update(6,27), JDK_Version::jdk(8) },
  { "AllowTransitionalJSR292",       JDK_Version::jdk(7), JDK_Version::jdk(8) },
  { "UseCompressedStrings",          JDK_Version::jdk(7), JDK_Version::jdk(8) },
  { "CMSPermGenPrecleaningEnabled", JDK_Version::jdk(8),  JDK_Version::jdk(9) },
  { "CMSTriggerPermRatio", JDK_Version::jdk(8),  JDK_Version::jdk(9) },
  { "CMSInitiatingPermOccupancyFraction", JDK_Version::jdk(8),  JDK_Version::jdk(9) },
  { "AdaptivePermSizeWeight", JDK_Version::jdk(8),  JDK_Version::jdk(9) },
  { "PermGenPadding", JDK_Version::jdk(8),  JDK_Version::jdk(9) },
  { "PermMarkSweepDeadRatio", JDK_Version::jdk(8),  JDK_Version::jdk(9) },
  { "PermSize", JDK_Version::jdk(8),  JDK_Version::jdk(9) },
  { "MaxPermSize", JDK_Version::jdk(8),  JDK_Version::jdk(9) },
  { "MinPermHeapExpansion", JDK_Version::jdk(8),  JDK_Version::jdk(9) },
  { "MaxPermHeapExpansion", JDK_Version::jdk(8),  JDK_Version::jdk(9) },
  { "CMSRevisitStackSize",           JDK_Version::jdk(8), JDK_Version::jdk(9) },
  { "PrintRevisitStats",             JDK_Version::jdk(8), JDK_Version::jdk(9) },
  { "UseVectoredExceptions",         JDK_Version::jdk(8), JDK_Version::jdk(9) },
#ifdef PRODUCT
  { "DesiredMethodLimit",
                           JDK_Version::jdk_update(7, 2), JDK_Version::jdk(8) },
#endif // PRODUCT
  { NULL, JDK_Version(0), JDK_Version(0) }
};

// Returns true if the flag is obsolete and fits into the range specified
// for being ignored.  In the case that the flag is ignored, the 'version'
// value is filled in with the version number when the flag became
// obsolete so that that value can be displayed to the user.
bool Arguments::is_newly_obsolete(const char *s, JDK_Version* version) {
  int i = 0;
  assert(version != NULL, "Must provide a version buffer");
  while (obsolete_jvm_flags[i].name != NULL) {
    const ObsoleteFlag& flag_status = obsolete_jvm_flags[i];
    // <flag>=xxx form
    // [-|+]<flag> form
    if ((strncmp(flag_status.name, s, strlen(flag_status.name)) == 0) ||
        ((s[0] == '+' || s[0] == '-') &&
        (strncmp(flag_status.name, &s[1], strlen(flag_status.name)) == 0))) {
      if (JDK_Version::current().compare(flag_status.accept_until) == -1) {
          *version = flag_status.obsoleted_in;
          return true;
      }
    }
    i++;
  }
  return false;
}

// Constructs the system class path (aka boot class path) from the following
// components, in order:
//
//     prefix           // from -Xbootclasspath/p:...
//     endorsed         // the expansion of -Djava.endorsed.dirs=...
//     base             // from os::get_system_properties() or -Xbootclasspath=
//     suffix           // from -Xbootclasspath/a:...
//
// java.endorsed.dirs is a list of directories; any jar or zip files in the
// directories are added to the sysclasspath just before the base.
//
// This could be AllStatic, but it isn't needed after argument processing is
// complete.
class SysClassPath: public StackObj {
public:
  SysClassPath(const char* base);
  ~SysClassPath();

  inline void set_base(const char* base);
  inline void add_prefix(const char* prefix);
  inline void add_suffix_to_prefix(const char* suffix);
  inline void add_suffix(const char* suffix);
  inline void reset_path(const char* base);

  // Expand the jar/zip files in each directory listed by the java.endorsed.dirs
  // property.  Must be called after all command-line arguments have been
  // processed (in particular, -Djava.endorsed.dirs=...) and before calling
  // combined_path().
  void expand_endorsed();

  inline const char* get_base()     const { return _items[_scp_base]; }
  inline const char* get_prefix()   const { return _items[_scp_prefix]; }
  inline const char* get_suffix()   const { return _items[_scp_suffix]; }
  inline const char* get_endorsed() const { return _items[_scp_endorsed]; }

  // Combine all the components into a single c-heap-allocated string; caller
  // must free the string if/when no longer needed.
  char* combined_path();

private:
  // Utility routines.
  static char* add_to_path(const char* path, const char* str, bool prepend);
  static char* add_jars_to_path(char* path, const char* directory);

  inline void reset_item_at(int index);

  // Array indices for the items that make up the sysclasspath.  All except the
  // base are allocated in the C heap and freed by this class.
  enum {
    _scp_prefix,        // from -Xbootclasspath/p:...
    _scp_endorsed,      // the expansion of -Djava.endorsed.dirs=...
    _scp_base,          // the default sysclasspath
    _scp_suffix,        // from -Xbootclasspath/a:...
    _scp_nitems         // the number of items, must be last.
  };

  const char* _items[_scp_nitems];
  DEBUG_ONLY(bool _expansion_done;)
};

SysClassPath::SysClassPath(const char* base) {
  memset(_items, 0, sizeof(_items));
  _items[_scp_base] = base;
  DEBUG_ONLY(_expansion_done = false;)
}

SysClassPath::~SysClassPath() {
  // Free everything except the base.
  for (int i = 0; i < _scp_nitems; ++i) {
    if (i != _scp_base) reset_item_at(i);
  }
  DEBUG_ONLY(_expansion_done = false;)
}

inline void SysClassPath::set_base(const char* base) {
  _items[_scp_base] = base;
}

inline void SysClassPath::add_prefix(const char* prefix) {
  _items[_scp_prefix] = add_to_path(_items[_scp_prefix], prefix, true);
}

inline void SysClassPath::add_suffix_to_prefix(const char* suffix) {
  _items[_scp_prefix] = add_to_path(_items[_scp_prefix], suffix, false);
}

inline void SysClassPath::add_suffix(const char* suffix) {
  _items[_scp_suffix] = add_to_path(_items[_scp_suffix], suffix, false);
}

inline void SysClassPath::reset_item_at(int index) {
  assert(index < _scp_nitems && index != _scp_base, "just checking");
  if (_items[index] != NULL) {
    FREE_C_HEAP_ARRAY(char, _items[index], mtInternal);
    _items[index] = NULL;
  }
}

inline void SysClassPath::reset_path(const char* base) {
  // Clear the prefix and suffix.
  reset_item_at(_scp_prefix);
  reset_item_at(_scp_suffix);
  set_base(base);
}

//------------------------------------------------------------------------------

void SysClassPath::expand_endorsed() {
  assert(_items[_scp_endorsed] == NULL, "can only be called once.");

  const char* path = Arguments::get_property("java.endorsed.dirs");
  if (path == NULL) {
    path = Arguments::get_endorsed_dir();
    assert(path != NULL, "no default for java.endorsed.dirs");
  }

  char* expanded_path = NULL;
  const char separator = *os::path_separator();
  const char* const end = path + strlen(path);
  while (path < end) {
    const char* tmp_end = strchr(path, separator);
    if (tmp_end == NULL) {
      expanded_path = add_jars_to_path(expanded_path, path);
      path = end;
    } else {
      char* dirpath = NEW_C_HEAP_ARRAY(char, tmp_end - path + 1, mtInternal);
      memcpy(dirpath, path, tmp_end - path);
      dirpath[tmp_end - path] = '\0';
      expanded_path = add_jars_to_path(expanded_path, dirpath);
      FREE_C_HEAP_ARRAY(char, dirpath, mtInternal);
      path = tmp_end + 1;
    }
  }
  _items[_scp_endorsed] = expanded_path;
  DEBUG_ONLY(_expansion_done = true;)
}

// Combine the bootclasspath elements, some of which may be null, into a single
// c-heap-allocated string.
char* SysClassPath::combined_path() {
  assert(_items[_scp_base] != NULL, "empty default sysclasspath");
  assert(_expansion_done, "must call expand_endorsed() first.");

  size_t lengths[_scp_nitems];
  size_t total_len = 0;

  const char separator = *os::path_separator();

  // Get the lengths.
  int i;
  for (i = 0; i < _scp_nitems; ++i) {
    if (_items[i] != NULL) {
      lengths[i] = strlen(_items[i]);
      // Include space for the separator char (or a NULL for the last item).
      total_len += lengths[i] + 1;
    }
  }
  assert(total_len > 0, "empty sysclasspath not allowed");

  // Copy the _items to a single string.
  char* cp = NEW_C_HEAP_ARRAY(char, total_len, mtInternal);
  char* cp_tmp = cp;
  for (i = 0; i < _scp_nitems; ++i) {
    if (_items[i] != NULL) {
      memcpy(cp_tmp, _items[i], lengths[i]);
      cp_tmp += lengths[i];
      *cp_tmp++ = separator;
    }
  }
  *--cp_tmp = '\0';     // Replace the extra separator.
  return cp;
}

// Note:  path must be c-heap-allocated (or NULL); it is freed if non-null.
char*
SysClassPath::add_to_path(const char* path, const char* str, bool prepend) {
  char *cp;

  assert(str != NULL, "just checking");
  if (path == NULL) {
    size_t len = strlen(str) + 1;
    cp = NEW_C_HEAP_ARRAY(char, len, mtInternal);
    memcpy(cp, str, len);                       // copy the trailing null
  } else {
    const char separator = *os::path_separator();
    size_t old_len = strlen(path);
    size_t str_len = strlen(str);
    size_t len = old_len + str_len + 2;

    if (prepend) {
      cp = NEW_C_HEAP_ARRAY(char, len, mtInternal);
      char* cp_tmp = cp;
      memcpy(cp_tmp, str, str_len);
      cp_tmp += str_len;
      *cp_tmp = separator;
      memcpy(++cp_tmp, path, old_len + 1);      // copy the trailing null
      FREE_C_HEAP_ARRAY(char, path, mtInternal);
    } else {
      cp = REALLOC_C_HEAP_ARRAY(char, path, len, mtInternal);
      char* cp_tmp = cp + old_len;
      *cp_tmp = separator;
      memcpy(++cp_tmp, str, str_len + 1);       // copy the trailing null
    }
  }
  return cp;
}

// Scan the directory and append any jar or zip files found to path.
// Note:  path must be c-heap-allocated (or NULL); it is freed if non-null.
char* SysClassPath::add_jars_to_path(char* path, const char* directory) {
  DIR* dir = os::opendir(directory);
  if (dir == NULL) return path;

  char dir_sep[2] = { '\0', '\0' };
  size_t directory_len = strlen(directory);
  const char fileSep = *os::file_separator();
  if (directory[directory_len - 1] != fileSep) dir_sep[0] = fileSep;

  /* Scan the directory for jars/zips, appending them to path. */
  struct dirent *entry;
  char *dbuf = NEW_C_HEAP_ARRAY(char, os::readdir_buf_size(directory), mtInternal);
  while ((entry = os::readdir(dir, (dirent *) dbuf)) != NULL) {
    const char* name = entry->d_name;
    const char* ext = name + strlen(name) - 4;
    bool isJarOrZip = ext > name &&
      (os::file_name_strcmp(ext, ".jar") == 0 ||
       os::file_name_strcmp(ext, ".zip") == 0);
    if (isJarOrZip) {
      char* jarpath = NEW_C_HEAP_ARRAY(char, directory_len + 2 + strlen(name), mtInternal);
      sprintf(jarpath, "%s%s%s", directory, dir_sep, name);
      path = add_to_path(path, jarpath, false);
      FREE_C_HEAP_ARRAY(char, jarpath, mtInternal);
    }
  }
  FREE_C_HEAP_ARRAY(char, dbuf, mtInternal);
  os::closedir(dir);
  return path;
}

// Parses a memory size specification string.
static bool atomull(const char *s, julong* result) {
  julong n = 0;
  int args_read = sscanf(s, JULONG_FORMAT, &n);
  if (args_read != 1) {
    return false;
  }
  while (*s != '\0' && isdigit(*s)) {
    s++;
  }
  // 4705540: illegal if more characters are found after the first non-digit
  if (strlen(s) > 1) {
    return false;
  }
  switch (*s) {
    case 'T': case 't':
      *result = n * G * K;
      // Check for overflow.
      if (*result/((julong)G * K) != n) return false;
      return true;
    case 'G': case 'g':
      *result = n * G;
      if (*result/G != n) return false;
      return true;
    case 'M': case 'm':
      *result = n * M;
      if (*result/M != n) return false;
      return true;
    case 'K': case 'k':
      *result = n * K;
      if (*result/K != n) return false;
      return true;
    case '\0':
      *result = n;
      return true;
    default:
      return false;
  }
}

Arguments::ArgsRange Arguments::check_memory_size(julong size, julong min_size) {
  if (size < min_size) return arg_too_small;
  // Check that size will fit in a size_t (only relevant on 32-bit)
  if (size > max_uintx) return arg_too_big;
  return arg_in_range;
}

// Describe an argument out of range error
void Arguments::describe_range_error(ArgsRange errcode) {
  switch(errcode) {
  case arg_too_big:
    jio_fprintf(defaultStream::error_stream(),
                "The specified size exceeds the maximum "
                "representable size.\n");
    break;
  case arg_too_small:
  case arg_unreadable:
  case arg_in_range:
    // do nothing for now
    break;
  default:
    ShouldNotReachHere();
  }
}

static bool set_bool_flag(char* name, bool value, FlagValueOrigin origin) {
  return CommandLineFlags::boolAtPut(name, &value, origin);
}

static bool set_fp_numeric_flag(char* name, char* value, FlagValueOrigin origin) {
  double v;
  if (sscanf(value, "%lf", &v) != 1) {
    return false;
  }

  if (CommandLineFlags::doubleAtPut(name, &v, origin)) {
    return true;
  }
  return false;
}

static bool set_numeric_flag(char* name, char* value, FlagValueOrigin origin) {
  julong v;
  intx intx_v;
  bool is_neg = false;
  // Check the sign first since atomull() parses only unsigned values.
  if (*value == '-') {
    if (!CommandLineFlags::intxAt(name, &intx_v)) {
      return false;
    }
    value++;
    is_neg = true;
  }
  if (!atomull(value, &v)) {
    return false;
  }
  intx_v = (intx) v;
  if (is_neg) {
    intx_v = -intx_v;
  }
  if (CommandLineFlags::intxAtPut(name, &intx_v, origin)) {
    return true;
  }
  uintx uintx_v = (uintx) v;
  if (!is_neg && CommandLineFlags::uintxAtPut(name, &uintx_v, origin)) {
    return true;
  }
  uint64_t uint64_t_v = (uint64_t) v;
  if (!is_neg && CommandLineFlags::uint64_tAtPut(name, &uint64_t_v, origin)) {
    return true;
  }
  return false;
}

static bool set_string_flag(char* name, const char* value, FlagValueOrigin origin) {
  if (!CommandLineFlags::ccstrAtPut(name, &value, origin))  return false;
  // Contract:  CommandLineFlags always returns a pointer that needs freeing.
  FREE_C_HEAP_ARRAY(char, value, mtInternal);
  return true;
}

static bool append_to_string_flag(char* name, const char* new_value, FlagValueOrigin origin) {
  const char* old_value = "";
  if (!CommandLineFlags::ccstrAt(name, &old_value))  return false;
  size_t old_len = old_value != NULL ? strlen(old_value) : 0;
  size_t new_len = strlen(new_value);
  const char* value;
  char* free_this_too = NULL;
  if (old_len == 0) {
    value = new_value;
  } else if (new_len == 0) {
    value = old_value;
  } else {
    char* buf = NEW_C_HEAP_ARRAY(char, old_len + 1 + new_len + 1, mtInternal);
    // each new setting adds another LINE to the switch:
    sprintf(buf, "%s\n%s", old_value, new_value);
    value = buf;
    free_this_too = buf;
  }
  (void) CommandLineFlags::ccstrAtPut(name, &value, origin);
  // CommandLineFlags always returns a pointer that needs freeing.
  FREE_C_HEAP_ARRAY(char, value, mtInternal);
  if (free_this_too != NULL) {
    // CommandLineFlags made its own copy, so I must delete my own temp. buffer.
    FREE_C_HEAP_ARRAY(char, free_this_too, mtInternal);
  }
  return true;
}

bool Arguments::parse_argument(const char* arg, FlagValueOrigin origin) {

  // range of acceptable characters spelled out for portability reasons
#define NAME_RANGE  "[abcdefghijklmnopqrstuvwxyzABCDEFGHIJKLMNOPQRSTUVWXYZ0123456789_]"
#define BUFLEN 255
  char name[BUFLEN+1];
  char dummy;

  if (sscanf(arg, "-%" XSTR(BUFLEN) NAME_RANGE "%c", name, &dummy) == 1) {
    return set_bool_flag(name, false, origin);
  }
  if (sscanf(arg, "+%" XSTR(BUFLEN) NAME_RANGE "%c", name, &dummy) == 1) {
    return set_bool_flag(name, true, origin);
  }

  char punct;
  if (sscanf(arg, "%" XSTR(BUFLEN) NAME_RANGE "%c", name, &punct) == 2 && punct == '=') {
    const char* value = strchr(arg, '=') + 1;
    Flag* flag = Flag::find_flag(name, strlen(name));
    if (flag != NULL && flag->is_ccstr()) {
      if (flag->ccstr_accumulates()) {
        return append_to_string_flag(name, value, origin);
      } else {
        if (value[0] == '\0') {
          value = NULL;
        }
        return set_string_flag(name, value, origin);
      }
    }
  }

  if (sscanf(arg, "%" XSTR(BUFLEN) NAME_RANGE ":%c", name, &punct) == 2 && punct == '=') {
    const char* value = strchr(arg, '=') + 1;
    // -XX:Foo:=xxx will reset the string flag to the given value.
    if (value[0] == '\0') {
      value = NULL;
    }
    return set_string_flag(name, value, origin);
  }

#define SIGNED_FP_NUMBER_RANGE "[-0123456789.]"
#define SIGNED_NUMBER_RANGE    "[-0123456789]"
#define        NUMBER_RANGE    "[0123456789]"
  char value[BUFLEN + 1];
  char value2[BUFLEN + 1];
  if (sscanf(arg, "%" XSTR(BUFLEN) NAME_RANGE "=" "%" XSTR(BUFLEN) SIGNED_NUMBER_RANGE "." "%" XSTR(BUFLEN) NUMBER_RANGE "%c", name, value, value2, &dummy) == 3) {
    // Looks like a floating-point number -- try again with more lenient format string
    if (sscanf(arg, "%" XSTR(BUFLEN) NAME_RANGE "=" "%" XSTR(BUFLEN) SIGNED_FP_NUMBER_RANGE "%c", name, value, &dummy) == 2) {
      return set_fp_numeric_flag(name, value, origin);
    }
  }

#define VALUE_RANGE "[-kmgtKMGT0123456789]"
  if (sscanf(arg, "%" XSTR(BUFLEN) NAME_RANGE "=" "%" XSTR(BUFLEN) VALUE_RANGE "%c", name, value, &dummy) == 2) {
    return set_numeric_flag(name, value, origin);
  }

  return false;
}

void Arguments::add_string(char*** bldarray, int* count, const char* arg) {
  assert(bldarray != NULL, "illegal argument");

  if (arg == NULL) {
    return;
  }

  int index = *count;

  // expand the array and add arg to the last element
  (*count)++;
  if (*bldarray == NULL) {
    *bldarray = NEW_C_HEAP_ARRAY(char*, *count, mtInternal);
  } else {
    *bldarray = REALLOC_C_HEAP_ARRAY(char*, *bldarray, *count, mtInternal);
  }
  (*bldarray)[index] = strdup(arg);
}

void Arguments::build_jvm_args(const char* arg) {
  add_string(&_jvm_args_array, &_num_jvm_args, arg);
}

void Arguments::build_jvm_flags(const char* arg) {
  add_string(&_jvm_flags_array, &_num_jvm_flags, arg);
}
#ifdef GRAAL
void Arguments::add_graal_arg(const char* arg) {
  add_string(&_graal_args_array, &_num_graal_args, arg);
}
#endif

// utility function to return a string that concatenates all
// strings in a given char** array
const char* Arguments::build_resource_string(char** args, int count) {
  if (args == NULL || count == 0) {
    return NULL;
  }
  size_t length = strlen(args[0]) + 1; // add 1 for the null terminator
  for (int i = 1; i < count; i++) {
    length += strlen(args[i]) + 1; // add 1 for a space
  }
  char* s = NEW_RESOURCE_ARRAY(char, length);
  strcpy(s, args[0]);
  for (int j = 1; j < count; j++) {
    strcat(s, " ");
    strcat(s, args[j]);
  }
  return (const char*) s;
}

void Arguments::print_on(outputStream* st) {
  st->print_cr("VM Arguments:");
  if (num_jvm_flags() > 0) {
    st->print("jvm_flags: "); print_jvm_flags_on(st);
  }
  if (num_jvm_args() > 0) {
    st->print("jvm_args: "); print_jvm_args_on(st);
  }
  st->print_cr("java_command: %s", java_command() ? java_command() : "<unknown>");
  if (_java_class_path != NULL) {
    char* path = _java_class_path->value();
    st->print_cr("java_class_path (initial): %s", strlen(path) == 0 ? "<not set>" : path );
  }
  st->print_cr("Launcher Type: %s", _sun_java_launcher);
}

void Arguments::print_jvm_flags_on(outputStream* st) {
  if (_num_jvm_flags > 0) {
    for (int i=0; i < _num_jvm_flags; i++) {
      st->print("%s ", _jvm_flags_array[i]);
    }
    st->print_cr("");
  }
}

void Arguments::print_jvm_args_on(outputStream* st) {
  if (_num_jvm_args > 0) {
    for (int i=0; i < _num_jvm_args; i++) {
      st->print("%s ", _jvm_args_array[i]);
    }
    st->print_cr("");
  }
}

bool Arguments::process_argument(const char* arg,
    jboolean ignore_unrecognized, FlagValueOrigin origin) {

  JDK_Version since = JDK_Version();

  if (parse_argument(arg, origin) || ignore_unrecognized) {
    return true;
  }

  bool has_plus_minus = (*arg == '+' || *arg == '-');
  const char* const argname = has_plus_minus ? arg + 1 : arg;
  if (is_newly_obsolete(arg, &since)) {
    char version[256];
    since.to_string(version, sizeof(version));
    warning("ignoring option %s; support was removed in %s", argname, version);
    return true;
  }

  // For locked flags, report a custom error message if available.
  // Otherwise, report the standard unrecognized VM option.

  size_t arg_len;
  const char* equal_sign = strchr(argname, '=');
  if (equal_sign == NULL) {
    arg_len = strlen(argname);
  } else {
    arg_len = equal_sign - argname;
  }

  Flag* found_flag = Flag::find_flag((char*)argname, arg_len, true);
  if (found_flag != NULL) {
    char locked_message_buf[BUFLEN];
    found_flag->get_locked_message(locked_message_buf, BUFLEN);
    if (strlen(locked_message_buf) == 0) {
      if (found_flag->is_bool() && !has_plus_minus) {
        jio_fprintf(defaultStream::error_stream(),
          "Missing +/- setting for VM option '%s'\n", argname);
      } else if (!found_flag->is_bool() && has_plus_minus) {
        jio_fprintf(defaultStream::error_stream(),
          "Unexpected +/- setting in VM option '%s'\n", argname);
      } else {
        jio_fprintf(defaultStream::error_stream(),
          "Improperly specified VM option '%s'\n", argname);
      }
    } else {
      jio_fprintf(defaultStream::error_stream(), "%s", locked_message_buf);
    }
  } else {
    jio_fprintf(defaultStream::error_stream(),
                "Unrecognized VM option '%s'\n", argname);
  }

  // allow for commandline "commenting out" options like -XX:#+Verbose
  return arg[0] == '#';
}

bool Arguments::process_settings_file(const char* file_name, bool should_exist, jboolean ignore_unrecognized) {
  FILE* stream = fopen(file_name, "rb");
  if (stream == NULL) {
    if (should_exist) {
      jio_fprintf(defaultStream::error_stream(),
                  "Could not open settings file %s\n", file_name);
      return false;
    } else {
      return true;
    }
  }

  char token[1024];
  int  pos = 0;

  bool in_white_space = true;
  bool in_comment     = false;
  bool in_quote       = false;
  char quote_c        = 0;
  bool result         = true;

  int c = getc(stream);
  while(c != EOF && pos < (int)(sizeof(token)-1)) {
    if (in_white_space) {
      if (in_comment) {
        if (c == '\n') in_comment = false;
      } else {
        if (c == '#') in_comment = true;
        else if (!isspace(c)) {
          in_white_space = false;
          token[pos++] = c;
        }
      }
    } else {
      if (c == '\n' || (!in_quote && isspace(c))) {
        // token ends at newline, or at unquoted whitespace
        // this allows a way to include spaces in string-valued options
        token[pos] = '\0';
        logOption(token);
        result &= process_argument(token, ignore_unrecognized, CONFIG_FILE);
        build_jvm_flags(token);
        pos = 0;
        in_white_space = true;
        in_quote = false;
      } else if (!in_quote && (c == '\'' || c == '"')) {
        in_quote = true;
        quote_c = c;
      } else if (in_quote && (c == quote_c)) {
        in_quote = false;
      } else {
        token[pos++] = c;
      }
    }
    c = getc(stream);
  }
  if (pos > 0) {
    token[pos] = '\0';
    result &= process_argument(token, ignore_unrecognized, CONFIG_FILE);
    build_jvm_flags(token);
  }
  fclose(stream);
  return result;
}

//=============================================================================================================
// Parsing of properties (-D)

const char* Arguments::get_property(const char* key) {
  return PropertyList_get_value(system_properties(), key);
}

bool Arguments::add_property(const char* prop) {
  const char* eq = strchr(prop, '=');
  char* key;
  // ns must be static--its address may be stored in a SystemProperty object.
  const static char ns[1] = {0};
  char* value = (char *)ns;

  size_t key_len = (eq == NULL) ? strlen(prop) : (eq - prop);
  key = AllocateHeap(key_len + 1, mtInternal);
  strncpy(key, prop, key_len);
  key[key_len] = '\0';

  if (eq != NULL) {
    size_t value_len = strlen(prop) - key_len - 1;
    value = AllocateHeap(value_len + 1, mtInternal);
    strncpy(value, &prop[key_len + 1], value_len + 1);
  }

  if (strcmp(key, "java.compiler") == 0) {
    process_java_compiler_argument(value);
    FreeHeap(key);
    if (eq != NULL) {
      FreeHeap(value);
    }
    return true;
  } else if (strcmp(key, "sun.java.command") == 0) {
    _java_command = value;

    // Record value in Arguments, but let it get passed to Java.
  } else if (strcmp(key, "sun.java.launcher.pid") == 0) {
    // launcher.pid property is private and is processed
    // in process_sun_java_launcher_properties();
    // the sun.java.launcher property is passed on to the java application
    FreeHeap(key);
    if (eq != NULL) {
      FreeHeap(value);
    }
    return true;
  } else if (strcmp(key, "java.vendor.url.bug") == 0) {
    // save it in _java_vendor_url_bug, so JVM fatal error handler can access
    // its value without going through the property list or making a Java call.
    _java_vendor_url_bug = value;
  } else if (strcmp(key, "sun.boot.library.path") == 0) {
    PropertyList_unique_add(&_system_properties, key, value, true);
    return true;
  }
  // Create new property and add at the end of the list
  PropertyList_unique_add(&_system_properties, key, value);
  return true;
}

//===========================================================================================================
// Setting int/mixed/comp mode flags

void Arguments::set_mode_flags(Mode mode) {
  // Set up default values for all flags.
  // If you add a flag to any of the branches below,
  // add a default value for it here.
  set_java_compiler(false);
  _mode                      = mode;

  // Ensure Agent_OnLoad has the correct initial values.
  // This may not be the final mode; mode may change later in onload phase.
  PropertyList_unique_add(&_system_properties, "java.vm.info",
                          (char*)VM_Version::vm_info_string(), false);

  UseInterpreter             = true;
  UseCompiler                = true;
  UseLoopCounter             = true;

#ifndef ZERO
  // Turn these off for mixed and comp.  Leave them on for Zero.
  if (FLAG_IS_DEFAULT(UseFastAccessorMethods)) {
    UseFastAccessorMethods = (mode == _int);
  }
  if (FLAG_IS_DEFAULT(UseFastEmptyMethods)) {
    UseFastEmptyMethods = (mode == _int);
  }
#endif

  // Default values may be platform/compiler dependent -
  // use the saved values
  ClipInlining               = Arguments::_ClipInlining;
  AlwaysCompileLoopMethods   = Arguments::_AlwaysCompileLoopMethods;
  UseOnStackReplacement      = Arguments::_UseOnStackReplacement;
  BackgroundCompilation      = Arguments::_BackgroundCompilation;

  // Change from defaults based on mode
  switch (mode) {
  default:
    ShouldNotReachHere();
    break;
  case _int:
    UseCompiler              = false;
    UseLoopCounter           = false;
    AlwaysCompileLoopMethods = false;
    UseOnStackReplacement    = false;
    break;
  case _mixed:
    // same as default
    break;
  case _comp:
    UseInterpreter           = false;
    BackgroundCompilation    = false;
    ClipInlining             = false;
    // Be much more aggressive in tiered mode with -Xcomp and exercise C2 more.
    // We will first compile a level 3 version (C1 with full profiling), then do one invocation of it and
    // compile a level 4 (C2) and then continue executing it.
    if (TieredCompilation) {
      Tier3InvokeNotifyFreqLog = 0;
      Tier4InvocationThreshold = 0;
    }
    break;
  }
}

// Conflict: required to use shared spaces (-Xshare:on), but
// incompatible command line options were chosen.

static void no_shared_spaces() {
  if (RequireSharedSpaces) {
    jio_fprintf(defaultStream::error_stream(),
      "Class data sharing is inconsistent with other specified options.\n");
    vm_exit_during_initialization("Unable to use shared archive.", NULL);
  } else {
    FLAG_SET_DEFAULT(UseSharedSpaces, false);
  }
}

void Arguments::set_tiered_flags() {
  // With tiered, set default policy to AdvancedThresholdPolicy, which is 3.
  if (FLAG_IS_DEFAULT(CompilationPolicyChoice)) {
    FLAG_SET_DEFAULT(CompilationPolicyChoice, 3);
  }
  if (CompilationPolicyChoice < 2) {
    vm_exit_during_initialization(
      "Incompatible compilation policy selected", NULL);
  }
  // Increase the code cache size - tiered compiles a lot more.
  if (FLAG_IS_DEFAULT(ReservedCodeCacheSize)) {
    FLAG_SET_DEFAULT(ReservedCodeCacheSize, ReservedCodeCacheSize * 5);
  }
}

#if INCLUDE_ALL_GCS
static void disable_adaptive_size_policy(const char* collector_name) {
  if (UseAdaptiveSizePolicy) {
    if (FLAG_IS_CMDLINE(UseAdaptiveSizePolicy)) {
      warning("disabling UseAdaptiveSizePolicy; it is incompatible with %s.",
              collector_name);
    }
    FLAG_SET_DEFAULT(UseAdaptiveSizePolicy, false);
  }
}

void Arguments::set_parnew_gc_flags() {
  assert(!UseSerialGC && !UseParallelOldGC && !UseParallelGC && !UseG1GC,
         "control point invariant");
  assert(UseParNewGC, "Error");

  // Turn off AdaptiveSizePolicy for parnew until it is complete.
  disable_adaptive_size_policy("UseParNewGC");

  if (FLAG_IS_DEFAULT(ParallelGCThreads)) {
    FLAG_SET_DEFAULT(ParallelGCThreads, Abstract_VM_Version::parallel_worker_threads());
    assert(ParallelGCThreads > 0, "We should always have at least one thread by default");
  } else if (ParallelGCThreads == 0) {
    jio_fprintf(defaultStream::error_stream(),
        "The ParNew GC can not be combined with -XX:ParallelGCThreads=0\n");
    vm_exit(1);
  }

  // By default YoungPLABSize and OldPLABSize are set to 4096 and 1024 respectively,
  // these settings are default for Parallel Scavenger. For ParNew+Tenured configuration
  // we set them to 1024 and 1024.
  // See CR 6362902.
  if (FLAG_IS_DEFAULT(YoungPLABSize)) {
    FLAG_SET_DEFAULT(YoungPLABSize, (intx)1024);
  }
  if (FLAG_IS_DEFAULT(OldPLABSize)) {
    FLAG_SET_DEFAULT(OldPLABSize, (intx)1024);
  }

  // AlwaysTenure flag should make ParNew promote all at first collection.
  // See CR 6362902.
  if (AlwaysTenure) {
    FLAG_SET_CMDLINE(uintx, MaxTenuringThreshold, 0);
  }
  // When using compressed oops, we use local overflow stacks,
  // rather than using a global overflow list chained through
  // the klass word of the object's pre-image.
  if (UseCompressedOops && !ParGCUseLocalOverflow) {
    if (!FLAG_IS_DEFAULT(ParGCUseLocalOverflow)) {
      warning("Forcing +ParGCUseLocalOverflow: needed if using compressed references");
    }
    FLAG_SET_DEFAULT(ParGCUseLocalOverflow, true);
  }
  assert(ParGCUseLocalOverflow || !UseCompressedOops, "Error");
}

// Adjust some sizes to suit CMS and/or ParNew needs; these work well on
// sparc/solaris for certain applications, but would gain from
// further optimization and tuning efforts, and would almost
// certainly gain from analysis of platform and environment.
void Arguments::set_cms_and_parnew_gc_flags() {
  assert(!UseSerialGC && !UseParallelOldGC && !UseParallelGC, "Error");
  assert(UseConcMarkSweepGC, "CMS is expected to be on here");

  // If we are using CMS, we prefer to UseParNewGC,
  // unless explicitly forbidden.
  if (FLAG_IS_DEFAULT(UseParNewGC)) {
    FLAG_SET_ERGO(bool, UseParNewGC, true);
  }

  // Turn off AdaptiveSizePolicy by default for cms until it is complete.
  disable_adaptive_size_policy("UseConcMarkSweepGC");

  // In either case, adjust ParallelGCThreads and/or UseParNewGC
  // as needed.
  if (UseParNewGC) {
    set_parnew_gc_flags();
  }

  // MaxHeapSize is aligned down in collectorPolicy
  size_t max_heap = align_size_down(MaxHeapSize,
                                    CardTableRS::ct_max_alignment_constraint());

  // Now make adjustments for CMS
  intx   tenuring_default = (intx)6;
  size_t young_gen_per_worker = CMSYoungGenPerWorker;

  // Preferred young gen size for "short" pauses:
  // upper bound depends on # of threads and NewRatio.
  const uintx parallel_gc_threads =
    (ParallelGCThreads == 0 ? 1 : ParallelGCThreads);
  const size_t preferred_max_new_size_unaligned =
    MIN2(max_heap/(NewRatio+1), ScaleForWordSize(young_gen_per_worker * parallel_gc_threads));
  size_t preferred_max_new_size =
    align_size_up(preferred_max_new_size_unaligned, os::vm_page_size());

  // Unless explicitly requested otherwise, size young gen
  // for "short" pauses ~ CMSYoungGenPerWorker*ParallelGCThreads

  // If either MaxNewSize or NewRatio is set on the command line,
  // assume the user is trying to set the size of the young gen.
  if (FLAG_IS_DEFAULT(MaxNewSize) && FLAG_IS_DEFAULT(NewRatio)) {

    // Set MaxNewSize to our calculated preferred_max_new_size unless
    // NewSize was set on the command line and it is larger than
    // preferred_max_new_size.
    if (!FLAG_IS_DEFAULT(NewSize)) {   // NewSize explicitly set at command-line
      FLAG_SET_ERGO(uintx, MaxNewSize, MAX2(NewSize, preferred_max_new_size));
    } else {
      FLAG_SET_ERGO(uintx, MaxNewSize, preferred_max_new_size);
    }
    if (PrintGCDetails && Verbose) {
      // Too early to use gclog_or_tty
      tty->print_cr("CMS ergo set MaxNewSize: " SIZE_FORMAT, MaxNewSize);
    }

    // Code along this path potentially sets NewSize and OldSize

    assert(max_heap >= InitialHeapSize, "Error");
    assert(max_heap >= NewSize, "Error");

    if (PrintGCDetails && Verbose) {
      // Too early to use gclog_or_tty
      tty->print_cr("CMS set min_heap_size: " SIZE_FORMAT
           " initial_heap_size:  " SIZE_FORMAT
           " max_heap: " SIZE_FORMAT,
           min_heap_size(), InitialHeapSize, max_heap);
    }
    size_t min_new = preferred_max_new_size;
    if (FLAG_IS_CMDLINE(NewSize)) {
      min_new = NewSize;
    }
    if (max_heap > min_new && min_heap_size() > min_new) {
      // Unless explicitly requested otherwise, make young gen
      // at least min_new, and at most preferred_max_new_size.
      if (FLAG_IS_DEFAULT(NewSize)) {
        FLAG_SET_ERGO(uintx, NewSize, MAX2(NewSize, min_new));
        FLAG_SET_ERGO(uintx, NewSize, MIN2(preferred_max_new_size, NewSize));
        if (PrintGCDetails && Verbose) {
          // Too early to use gclog_or_tty
          tty->print_cr("CMS ergo set NewSize: " SIZE_FORMAT, NewSize);
        }
      }
      // Unless explicitly requested otherwise, size old gen
      // so it's NewRatio x of NewSize.
      if (FLAG_IS_DEFAULT(OldSize)) {
        if (max_heap > NewSize) {
          FLAG_SET_ERGO(uintx, OldSize, MIN2(NewRatio*NewSize, max_heap - NewSize));
          if (PrintGCDetails && Verbose) {
            // Too early to use gclog_or_tty
            tty->print_cr("CMS ergo set OldSize: " SIZE_FORMAT, OldSize);
          }
        }
      }
    }
  }
  // Unless explicitly requested otherwise, definitely
  // promote all objects surviving "tenuring_default" scavenges.
  if (FLAG_IS_DEFAULT(MaxTenuringThreshold) &&
      FLAG_IS_DEFAULT(SurvivorRatio)) {
    FLAG_SET_ERGO(uintx, MaxTenuringThreshold, tenuring_default);
  }
  // If we decided above (or user explicitly requested)
  // `promote all' (via MaxTenuringThreshold := 0),
  // prefer minuscule survivor spaces so as not to waste
  // space for (non-existent) survivors
  if (FLAG_IS_DEFAULT(SurvivorRatio) && MaxTenuringThreshold == 0) {
    FLAG_SET_ERGO(uintx, SurvivorRatio, MAX2((uintx)1024, SurvivorRatio));
  }
  // If OldPLABSize is set and CMSParPromoteBlocksToClaim is not,
  // set CMSParPromoteBlocksToClaim equal to OldPLABSize.
  // This is done in order to make ParNew+CMS configuration to work
  // with YoungPLABSize and OldPLABSize options.
  // See CR 6362902.
  if (!FLAG_IS_DEFAULT(OldPLABSize)) {
    if (FLAG_IS_DEFAULT(CMSParPromoteBlocksToClaim)) {
      // OldPLABSize is not the default value but CMSParPromoteBlocksToClaim
      // is.  In this situtation let CMSParPromoteBlocksToClaim follow
      // the value (either from the command line or ergonomics) of
      // OldPLABSize.  Following OldPLABSize is an ergonomics decision.
      FLAG_SET_ERGO(uintx, CMSParPromoteBlocksToClaim, OldPLABSize);
    } else {
      // OldPLABSize and CMSParPromoteBlocksToClaim are both set.
      // CMSParPromoteBlocksToClaim is a collector-specific flag, so
      // we'll let it to take precedence.
      jio_fprintf(defaultStream::error_stream(),
                  "Both OldPLABSize and CMSParPromoteBlocksToClaim"
                  " options are specified for the CMS collector."
                  " CMSParPromoteBlocksToClaim will take precedence.\n");
    }
  }
  if (!FLAG_IS_DEFAULT(ResizeOldPLAB) && !ResizeOldPLAB) {
    // OldPLAB sizing manually turned off: Use a larger default setting,
    // unless it was manually specified. This is because a too-low value
    // will slow down scavenges.
    if (FLAG_IS_DEFAULT(CMSParPromoteBlocksToClaim)) {
      FLAG_SET_ERGO(uintx, CMSParPromoteBlocksToClaim, 50); // default value before 6631166
    }
  }
  // Overwrite OldPLABSize which is the variable we will internally use everywhere.
  FLAG_SET_ERGO(uintx, OldPLABSize, CMSParPromoteBlocksToClaim);
  // If either of the static initialization defaults have changed, note this
  // modification.
  if (!FLAG_IS_DEFAULT(CMSParPromoteBlocksToClaim) || !FLAG_IS_DEFAULT(OldPLABWeight)) {
    CFLS_LAB::modify_initialization(OldPLABSize, OldPLABWeight);
  }
  if (PrintGCDetails && Verbose) {
    tty->print_cr("MarkStackSize: %uk  MarkStackSizeMax: %uk",
      MarkStackSize / K, MarkStackSizeMax / K);
    tty->print_cr("ConcGCThreads: %u", ConcGCThreads);
  }
}
#endif // INCLUDE_ALL_GCS

void set_object_alignment() {
  // Object alignment.
  assert(is_power_of_2(ObjectAlignmentInBytes), "ObjectAlignmentInBytes must be power of 2");
  MinObjAlignmentInBytes     = ObjectAlignmentInBytes;
  assert(MinObjAlignmentInBytes >= HeapWordsPerLong * HeapWordSize, "ObjectAlignmentInBytes value is too small");
  MinObjAlignment            = MinObjAlignmentInBytes / HeapWordSize;
  assert(MinObjAlignmentInBytes == MinObjAlignment * HeapWordSize, "ObjectAlignmentInBytes value is incorrect");
  MinObjAlignmentInBytesMask = MinObjAlignmentInBytes - 1;

  LogMinObjAlignmentInBytes  = exact_log2(ObjectAlignmentInBytes);
  LogMinObjAlignment         = LogMinObjAlignmentInBytes - LogHeapWordSize;

  // Oop encoding heap max
  OopEncodingHeapMax = (uint64_t(max_juint) + 1) << LogMinObjAlignmentInBytes;

#if INCLUDE_ALL_GCS
  // Set CMS global values
  CompactibleFreeListSpace::set_cms_values();
#endif // INCLUDE_ALL_GCS
}

bool verify_object_alignment() {
  // Object alignment.
  if (!is_power_of_2(ObjectAlignmentInBytes)) {
    jio_fprintf(defaultStream::error_stream(),
                "error: ObjectAlignmentInBytes=%d must be power of 2\n",
                (int)ObjectAlignmentInBytes);
    return false;
  }
  if ((int)ObjectAlignmentInBytes < BytesPerLong) {
    jio_fprintf(defaultStream::error_stream(),
                "error: ObjectAlignmentInBytes=%d must be greater or equal %d\n",
                (int)ObjectAlignmentInBytes, BytesPerLong);
    return false;
  }
  // It does not make sense to have big object alignment
  // since a space lost due to alignment will be greater
  // then a saved space from compressed oops.
  if ((int)ObjectAlignmentInBytes > 256) {
    jio_fprintf(defaultStream::error_stream(),
                "error: ObjectAlignmentInBytes=%d must not be greater than 256\n",
                (int)ObjectAlignmentInBytes);
    return false;
  }
  // In case page size is very small.
  if ((int)ObjectAlignmentInBytes >= os::vm_page_size()) {
    jio_fprintf(defaultStream::error_stream(),
                "error: ObjectAlignmentInBytes=%d must be less than page size %d\n",
                (int)ObjectAlignmentInBytes, os::vm_page_size());
    return false;
  }
  return true;
}

inline uintx max_heap_for_compressed_oops() {
  // Avoid sign flip.
  if (OopEncodingHeapMax < ClassMetaspaceSize + os::vm_page_size()) {
    return 0;
  }
  LP64_ONLY(return OopEncodingHeapMax - ClassMetaspaceSize - os::vm_page_size());
  NOT_LP64(ShouldNotReachHere(); return 0);
}

bool Arguments::should_auto_select_low_pause_collector() {
  if (UseAutoGCSelectPolicy &&
      !FLAG_IS_DEFAULT(MaxGCPauseMillis) &&
      (MaxGCPauseMillis <= AutoGCSelectPauseMillis)) {
    if (PrintGCDetails) {
      // Cannot use gclog_or_tty yet.
      tty->print_cr("Automatic selection of the low pause collector"
       " based on pause goal of %d (ms)", MaxGCPauseMillis);
    }
    return true;
  }
  return false;
}

void Arguments::set_ergonomics_flags() {

  if (os::is_server_class_machine()) {
    // If no other collector is requested explicitly,
    // let the VM select the collector based on
    // machine class and automatic selection policy.
    if (!UseSerialGC &&
        !UseConcMarkSweepGC &&
        !UseG1GC &&
        !UseParNewGC &&
        FLAG_IS_DEFAULT(UseParallelGC)) {
      if (should_auto_select_low_pause_collector()) {
        FLAG_SET_ERGO(bool, UseConcMarkSweepGC, true);
      } else {
        FLAG_SET_ERGO(bool, UseParallelGC, true);
      }
    }
    // Shared spaces work fine with other GCs but causes bytecode rewriting
    // to be disabled, which hurts interpreter performance and decreases
    // server performance.   On server class machines, keep the default
    // off unless it is asked for.  Future work: either add bytecode rewriting
    // at link time, or rewrite bytecodes in non-shared methods.
    if (!DumpSharedSpaces && !RequireSharedSpaces) {
      no_shared_spaces();
    }
  }

#ifndef ZERO
#ifdef _LP64
  // Check that UseCompressedOops can be set with the max heap size allocated
  // by ergonomics.
  if (MaxHeapSize <= max_heap_for_compressed_oops()) {
#if !defined(COMPILER1) || defined(TIERED)
    if (FLAG_IS_DEFAULT(UseCompressedOops)) {
      FLAG_SET_ERGO(bool, UseCompressedOops, true);
    }
#endif
#ifdef _WIN64
    if (UseLargePages && UseCompressedOops) {
      // Cannot allocate guard pages for implicit checks in indexed addressing
      // mode, when large pages are specified on windows.
      // This flag could be switched ON if narrow oop base address is set to 0,
      // see code in Universe::initialize_heap().
      Universe::set_narrow_oop_use_implicit_null_checks(false);
    }
#endif //  _WIN64
  } else {
    if (UseCompressedOops && !FLAG_IS_DEFAULT(UseCompressedOops)) {
      warning("Max heap size too large for Compressed Oops");
      FLAG_SET_DEFAULT(UseCompressedOops, false);
      FLAG_SET_DEFAULT(UseCompressedKlassPointers, false);
    }
  }
  // UseCompressedOops must be on for UseCompressedKlassPointers to be on.
  if (!UseCompressedOops) {
    if (UseCompressedKlassPointers) {
      warning("UseCompressedKlassPointers requires UseCompressedOops");
    }
    FLAG_SET_DEFAULT(UseCompressedKlassPointers, false);
  } else {
    // Turn on UseCompressedKlassPointers too
    if (FLAG_IS_DEFAULT(UseCompressedKlassPointers)) {
      FLAG_SET_ERGO(bool, UseCompressedKlassPointers, true);
    }
    // Set the ClassMetaspaceSize to something that will not need to be
    // expanded, since it cannot be expanded.
    if (UseCompressedKlassPointers) {
      if (ClassMetaspaceSize > KlassEncodingMetaspaceMax) {
        warning("Class metaspace size is too large for UseCompressedKlassPointers");
        FLAG_SET_DEFAULT(UseCompressedKlassPointers, false);
      } else if (FLAG_IS_DEFAULT(ClassMetaspaceSize)) {
        // 100,000 classes seems like a good size, so 100M assumes around 1K
        // per klass.   The vtable and oopMap is embedded so we don't have a fixed
        // size per klass.   Eventually, this will be parameterized because it
        // would also be useful to determine the optimal size of the
        // systemDictionary.
        FLAG_SET_ERGO(uintx, ClassMetaspaceSize, 100*M);
      }
    }
  }
  // Also checks that certain machines are slower with compressed oops
  // in vm_version initialization code.
#endif // _LP64
#endif // !ZERO
}

void Arguments::set_parallel_gc_flags() {
  assert(UseParallelGC || UseParallelOldGC, "Error");
  // Enable ParallelOld unless it was explicitly disabled (cmd line or rc file).
  if (FLAG_IS_DEFAULT(UseParallelOldGC)) {
    FLAG_SET_DEFAULT(UseParallelOldGC, true);
  }
  FLAG_SET_DEFAULT(UseParallelGC, true);

  // If no heap maximum was requested explicitly, use some reasonable fraction
  // of the physical memory, up to a maximum of 1GB.
  FLAG_SET_DEFAULT(ParallelGCThreads,
                   Abstract_VM_Version::parallel_worker_threads());
  if (ParallelGCThreads == 0) {
    jio_fprintf(defaultStream::error_stream(),
        "The Parallel GC can not be combined with -XX:ParallelGCThreads=0\n");
    vm_exit(1);
  }


  // If InitialSurvivorRatio or MinSurvivorRatio were not specified, but the
  // SurvivorRatio has been set, reset their default values to SurvivorRatio +
  // 2.  By doing this we make SurvivorRatio also work for Parallel Scavenger.
  // See CR 6362902 for details.
  if (!FLAG_IS_DEFAULT(SurvivorRatio)) {
    if (FLAG_IS_DEFAULT(InitialSurvivorRatio)) {
       FLAG_SET_DEFAULT(InitialSurvivorRatio, SurvivorRatio + 2);
    }
    if (FLAG_IS_DEFAULT(MinSurvivorRatio)) {
      FLAG_SET_DEFAULT(MinSurvivorRatio, SurvivorRatio + 2);
    }
  }

  if (UseParallelOldGC) {
    // Par compact uses lower default values since they are treated as
    // minimums.  These are different defaults because of the different
    // interpretation and are not ergonomically set.
    if (FLAG_IS_DEFAULT(MarkSweepDeadRatio)) {
      FLAG_SET_DEFAULT(MarkSweepDeadRatio, 1);
    }
  }
}

void Arguments::set_g1_gc_flags() {
  assert(UseG1GC, "Error");
#if defined(COMPILER1) || defined(GRAAL)
  FastTLABRefill = false;
#endif
  FLAG_SET_DEFAULT(ParallelGCThreads,
                     Abstract_VM_Version::parallel_worker_threads());
  if (ParallelGCThreads == 0) {
    FLAG_SET_DEFAULT(ParallelGCThreads,
                     Abstract_VM_Version::parallel_worker_threads());
  }

  // MarkStackSize will be set (if it hasn't been set by the user)
  // when concurrent marking is initialized.
  // Its value will be based upon the number of parallel marking threads.
  // But we do set the maximum mark stack size here.
  if (FLAG_IS_DEFAULT(MarkStackSizeMax)) {
    FLAG_SET_DEFAULT(MarkStackSizeMax, 128 * TASKQUEUE_SIZE);
  }

  if (FLAG_IS_DEFAULT(GCTimeRatio) || GCTimeRatio == 0) {
    // In G1, we want the default GC overhead goal to be higher than
    // say in PS. So we set it here to 10%. Otherwise the heap might
    // be expanded more aggressively than we would like it to. In
    // fact, even 10% seems to not be high enough in some cases
    // (especially small GC stress tests that the main thing they do
    // is allocation). We might consider increase it further.
    FLAG_SET_DEFAULT(GCTimeRatio, 9);
  }

  if (PrintGCDetails && Verbose) {
    tty->print_cr("MarkStackSize: %uk  MarkStackSizeMax: %uk",
      MarkStackSize / K, MarkStackSizeMax / K);
    tty->print_cr("ConcGCThreads: %u", ConcGCThreads);
  }
}

void Arguments::set_heap_size() {
  if (!FLAG_IS_DEFAULT(DefaultMaxRAMFraction)) {
    // Deprecated flag
    FLAG_SET_CMDLINE(uintx, MaxRAMFraction, DefaultMaxRAMFraction);
  }

  const julong phys_mem =
    FLAG_IS_DEFAULT(MaxRAM) ? MIN2(os::physical_memory(), (julong)MaxRAM)
                            : (julong)MaxRAM;

  // If the maximum heap size has not been set with -Xmx,
  // then set it as fraction of the size of physical memory,
  // respecting the maximum and minimum sizes of the heap.
  if (FLAG_IS_DEFAULT(MaxHeapSize)) {
    julong reasonable_max = phys_mem / MaxRAMFraction;

    if (phys_mem <= MaxHeapSize * MinRAMFraction) {
      // Small physical memory, so use a minimum fraction of it for the heap
      reasonable_max = phys_mem / MinRAMFraction;
    } else {
      // Not-small physical memory, so require a heap at least
      // as large as MaxHeapSize
      reasonable_max = MAX2(reasonable_max, (julong)MaxHeapSize);
    }
    if (!FLAG_IS_DEFAULT(ErgoHeapSizeLimit) && ErgoHeapSizeLimit != 0) {
      // Limit the heap size to ErgoHeapSizeLimit
      reasonable_max = MIN2(reasonable_max, (julong)ErgoHeapSizeLimit);
    }
    if (UseCompressedOops) {
      // Limit the heap size to the maximum possible when using compressed oops
      julong max_coop_heap = (julong)max_heap_for_compressed_oops();
      if (HeapBaseMinAddress + MaxHeapSize < max_coop_heap) {
        // Heap should be above HeapBaseMinAddress to get zero based compressed oops
        // but it should be not less than default MaxHeapSize.
        max_coop_heap -= HeapBaseMinAddress;
      }
      reasonable_max = MIN2(reasonable_max, max_coop_heap);
    }
    reasonable_max = os::allocatable_physical_memory(reasonable_max);

    if (!FLAG_IS_DEFAULT(InitialHeapSize)) {
      // An initial heap size was specified on the command line,
      // so be sure that the maximum size is consistent.  Done
      // after call to allocatable_physical_memory because that
      // method might reduce the allocation size.
      reasonable_max = MAX2(reasonable_max, (julong)InitialHeapSize);
    }

    if (PrintGCDetails && Verbose) {
      // Cannot use gclog_or_tty yet.
      tty->print_cr("  Maximum heap size " SIZE_FORMAT, reasonable_max);
    }
    FLAG_SET_ERGO(uintx, MaxHeapSize, (uintx)reasonable_max);
  }

  // If the initial_heap_size has not been set with InitialHeapSize
  // or -Xms, then set it as fraction of the size of physical memory,
  // respecting the maximum and minimum sizes of the heap.
  if (FLAG_IS_DEFAULT(InitialHeapSize)) {
    julong reasonable_minimum = (julong)(OldSize + NewSize);

    reasonable_minimum = MIN2(reasonable_minimum, (julong)MaxHeapSize);

    reasonable_minimum = os::allocatable_physical_memory(reasonable_minimum);

    julong reasonable_initial = phys_mem / InitialRAMFraction;

    reasonable_initial = MAX2(reasonable_initial, reasonable_minimum);
    reasonable_initial = MIN2(reasonable_initial, (julong)MaxHeapSize);

    reasonable_initial = os::allocatable_physical_memory(reasonable_initial);

    if (PrintGCDetails && Verbose) {
      // Cannot use gclog_or_tty yet.
      tty->print_cr("  Initial heap size " SIZE_FORMAT, (uintx)reasonable_initial);
      tty->print_cr("  Minimum heap size " SIZE_FORMAT, (uintx)reasonable_minimum);
    }
    FLAG_SET_ERGO(uintx, InitialHeapSize, (uintx)reasonable_initial);
    set_min_heap_size((uintx)reasonable_minimum);
  }
}

// This must be called after ergonomics because we want bytecode rewriting
// if the server compiler is used, or if UseSharedSpaces is disabled.
void Arguments::set_bytecode_flags() {
  // Better not attempt to store into a read-only space.
  if (UseSharedSpaces) {
    FLAG_SET_DEFAULT(RewriteBytecodes, false);
    FLAG_SET_DEFAULT(RewriteFrequentPairs, false);
  }

  if (!RewriteBytecodes) {
    FLAG_SET_DEFAULT(RewriteFrequentPairs, false);
  }
}

// Aggressive optimization flags  -XX:+AggressiveOpts
void Arguments::set_aggressive_opts_flags() {
#ifdef COMPILER2
  if (AggressiveOpts || !FLAG_IS_DEFAULT(AutoBoxCacheMax)) {
    if (FLAG_IS_DEFAULT(EliminateAutoBox)) {
      FLAG_SET_DEFAULT(EliminateAutoBox, true);
    }
    if (FLAG_IS_DEFAULT(AutoBoxCacheMax)) {
      FLAG_SET_DEFAULT(AutoBoxCacheMax, 20000);
    }

    // Feed the cache size setting into the JDK
    char buffer[1024];
    sprintf(buffer, "java.lang.Integer.IntegerCache.high=" INTX_FORMAT, AutoBoxCacheMax);
    add_property(buffer);
  }
  if (AggressiveOpts && FLAG_IS_DEFAULT(BiasedLockingStartupDelay)) {
    FLAG_SET_DEFAULT(BiasedLockingStartupDelay, 500);
  }
#endif

  if (AggressiveOpts) {
// Sample flag setting code
//    if (FLAG_IS_DEFAULT(EliminateZeroing)) {
//      FLAG_SET_DEFAULT(EliminateZeroing, true);
//    }
  }
}

//===========================================================================================================
// Parsing of java.compiler property

void Arguments::process_java_compiler_argument(char* arg) {
  // For backwards compatibility, Djava.compiler=NONE or ""
  // causes us to switch to -Xint mode UNLESS -Xdebug
  // is also specified.
  if (strlen(arg) == 0 || strcasecmp(arg, "NONE") == 0) {
    set_java_compiler(true);    // "-Djava.compiler[=...]" most recently seen.
  }
}

void Arguments::process_java_launcher_argument(const char* launcher, void* extra_info) {
  _sun_java_launcher = strdup(launcher);
  if (strcmp("gamma", _sun_java_launcher) == 0) {
    _created_by_gamma_launcher = true;
  }
}

bool Arguments::created_by_java_launcher() {
  assert(_sun_java_launcher != NULL, "property must have value");
  return strcmp(DEFAULT_JAVA_LAUNCHER, _sun_java_launcher) != 0;
}

bool Arguments::created_by_gamma_launcher() {
  return _created_by_gamma_launcher;
}

//===========================================================================================================
// Parsing of main arguments

bool Arguments::verify_interval(uintx val, uintx min,
                                uintx max, const char* name) {
  // Returns true iff value is in the inclusive interval [min..max]
  // false, otherwise.
  if (val >= min && val <= max) {
    return true;
  }
  jio_fprintf(defaultStream::error_stream(),
              "%s of " UINTX_FORMAT " is invalid; must be between " UINTX_FORMAT
              " and " UINTX_FORMAT "\n",
              name, val, min, max);
  return false;
}

bool Arguments::verify_min_value(intx val, intx min, const char* name) {
  // Returns true if given value is at least specified min threshold
  // false, otherwise.
  if (val >= min ) {
      return true;
  }
  jio_fprintf(defaultStream::error_stream(),
              "%s of " INTX_FORMAT " is invalid; must be at least " INTX_FORMAT "\n",
              name, val, min);
  return false;
}

bool Arguments::verify_percentage(uintx value, const char* name) {
  if (value <= 100) {
    return true;
  }
  jio_fprintf(defaultStream::error_stream(),
              "%s of " UINTX_FORMAT " is invalid; must be between 0 and 100\n",
              name, value);
  return false;
}

static bool verify_serial_gc_flags() {
  return (UseSerialGC &&
        !(UseParNewGC || (UseConcMarkSweepGC || CMSIncrementalMode) || UseG1GC ||
          UseParallelGC || UseParallelOldGC));
}

// check if do gclog rotation
// +UseGCLogFileRotation is a must,
// no gc log rotation when log file not supplied or
// NumberOfGCLogFiles is 0, or GCLogFileSize is 0
void check_gclog_consistency() {
  if (UseGCLogFileRotation) {
    if ((Arguments::gc_log_filename() == NULL) ||
        (NumberOfGCLogFiles == 0)  ||
        (GCLogFileSize == 0)) {
      jio_fprintf(defaultStream::output_stream(),
                  "To enable GC log rotation, use -Xloggc:<filename> -XX:+UseGCLogFileRotation -XX:NumberOfGCLogFiles=<num_of_files> -XX:GCLogFileSize=<num_of_size>\n"
                  "where num_of_file > 0 and num_of_size > 0\n"
                  "GC log rotation is turned off\n");
      UseGCLogFileRotation = false;
    }
  }

  if (UseGCLogFileRotation && GCLogFileSize < 8*K) {
        FLAG_SET_CMDLINE(uintx, GCLogFileSize, 8*K);
        jio_fprintf(defaultStream::output_stream(),
                    "GCLogFileSize changed to minimum 8K\n");
  }
}

// Check consistency of GC selection
bool Arguments::check_gc_consistency() {
  check_gclog_consistency();
  bool status = true;
  // Ensure that the user has not selected conflicting sets
  // of collectors. [Note: this check is merely a user convenience;
  // collectors over-ride each other so that only a non-conflicting
  // set is selected; however what the user gets is not what they
  // may have expected from the combination they asked for. It's
  // better to reduce user confusion by not allowing them to
  // select conflicting combinations.
  uint i = 0;
  if (UseSerialGC)                       i++;
  if (UseConcMarkSweepGC || UseParNewGC) i++;
  if (UseParallelGC || UseParallelOldGC) i++;
  if (UseG1GC)                           i++;
  if (i > 1) {
    jio_fprintf(defaultStream::error_stream(),
                "Conflicting collector combinations in option list; "
                "please refer to the release notes for the combinations "
                "allowed\n");
    status = false;
  }

  return status;
}

void Arguments::check_deprecated_gcs() {
  if (UseConcMarkSweepGC && !UseParNewGC) {
    warning("Using the DefNew young collector with the CMS collector is deprecated "
        "and will likely be removed in a future release");
  }

  if (UseParNewGC && !UseConcMarkSweepGC) {
    // !UseConcMarkSweepGC means that we are using serial old gc. Unfortunately we don't
    // set up UseSerialGC properly, so that can't be used in the check here.
    warning("Using the ParNew young collector with the Serial old collector is deprecated "
        "and will likely be removed in a future release");
  }

  if (CMSIncrementalMode) {
    warning("Using incremental CMS is deprecated and will likely be removed in a future release");
  }
}

// Check stack pages settings
bool Arguments::check_stack_pages()
{
  bool status = true;
  status = status && verify_min_value(StackYellowPages, 1, "StackYellowPages");
  status = status && verify_min_value(StackRedPages, 1, "StackRedPages");
  // greater stack shadow pages can't generate instruction to bang stack
  status = status && verify_interval(StackShadowPages, 1, 50, "StackShadowPages");
  return status;
}

// Check the consistency of vm_init_args
bool Arguments::check_vm_args_consistency() {
  // Method for adding checks for flag consistency.
  // The intent is to warn the user of all possible conflicts,
  // before returning an error.
  // Note: Needs platform-dependent factoring.
  bool status = true;

#if ( (defined(COMPILER2) && defined(SPARC)))
  // NOTE: The call to VM_Version_init depends on the fact that VM_Version_init
  // on sparc doesn't require generation of a stub as is the case on, e.g.,
  // x86.  Normally, VM_Version_init must be called from init_globals in
  // init.cpp, which is called by the initial java thread *after* arguments
  // have been parsed.  VM_Version_init gets called twice on sparc.
  extern void VM_Version_init();
  VM_Version_init();
  if (!VM_Version::has_v9()) {
    jio_fprintf(defaultStream::error_stream(),
                "V8 Machine detected, Server requires V9\n");
    status = false;
  }
#endif /* COMPILER2 && SPARC */

  // Allow both -XX:-UseStackBanging and -XX:-UseBoundThreads in non-product
  // builds so the cost of stack banging can be measured.
#if (defined(PRODUCT) && defined(SOLARIS))
  if (!UseBoundThreads && !UseStackBanging) {
    jio_fprintf(defaultStream::error_stream(),
                "-UseStackBanging conflicts with -UseBoundThreads\n");

     status = false;
  }
#endif

  if (TLABRefillWasteFraction == 0) {
    jio_fprintf(defaultStream::error_stream(),
                "TLABRefillWasteFraction should be a denominator, "
                "not " SIZE_FORMAT "\n",
                TLABRefillWasteFraction);
    status = false;
  }

  status = status && verify_percentage(AdaptiveSizePolicyWeight,
                              "AdaptiveSizePolicyWeight");
  status = status && verify_percentage(ThresholdTolerance, "ThresholdTolerance");
  status = status && verify_percentage(MinHeapFreeRatio, "MinHeapFreeRatio");
  status = status && verify_percentage(MaxHeapFreeRatio, "MaxHeapFreeRatio");

  // Divide by bucket size to prevent a large size from causing rollover when
  // calculating amount of memory needed to be allocated for the String table.
  status = status && verify_interval(StringTableSize, defaultStringTableSize,
    (max_uintx / StringTable::bucket_size()), "StringTable size");

  if (MinHeapFreeRatio > MaxHeapFreeRatio) {
    jio_fprintf(defaultStream::error_stream(),
                "MinHeapFreeRatio (" UINTX_FORMAT ") must be less than or "
                "equal to MaxHeapFreeRatio (" UINTX_FORMAT ")\n",
                MinHeapFreeRatio, MaxHeapFreeRatio);
    status = false;
  }
  // Keeping the heap 100% free is hard ;-) so limit it to 99%.
  MinHeapFreeRatio = MIN2(MinHeapFreeRatio, (uintx) 99);

  // Min/MaxMetaspaceFreeRatio
  status = status && verify_percentage(MinMetaspaceFreeRatio, "MinMetaspaceFreeRatio");
  status = status && verify_percentage(MaxMetaspaceFreeRatio, "MaxMetaspaceFreeRatio");

  if (MinMetaspaceFreeRatio > MaxMetaspaceFreeRatio) {
    jio_fprintf(defaultStream::error_stream(),
                "MinMetaspaceFreeRatio (%s" UINTX_FORMAT ") must be less than or "
                "equal to MaxMetaspaceFreeRatio (%s" UINTX_FORMAT ")\n",
                FLAG_IS_DEFAULT(MinMetaspaceFreeRatio) ? "Default: " : "",
                MinMetaspaceFreeRatio,
                FLAG_IS_DEFAULT(MaxMetaspaceFreeRatio) ? "Default: " : "",
                MaxMetaspaceFreeRatio);
    status = false;
  }

  // Trying to keep 100% free is not practical
  MinMetaspaceFreeRatio = MIN2(MinMetaspaceFreeRatio, (uintx) 99);

  if (FullGCALot && FLAG_IS_DEFAULT(MarkSweepAlwaysCompactCount)) {
    MarkSweepAlwaysCompactCount = 1;  // Move objects every gc.
  }

  if (UseParallelOldGC && ParallelOldGCSplitALot) {
    // Settings to encourage splitting.
    if (!FLAG_IS_CMDLINE(NewRatio)) {
      FLAG_SET_CMDLINE(uintx, NewRatio, 2);
    }
    if (!FLAG_IS_CMDLINE(ScavengeBeforeFullGC)) {
      FLAG_SET_CMDLINE(bool, ScavengeBeforeFullGC, false);
    }
  }

  status = status && verify_percentage(GCHeapFreeLimit, "GCHeapFreeLimit");
  status = status && verify_percentage(GCTimeLimit, "GCTimeLimit");
  if (GCTimeLimit == 100) {
    // Turn off gc-overhead-limit-exceeded checks
    FLAG_SET_DEFAULT(UseGCOverheadLimit, false);
  }

  status = status && verify_percentage(GCHeapFreeLimit, "GCHeapFreeLimit");

  status = status && check_gc_consistency();
  status = status && check_stack_pages();

  if (_has_alloc_profile) {
    if (UseParallelGC || UseParallelOldGC) {
      jio_fprintf(defaultStream::error_stream(),
                  "error:  invalid argument combination.\n"
                  "Allocation profiling (-Xaprof) cannot be used together with "
                  "Parallel GC (-XX:+UseParallelGC or -XX:+UseParallelOldGC).\n");
      status = false;
    }
    if (UseConcMarkSweepGC) {
      jio_fprintf(defaultStream::error_stream(),
                  "error:  invalid argument combination.\n"
                  "Allocation profiling (-Xaprof) cannot be used together with "
                  "the CMS collector (-XX:+UseConcMarkSweepGC).\n");
      status = false;
    }
  }

  if (CMSIncrementalMode) {
    if (!UseConcMarkSweepGC) {
      jio_fprintf(defaultStream::error_stream(),
                  "error:  invalid argument combination.\n"
                  "The CMS collector (-XX:+UseConcMarkSweepGC) must be "
                  "selected in order\nto use CMSIncrementalMode.\n");
      status = false;
    } else {
      status = status && verify_percentage(CMSIncrementalDutyCycle,
                                  "CMSIncrementalDutyCycle");
      status = status && verify_percentage(CMSIncrementalDutyCycleMin,
                                  "CMSIncrementalDutyCycleMin");
      status = status && verify_percentage(CMSIncrementalSafetyFactor,
                                  "CMSIncrementalSafetyFactor");
      status = status && verify_percentage(CMSIncrementalOffset,
                                  "CMSIncrementalOffset");
      status = status && verify_percentage(CMSExpAvgFactor,
                                  "CMSExpAvgFactor");
      // If it was not set on the command line, set
      // CMSInitiatingOccupancyFraction to 1 so icms can initiate cycles early.
      if (CMSInitiatingOccupancyFraction < 0) {
        FLAG_SET_DEFAULT(CMSInitiatingOccupancyFraction, 1);
      }
    }
  }

  // CMS space iteration, which FLSVerifyAllHeapreferences entails,
  // insists that we hold the requisite locks so that the iteration is
  // MT-safe. For the verification at start-up and shut-down, we don't
  // yet have a good way of acquiring and releasing these locks,
  // which are not visible at the CollectedHeap level. We want to
  // be able to acquire these locks and then do the iteration rather
  // than just disable the lock verification. This will be fixed under
  // bug 4788986.
  if (UseConcMarkSweepGC && FLSVerifyAllHeapReferences) {
    if (VerifyGCStartAt == 0) {
      warning("Heap verification at start-up disabled "
              "(due to current incompatibility with FLSVerifyAllHeapReferences)");
      VerifyGCStartAt = 1;      // Disable verification at start-up
    }
    if (VerifyBeforeExit) {
      warning("Heap verification at shutdown disabled "
              "(due to current incompatibility with FLSVerifyAllHeapReferences)");
      VerifyBeforeExit = false; // Disable verification at shutdown
    }
  }

  // Note: only executed in non-PRODUCT mode
  if (!UseAsyncConcMarkSweepGC &&
      (ExplicitGCInvokesConcurrent ||
       ExplicitGCInvokesConcurrentAndUnloadsClasses)) {
    jio_fprintf(defaultStream::error_stream(),
                "error: +ExplicitGCInvokesConcurrent[AndUnloadsClasses] conflicts"
                " with -UseAsyncConcMarkSweepGC");
    status = false;
  }

  status = status && verify_min_value(ParGCArrayScanChunk, 1, "ParGCArrayScanChunk");

#if INCLUDE_ALL_GCS
  if (UseG1GC) {
    status = status && verify_percentage(InitiatingHeapOccupancyPercent,
                                         "InitiatingHeapOccupancyPercent");
    status = status && verify_min_value(G1RefProcDrainInterval, 1,
                                        "G1RefProcDrainInterval");
    status = status && verify_min_value((intx)G1ConcMarkStepDurationMillis, 1,
                                        "G1ConcMarkStepDurationMillis");
  }
#endif // INCLUDE_ALL_GCS

  status = status && verify_interval(RefDiscoveryPolicy,
                                     ReferenceProcessor::DiscoveryPolicyMin,
                                     ReferenceProcessor::DiscoveryPolicyMax,
                                     "RefDiscoveryPolicy");

  // Limit the lower bound of this flag to 1 as it is used in a division
  // expression.
  status = status && verify_interval(TLABWasteTargetPercent,
                                     1, 100, "TLABWasteTargetPercent");

  status = status && verify_object_alignment();

  status = status && verify_min_value(ClassMetaspaceSize, 1*M,
                                      "ClassMetaspaceSize");

  status = status && verify_interval(MarkStackSizeMax,
                                  1, (max_jint - 1), "MarkStackSizeMax");

#ifdef SPARC
  if (UseConcMarkSweepGC || UseG1GC) {
    // Issue a stern warning if the user has explicitly set
    // UseMemSetInBOT (it is known to cause issues), but allow
    // use for experimentation and debugging.
    if (VM_Version::is_sun4v() && UseMemSetInBOT) {
      assert(!FLAG_IS_DEFAULT(UseMemSetInBOT), "Error");
      warning("Experimental flag -XX:+UseMemSetInBOT is known to cause instability"
          " on sun4v; please understand that you are using at your own risk!");
    }
  }
#endif // SPARC

  if (PrintNMTStatistics) {
#if INCLUDE_NMT
    if (MemTracker::tracking_level() == MemTracker::NMT_off) {
#endif // INCLUDE_NMT
      warning("PrintNMTStatistics is disabled, because native memory tracking is not enabled");
      PrintNMTStatistics = false;
#if INCLUDE_NMT
    }
#endif
  }
#ifdef GRAAL
  if (UseCompressedOops) {
    if (IgnoreUnrecognizedVMOptions) {
      warning("UseCompressedOops is disabled, because it is not supported by Graal");
      FLAG_SET_CMDLINE(bool, UseCompressedOops, false);
    } else {
      jio_fprintf(defaultStream::error_stream(),
                    "CompressedOops are not supported in Graal at the moment\n");
      status = false;
    }
  } else {
    // This prevents the flag being set to true by set_ergonomics_flags()
    FLAG_SET_CMDLINE(bool, UseCompressedOops, false);
  }

  if (UseCompressedKlassPointers) {
    if (IgnoreUnrecognizedVMOptions) {
      warning("UseCompressedKlassPointers is disabled, because it is not supported by Graal");
      FLAG_SET_CMDLINE(bool, UseCompressedKlassPointers, false);
    } else {
      jio_fprintf(defaultStream::error_stream(),
                    "UseCompressedKlassPointers are not supported in Graal at the moment\n");
      status = false;
    }
  } else {
    // This prevents the flag being set to true by set_ergonomics_flags()
    FLAG_SET_CMDLINE(bool, UseCompressedKlassPointers, false);
  }
<<<<<<< HEAD
=======
  if (UseG1GC) {
    if (IgnoreUnrecognizedVMOptions) {
      warning("UseG1GC is disabled, because it is not supported by Graal");
      FLAG_SET_CMDLINE(bool, UseG1GC, false);
    } else {
      jio_fprintf(defaultStream::error_stream(),
                        "G1 is not supported in Graal at the moment\n");
      status = false;
    }
  } else {
    // This prevents the flag being set to true by set_ergonomics_flags()
    FLAG_SET_CMDLINE(bool, UseG1GC, false);
  }
>>>>>>> 08c02e10

  if (!ScavengeRootsInCode) {
      warning("forcing ScavengeRootsInCode non-zero because Graal is enabled");
      ScavengeRootsInCode = 1;
  }

#endif
  return status;
}

bool Arguments::is_bad_option(const JavaVMOption* option, jboolean ignore,
  const char* option_type) {
  if (ignore) return false;

  const char* spacer = " ";
  if (option_type == NULL) {
    option_type = ++spacer; // Set both to the empty string.
  }

  if (os::obsolete_option(option)) {
    jio_fprintf(defaultStream::error_stream(),
                "Obsolete %s%soption: %s\n", option_type, spacer,
      option->optionString);
    return false;
  } else {
    jio_fprintf(defaultStream::error_stream(),
                "Unrecognized %s%soption: %s\n", option_type, spacer,
      option->optionString);
    return true;
  }
}

static const char* user_assertion_options[] = {
  "-da", "-ea", "-disableassertions", "-enableassertions", 0
};

static const char* system_assertion_options[] = {
  "-dsa", "-esa", "-disablesystemassertions", "-enablesystemassertions", 0
};

// Return true if any of the strings in null-terminated array 'names' matches.
// If tail_allowed is true, then the tail must begin with a colon; otherwise,
// the option must match exactly.
static bool match_option(const JavaVMOption* option, const char** names, const char** tail,
  bool tail_allowed) {
  for (/* empty */; *names != NULL; ++names) {
    if (match_option(option, *names, tail)) {
      if (**tail == '\0' || tail_allowed && **tail == ':') {
        return true;
      }
    }
  }
  return false;
}

bool Arguments::parse_uintx(const char* value,
                            uintx* uintx_arg,
                            uintx min_size) {

  // Check the sign first since atomull() parses only unsigned values.
  bool value_is_positive = !(*value == '-');

  if (value_is_positive) {
    julong n;
    bool good_return = atomull(value, &n);
    if (good_return) {
      bool above_minimum = n >= min_size;
      bool value_is_too_large = n > max_uintx;

      if (above_minimum && !value_is_too_large) {
        *uintx_arg = n;
        return true;
      }
    }
  }
  return false;
}

Arguments::ArgsRange Arguments::parse_memory_size(const char* s,
                                                  julong* long_arg,
                                                  julong min_size) {
  if (!atomull(s, long_arg)) return arg_unreadable;
  return check_memory_size(*long_arg, min_size);
}

// Parse JavaVMInitArgs structure

jint Arguments::parse_vm_init_args(const JavaVMInitArgs* args) {
  // For components of the system classpath.
  SysClassPath scp(Arguments::get_sysclasspath());
  bool scp_assembly_required = false;

  // Save default settings for some mode flags
  Arguments::_AlwaysCompileLoopMethods = AlwaysCompileLoopMethods;
  Arguments::_UseOnStackReplacement    = UseOnStackReplacement;
  Arguments::_ClipInlining             = ClipInlining;
  Arguments::_BackgroundCompilation    = BackgroundCompilation;

  // Setup flags for mixed which is the default
  set_mode_flags(_mixed);

  // Parse JAVA_TOOL_OPTIONS environment variable (if present)
  jint result = parse_java_tool_options_environment_variable(&scp, &scp_assembly_required);
  if (result != JNI_OK) {
    return result;
  }

  // Parse JavaVMInitArgs structure passed in
  result = parse_each_vm_init_arg(args, &scp, &scp_assembly_required, COMMAND_LINE);
  if (result != JNI_OK) {
    return result;
  }

  if (AggressiveOpts) {
    // Insert alt-rt.jar between user-specified bootclasspath
    // prefix and the default bootclasspath.  os::set_boot_path()
    // uses meta_index_dir as the default bootclasspath directory.
    const char* altclasses_jar = "alt-rt.jar";
    size_t altclasses_path_len = strlen(get_meta_index_dir()) + 1 +
                                 strlen(altclasses_jar);
    char* altclasses_path = NEW_C_HEAP_ARRAY(char, altclasses_path_len, mtInternal);
    strcpy(altclasses_path, get_meta_index_dir());
    strcat(altclasses_path, altclasses_jar);
    scp.add_suffix_to_prefix(altclasses_path);
    scp_assembly_required = true;
    FREE_C_HEAP_ARRAY(char, altclasses_path, mtInternal);
  }

  // Parse _JAVA_OPTIONS environment variable (if present) (mimics classic VM)
  result = parse_java_options_environment_variable(&scp, &scp_assembly_required);
  if (result != JNI_OK) {
    return result;
  }

  // Do final processing now that all arguments have been parsed
  result = finalize_vm_init_args(&scp, scp_assembly_required);
  if (result != JNI_OK) {
    return result;
  }

  return JNI_OK;
}

jint Arguments::parse_each_vm_init_arg(const JavaVMInitArgs* args,
                                       SysClassPath* scp_p,
                                       bool* scp_assembly_required_p,
                                       FlagValueOrigin origin) {
  // Remaining part of option string
  const char* tail;

  // iterate over arguments
  for (int index = 0; index < args->nOptions; index++) {
    bool is_absolute_path = false;  // for -agentpath vs -agentlib

    const JavaVMOption* option = args->options + index;

    if (!match_option(option, "-Djava.class.path", &tail) &&
        !match_option(option, "-Dsun.java.command", &tail) &&
        !match_option(option, "-Dsun.java.launcher", &tail)) {

        // add all jvm options to the jvm_args string. This string
        // is used later to set the java.vm.args PerfData string constant.
        // the -Djava.class.path and the -Dsun.java.command options are
        // omitted from jvm_args string as each have their own PerfData
        // string constant object.
        build_jvm_args(option->optionString);
    }

    // -verbose:[class/gc/jni]
    if (match_option(option, "-verbose", &tail)) {
      if (!strcmp(tail, ":class") || !strcmp(tail, "")) {
        FLAG_SET_CMDLINE(bool, TraceClassLoading, true);
        FLAG_SET_CMDLINE(bool, TraceClassUnloading, true);
      } else if (!strcmp(tail, ":gc")) {
        FLAG_SET_CMDLINE(bool, PrintGC, true);
      } else if (!strcmp(tail, ":jni")) {
        FLAG_SET_CMDLINE(bool, PrintJNIResolving, true);
      }
    // -da / -ea / -disableassertions / -enableassertions
    // These accept an optional class/package name separated by a colon, e.g.,
    // -da:java.lang.Thread.
    } else if (match_option(option, user_assertion_options, &tail, true)) {
      bool enable = option->optionString[1] == 'e';     // char after '-' is 'e'
      if (*tail == '\0') {
        JavaAssertions::setUserClassDefault(enable);
      } else {
        assert(*tail == ':', "bogus match by match_option()");
        JavaAssertions::addOption(tail + 1, enable);
      }
    // -dsa / -esa / -disablesystemassertions / -enablesystemassertions
    } else if (match_option(option, system_assertion_options, &tail, false)) {
      bool enable = option->optionString[1] == 'e';     // char after '-' is 'e'
      JavaAssertions::setSystemClassDefault(enable);
    // -bootclasspath:
    } else if (match_option(option, "-Xbootclasspath:", &tail)) {
      scp_p->reset_path(tail);
      *scp_assembly_required_p = true;
    // -bootclasspath/a:
    } else if (match_option(option, "-Xbootclasspath/a:", &tail)) {
      scp_p->add_suffix(tail);
      *scp_assembly_required_p = true;
    // -bootclasspath/p:
    } else if (match_option(option, "-Xbootclasspath/p:", &tail)) {
      scp_p->add_prefix(tail);
      *scp_assembly_required_p = true;
    // -Xrun
    } else if (match_option(option, "-Xrun", &tail)) {
      if (tail != NULL) {
        const char* pos = strchr(tail, ':');
        size_t len = (pos == NULL) ? strlen(tail) : pos - tail;
        char* name = (char*)memcpy(NEW_C_HEAP_ARRAY(char, len + 1, mtInternal), tail, len);
        name[len] = '\0';

        char *options = NULL;
        if(pos != NULL) {
          size_t len2 = strlen(pos+1) + 1; // options start after ':'.  Final zero must be copied.
          options = (char*)memcpy(NEW_C_HEAP_ARRAY(char, len2, mtInternal), pos+1, len2);
        }
#if !INCLUDE_JVMTI
        if ((strcmp(name, "hprof") == 0) || (strcmp(name, "jdwp") == 0)) {
          warning("profiling and debugging agents are not supported in this VM");
        } else
#endif // !INCLUDE_JVMTI
          add_init_library(name, options);
      }
    // -agentlib and -agentpath
    } else if (match_option(option, "-agentlib:", &tail) ||
          (is_absolute_path = match_option(option, "-agentpath:", &tail))) {
      if(tail != NULL) {
        const char* pos = strchr(tail, '=');
        size_t len = (pos == NULL) ? strlen(tail) : pos - tail;
        char* name = strncpy(NEW_C_HEAP_ARRAY(char, len + 1, mtInternal), tail, len);
        name[len] = '\0';

        char *options = NULL;
        if(pos != NULL) {
          options = strcpy(NEW_C_HEAP_ARRAY(char, strlen(pos + 1) + 1, mtInternal), pos + 1);
        }
#if !INCLUDE_JVMTI
        if ((strcmp(name, "hprof") == 0) || (strcmp(name, "jdwp") == 0)) {
          warning("profiling and debugging agents are not supported in this VM");
        } else
#endif // !INCLUDE_JVMTI
        add_init_agent(name, options, is_absolute_path);

      }
    // -javaagent
    } else if (match_option(option, "-javaagent:", &tail)) {
#if !INCLUDE_JVMTI
      warning("Instrumentation agents are not supported in this VM");
#else
      if(tail != NULL) {
        char *options = strcpy(NEW_C_HEAP_ARRAY(char, strlen(tail) + 1, mtInternal), tail);
        add_init_agent("instrument", options, false);
      }
#endif // !INCLUDE_JVMTI
    // -Xnoclassgc
    } else if (match_option(option, "-Xnoclassgc", &tail)) {
      FLAG_SET_CMDLINE(bool, ClassUnloading, false);
    // -Xincgc: i-CMS
    } else if (match_option(option, "-Xincgc", &tail)) {
      FLAG_SET_CMDLINE(bool, UseConcMarkSweepGC, true);
      FLAG_SET_CMDLINE(bool, CMSIncrementalMode, true);
    // -Xnoincgc: no i-CMS
    } else if (match_option(option, "-Xnoincgc", &tail)) {
      FLAG_SET_CMDLINE(bool, UseConcMarkSweepGC, false);
      FLAG_SET_CMDLINE(bool, CMSIncrementalMode, false);
    // -Xconcgc
    } else if (match_option(option, "-Xconcgc", &tail)) {
      FLAG_SET_CMDLINE(bool, UseConcMarkSweepGC, true);
    // -Xnoconcgc
    } else if (match_option(option, "-Xnoconcgc", &tail)) {
      FLAG_SET_CMDLINE(bool, UseConcMarkSweepGC, false);
    // -Xbatch
    } else if (match_option(option, "-Xbatch", &tail)) {
      FLAG_SET_CMDLINE(bool, BackgroundCompilation, false);
    // -Xmn for compatibility with other JVM vendors
    } else if (match_option(option, "-Xmn", &tail)) {
      julong long_initial_eden_size = 0;
      ArgsRange errcode = parse_memory_size(tail, &long_initial_eden_size, 1);
      if (errcode != arg_in_range) {
        jio_fprintf(defaultStream::error_stream(),
                    "Invalid initial eden size: %s\n", option->optionString);
        describe_range_error(errcode);
        return JNI_EINVAL;
      }
      FLAG_SET_CMDLINE(uintx, MaxNewSize, (uintx)long_initial_eden_size);
      FLAG_SET_CMDLINE(uintx, NewSize, (uintx)long_initial_eden_size);
    // -Xms
    } else if (match_option(option, "-Xms", &tail)) {
      julong long_initial_heap_size = 0;
      ArgsRange errcode = parse_memory_size(tail, &long_initial_heap_size, 1);
      if (errcode != arg_in_range) {
        jio_fprintf(defaultStream::error_stream(),
                    "Invalid initial heap size: %s\n", option->optionString);
        describe_range_error(errcode);
        return JNI_EINVAL;
      }
      FLAG_SET_CMDLINE(uintx, InitialHeapSize, (uintx)long_initial_heap_size);
      // Currently the minimum size and the initial heap sizes are the same.
      set_min_heap_size(InitialHeapSize);
    // -Xmx
    } else if (match_option(option, "-Xmx", &tail)) {
      julong long_max_heap_size = 0;
      ArgsRange errcode = parse_memory_size(tail, &long_max_heap_size, 1);
      if (errcode != arg_in_range) {
        jio_fprintf(defaultStream::error_stream(),
                    "Invalid maximum heap size: %s\n", option->optionString);
        describe_range_error(errcode);
        return JNI_EINVAL;
      }
      FLAG_SET_CMDLINE(uintx, MaxHeapSize, (uintx)long_max_heap_size);
    // Xmaxf
    } else if (match_option(option, "-Xmaxf", &tail)) {
      int maxf = (int)(atof(tail) * 100);
      if (maxf < 0 || maxf > 100) {
        jio_fprintf(defaultStream::error_stream(),
                    "Bad max heap free percentage size: %s\n",
                    option->optionString);
        return JNI_EINVAL;
      } else {
        FLAG_SET_CMDLINE(uintx, MaxHeapFreeRatio, maxf);
      }
    // Xminf
    } else if (match_option(option, "-Xminf", &tail)) {
      int minf = (int)(atof(tail) * 100);
      if (minf < 0 || minf > 100) {
        jio_fprintf(defaultStream::error_stream(),
                    "Bad min heap free percentage size: %s\n",
                    option->optionString);
        return JNI_EINVAL;
      } else {
        FLAG_SET_CMDLINE(uintx, MinHeapFreeRatio, minf);
      }
    // -Xss
    } else if (match_option(option, "-Xss", &tail)) {
      julong long_ThreadStackSize = 0;
      ArgsRange errcode = parse_memory_size(tail, &long_ThreadStackSize, 1000);
      if (errcode != arg_in_range) {
        jio_fprintf(defaultStream::error_stream(),
                    "Invalid thread stack size: %s\n", option->optionString);
        describe_range_error(errcode);
        return JNI_EINVAL;
      }
      // Internally track ThreadStackSize in units of 1024 bytes.
      FLAG_SET_CMDLINE(intx, ThreadStackSize,
                              round_to((int)long_ThreadStackSize, K) / K);
    // -Xoss
    } else if (match_option(option, "-Xoss", &tail)) {
          // HotSpot does not have separate native and Java stacks, ignore silently for compatibility
    // -Xmaxjitcodesize
    } else if (match_option(option, "-Xmaxjitcodesize", &tail) ||
               match_option(option, "-XX:ReservedCodeCacheSize=", &tail)) {
      julong long_ReservedCodeCacheSize = 0;
      ArgsRange errcode = parse_memory_size(tail, &long_ReservedCodeCacheSize,
                                            (size_t)InitialCodeCacheSize);
      if (errcode != arg_in_range) {
        jio_fprintf(defaultStream::error_stream(),
                    "Invalid maximum code cache size: %s. Should be greater than InitialCodeCacheSize=%dK\n",
                    option->optionString, InitialCodeCacheSize/K);
        describe_range_error(errcode);
        return JNI_EINVAL;
      }
      FLAG_SET_CMDLINE(uintx, ReservedCodeCacheSize, (uintx)long_ReservedCodeCacheSize);
    // -green
    } else if (match_option(option, "-green", &tail)) {
      jio_fprintf(defaultStream::error_stream(),
                  "Green threads support not available\n");
          return JNI_EINVAL;
    // -native
    } else if (match_option(option, "-native", &tail)) {
          // HotSpot always uses native threads, ignore silently for compatibility
    // -Xsqnopause
    } else if (match_option(option, "-Xsqnopause", &tail)) {
          // EVM option, ignore silently for compatibility
    // -Xrs
    } else if (match_option(option, "-Xrs", &tail)) {
          // Classic/EVM option, new functionality
      FLAG_SET_CMDLINE(bool, ReduceSignalUsage, true);
    } else if (match_option(option, "-Xusealtsigs", &tail)) {
          // change default internal VM signals used - lower case for back compat
      FLAG_SET_CMDLINE(bool, UseAltSigs, true);
    // -Xoptimize
    } else if (match_option(option, "-Xoptimize", &tail)) {
          // EVM option, ignore silently for compatibility
    // -Xprof
    } else if (match_option(option, "-Xprof", &tail)) {
#if INCLUDE_FPROF
      _has_profile = true;
#else // INCLUDE_FPROF
      // do we have to exit?
      warning("Flat profiling is not supported in this VM.");
#endif // INCLUDE_FPROF
    // -Xaprof
    } else if (match_option(option, "-Xaprof", &tail)) {
      _has_alloc_profile = true;
    // -Xconcurrentio
    } else if (match_option(option, "-Xconcurrentio", &tail)) {
      FLAG_SET_CMDLINE(bool, UseLWPSynchronization, true);
      FLAG_SET_CMDLINE(bool, BackgroundCompilation, false);
      FLAG_SET_CMDLINE(intx, DeferThrSuspendLoopCount, 1);
      FLAG_SET_CMDLINE(bool, UseTLAB, false);
      FLAG_SET_CMDLINE(uintx, NewSizeThreadIncrease, 16 * K);  // 20Kb per thread added to new generation

      // -Xinternalversion
    } else if (match_option(option, "-Xinternalversion", &tail)) {
      jio_fprintf(defaultStream::output_stream(), "%s\n",
                  VM_Version::internal_vm_info_string());
      vm_exit(0);
#ifndef PRODUCT
    // -Xprintflags
    } else if (match_option(option, "-Xprintflags", &tail)) {
      CommandLineFlags::printFlags(tty, false);
      vm_exit(0);
#endif
    // -D
    } else if (match_option(option, "-D", &tail)) {
      if (!add_property(tail)) {
        return JNI_ENOMEM;
      }
      // Out of the box management support
      if (match_option(option, "-Dcom.sun.management", &tail)) {
#if INCLUDE_MANAGEMENT
        FLAG_SET_CMDLINE(bool, ManagementServer, true);
#else
        vm_exit_during_initialization(
            "-Dcom.sun.management is not supported in this VM.", NULL);
#endif
      }
    // -Xint
    } else if (match_option(option, "-Xint", &tail)) {
          set_mode_flags(_int);
    // -Xmixed
    } else if (match_option(option, "-Xmixed", &tail)) {
          set_mode_flags(_mixed);
    // -Xcomp
    } else if (match_option(option, "-Xcomp", &tail)) {
      // for testing the compiler; turn off all flags that inhibit compilation
          set_mode_flags(_comp);

    // -Xshare:dump
    } else if (match_option(option, "-Xshare:dump", &tail)) {
#if !INCLUDE_CDS
      vm_exit_during_initialization(
          "Dumping a shared archive is not supported in this VM.", NULL);
#else
      FLAG_SET_CMDLINE(bool, DumpSharedSpaces, true);
      set_mode_flags(_int);     // Prevent compilation, which creates objects
#endif
    // -Xshare:on
    } else if (match_option(option, "-Xshare:on", &tail)) {
      FLAG_SET_CMDLINE(bool, UseSharedSpaces, true);
      FLAG_SET_CMDLINE(bool, RequireSharedSpaces, true);
    // -Xshare:auto
    } else if (match_option(option, "-Xshare:auto", &tail)) {
      FLAG_SET_CMDLINE(bool, UseSharedSpaces, true);
      FLAG_SET_CMDLINE(bool, RequireSharedSpaces, false);
    // -Xshare:off
    } else if (match_option(option, "-Xshare:off", &tail)) {
      FLAG_SET_CMDLINE(bool, UseSharedSpaces, false);
      FLAG_SET_CMDLINE(bool, RequireSharedSpaces, false);

    // -Xverify
    } else if (match_option(option, "-Xverify", &tail)) {
      if (strcmp(tail, ":all") == 0 || strcmp(tail, "") == 0) {
        FLAG_SET_CMDLINE(bool, BytecodeVerificationLocal, true);
        FLAG_SET_CMDLINE(bool, BytecodeVerificationRemote, true);
      } else if (strcmp(tail, ":remote") == 0) {
        FLAG_SET_CMDLINE(bool, BytecodeVerificationLocal, false);
        FLAG_SET_CMDLINE(bool, BytecodeVerificationRemote, true);
      } else if (strcmp(tail, ":none") == 0) {
        FLAG_SET_CMDLINE(bool, BytecodeVerificationLocal, false);
        FLAG_SET_CMDLINE(bool, BytecodeVerificationRemote, false);
      } else if (is_bad_option(option, args->ignoreUnrecognized, "verification")) {
        return JNI_EINVAL;
      }
    // -Xdebug
    } else if (match_option(option, "-Xdebug", &tail)) {
      // note this flag has been used, then ignore
      set_xdebug_mode(true);
    // -Xnoagent
    } else if (match_option(option, "-Xnoagent", &tail)) {
      // For compatibility with classic. HotSpot refuses to load the old style agent.dll.
    } else if (match_option(option, "-Xboundthreads", &tail)) {
      // Bind user level threads to kernel threads (Solaris only)
      FLAG_SET_CMDLINE(bool, UseBoundThreads, true);
    } else if (match_option(option, "-Xloggc:", &tail)) {
      // Redirect GC output to the file. -Xloggc:<filename>
      // ostream_init_log(), when called will use this filename
      // to initialize a fileStream.
      _gc_log_filename = strdup(tail);
      FLAG_SET_CMDLINE(bool, PrintGC, true);
      FLAG_SET_CMDLINE(bool, PrintGCTimeStamps, true);

    // JNI hooks
    } else if (match_option(option, "-Xcheck", &tail)) {
      if (!strcmp(tail, ":jni")) {
#if !INCLUDE_JNI_CHECK
        warning("JNI CHECKING is not supported in this VM");
#else
        CheckJNICalls = true;
#endif // INCLUDE_JNI_CHECK
      } else if (is_bad_option(option, args->ignoreUnrecognized,
                                     "check")) {
        return JNI_EINVAL;
      }
    } else if (match_option(option, "vfprintf", &tail)) {
      _vfprintf_hook = CAST_TO_FN_PTR(vfprintf_hook_t, option->extraInfo);
    } else if (match_option(option, "exit", &tail)) {
      _exit_hook = CAST_TO_FN_PTR(exit_hook_t, option->extraInfo);
    } else if (match_option(option, "abort", &tail)) {
      _abort_hook = CAST_TO_FN_PTR(abort_hook_t, option->extraInfo);
    // -XX:+AggressiveHeap
    } else if (match_option(option, "-XX:+AggressiveHeap", &tail)) {

      // This option inspects the machine and attempts to set various
      // parameters to be optimal for long-running, memory allocation
      // intensive jobs.  It is intended for machines with large
      // amounts of cpu and memory.

      // initHeapSize is needed since _initial_heap_size is 4 bytes on a 32 bit
      // VM, but we may not be able to represent the total physical memory
      // available (like having 8gb of memory on a box but using a 32bit VM).
      // Thus, we need to make sure we're using a julong for intermediate
      // calculations.
      julong initHeapSize;
      julong total_memory = os::physical_memory();

      if (total_memory < (julong)256*M) {
        jio_fprintf(defaultStream::error_stream(),
                    "You need at least 256mb of memory to use -XX:+AggressiveHeap\n");
        vm_exit(1);
      }

      // The heap size is half of available memory, or (at most)
      // all of possible memory less 160mb (leaving room for the OS
      // when using ISM).  This is the maximum; because adaptive sizing
      // is turned on below, the actual space used may be smaller.

      initHeapSize = MIN2(total_memory / (julong)2,
                          total_memory - (julong)160*M);

      // Make sure that if we have a lot of memory we cap the 32 bit
      // process space.  The 64bit VM version of this function is a nop.
      initHeapSize = os::allocatable_physical_memory(initHeapSize);

      if (FLAG_IS_DEFAULT(MaxHeapSize)) {
         FLAG_SET_CMDLINE(uintx, MaxHeapSize, initHeapSize);
         FLAG_SET_CMDLINE(uintx, InitialHeapSize, initHeapSize);
         // Currently the minimum size and the initial heap sizes are the same.
         set_min_heap_size(initHeapSize);
      }
      if (FLAG_IS_DEFAULT(NewSize)) {
         // Make the young generation 3/8ths of the total heap.
         FLAG_SET_CMDLINE(uintx, NewSize,
                                ((julong)MaxHeapSize / (julong)8) * (julong)3);
         FLAG_SET_CMDLINE(uintx, MaxNewSize, NewSize);
      }

#ifndef _ALLBSD_SOURCE  // UseLargePages is not yet supported on BSD.
      FLAG_SET_DEFAULT(UseLargePages, true);
#endif

      // Increase some data structure sizes for efficiency
      FLAG_SET_CMDLINE(uintx, BaseFootPrintEstimate, MaxHeapSize);
      FLAG_SET_CMDLINE(bool, ResizeTLAB, false);
      FLAG_SET_CMDLINE(uintx, TLABSize, 256*K);

      // See the OldPLABSize comment below, but replace 'after promotion'
      // with 'after copying'.  YoungPLABSize is the size of the survivor
      // space per-gc-thread buffers.  The default is 4kw.
      FLAG_SET_CMDLINE(uintx, YoungPLABSize, 256*K);      // Note: this is in words

      // OldPLABSize is the size of the buffers in the old gen that
      // UseParallelGC uses to promote live data that doesn't fit in the
      // survivor spaces.  At any given time, there's one for each gc thread.
      // The default size is 1kw. These buffers are rarely used, since the
      // survivor spaces are usually big enough.  For specjbb, however, there
      // are occasions when there's lots of live data in the young gen
      // and we end up promoting some of it.  We don't have a definite
      // explanation for why bumping OldPLABSize helps, but the theory
      // is that a bigger PLAB results in retaining something like the
      // original allocation order after promotion, which improves mutator
      // locality.  A minor effect may be that larger PLABs reduce the
      // number of PLAB allocation events during gc.  The value of 8kw
      // was arrived at by experimenting with specjbb.
      FLAG_SET_CMDLINE(uintx, OldPLABSize, 8*K);  // Note: this is in words

      // Enable parallel GC and adaptive generation sizing
      FLAG_SET_CMDLINE(bool, UseParallelGC, true);
      FLAG_SET_DEFAULT(ParallelGCThreads,
                       Abstract_VM_Version::parallel_worker_threads());

      // Encourage steady state memory management
      FLAG_SET_CMDLINE(uintx, ThresholdTolerance, 100);

      // This appears to improve mutator locality
      FLAG_SET_CMDLINE(bool, ScavengeBeforeFullGC, false);

      // Get around early Solaris scheduling bug
      // (affinity vs other jobs on system)
      // but disallow DR and offlining (5008695).
      FLAG_SET_CMDLINE(bool, BindGCTaskThreadsToCPUs, true);

    } else if (match_option(option, "-XX:+NeverTenure", &tail)) {
      // The last option must always win.
      FLAG_SET_CMDLINE(bool, AlwaysTenure, false);
      FLAG_SET_CMDLINE(bool, NeverTenure, true);
    } else if (match_option(option, "-XX:+AlwaysTenure", &tail)) {
      // The last option must always win.
      FLAG_SET_CMDLINE(bool, NeverTenure, false);
      FLAG_SET_CMDLINE(bool, AlwaysTenure, true);
    } else if (match_option(option, "-XX:+CMSPermGenSweepingEnabled", &tail) ||
               match_option(option, "-XX:-CMSPermGenSweepingEnabled", &tail)) {
      jio_fprintf(defaultStream::error_stream(),
        "Please use CMSClassUnloadingEnabled in place of "
        "CMSPermGenSweepingEnabled in the future\n");
    } else if (match_option(option, "-XX:+UseGCTimeLimit", &tail)) {
      FLAG_SET_CMDLINE(bool, UseGCOverheadLimit, true);
      jio_fprintf(defaultStream::error_stream(),
        "Please use -XX:+UseGCOverheadLimit in place of "
        "-XX:+UseGCTimeLimit in the future\n");
    } else if (match_option(option, "-XX:-UseGCTimeLimit", &tail)) {
      FLAG_SET_CMDLINE(bool, UseGCOverheadLimit, false);
      jio_fprintf(defaultStream::error_stream(),
        "Please use -XX:-UseGCOverheadLimit in place of "
        "-XX:-UseGCTimeLimit in the future\n");
    // The TLE options are for compatibility with 1.3 and will be
    // removed without notice in a future release.  These options
    // are not to be documented.
    } else if (match_option(option, "-XX:MaxTLERatio=", &tail)) {
      // No longer used.
    } else if (match_option(option, "-XX:+ResizeTLE", &tail)) {
      FLAG_SET_CMDLINE(bool, ResizeTLAB, true);
    } else if (match_option(option, "-XX:-ResizeTLE", &tail)) {
      FLAG_SET_CMDLINE(bool, ResizeTLAB, false);
    } else if (match_option(option, "-XX:+PrintTLE", &tail)) {
      FLAG_SET_CMDLINE(bool, PrintTLAB, true);
    } else if (match_option(option, "-XX:-PrintTLE", &tail)) {
      FLAG_SET_CMDLINE(bool, PrintTLAB, false);
    } else if (match_option(option, "-XX:TLEFragmentationRatio=", &tail)) {
      // No longer used.
    } else if (match_option(option, "-XX:TLESize=", &tail)) {
      julong long_tlab_size = 0;
      ArgsRange errcode = parse_memory_size(tail, &long_tlab_size, 1);
      if (errcode != arg_in_range) {
        jio_fprintf(defaultStream::error_stream(),
                    "Invalid TLAB size: %s\n", option->optionString);
        describe_range_error(errcode);
        return JNI_EINVAL;
      }
      FLAG_SET_CMDLINE(uintx, TLABSize, long_tlab_size);
    } else if (match_option(option, "-XX:TLEThreadRatio=", &tail)) {
      // No longer used.
    } else if (match_option(option, "-XX:+UseTLE", &tail)) {
      FLAG_SET_CMDLINE(bool, UseTLAB, true);
    } else if (match_option(option, "-XX:-UseTLE", &tail)) {
      FLAG_SET_CMDLINE(bool, UseTLAB, false);
SOLARIS_ONLY(
    } else if (match_option(option, "-XX:+UsePermISM", &tail)) {
      warning("-XX:+UsePermISM is obsolete.");
      FLAG_SET_CMDLINE(bool, UseISM, true);
    } else if (match_option(option, "-XX:-UsePermISM", &tail)) {
      FLAG_SET_CMDLINE(bool, UseISM, false);
)
    } else if (match_option(option, "-XX:+DisplayVMOutputToStderr", &tail)) {
      FLAG_SET_CMDLINE(bool, DisplayVMOutputToStdout, false);
      FLAG_SET_CMDLINE(bool, DisplayVMOutputToStderr, true);
    } else if (match_option(option, "-XX:+DisplayVMOutputToStdout", &tail)) {
      FLAG_SET_CMDLINE(bool, DisplayVMOutputToStderr, false);
      FLAG_SET_CMDLINE(bool, DisplayVMOutputToStdout, true);
    } else if (match_option(option, "-XX:+ExtendedDTraceProbes", &tail)) {
#if defined(DTRACE_ENABLED)
      FLAG_SET_CMDLINE(bool, ExtendedDTraceProbes, true);
      FLAG_SET_CMDLINE(bool, DTraceMethodProbes, true);
      FLAG_SET_CMDLINE(bool, DTraceAllocProbes, true);
      FLAG_SET_CMDLINE(bool, DTraceMonitorProbes, true);
#else // defined(DTRACE_ENABLED)
      jio_fprintf(defaultStream::error_stream(),
                  "ExtendedDTraceProbes flag is not applicable for this configuration\n");
      return JNI_EINVAL;
#endif // defined(DTRACE_ENABLED)
#ifdef ASSERT
    } else if (match_option(option, "-XX:+FullGCALot", &tail)) {
      FLAG_SET_CMDLINE(bool, FullGCALot, true);
      // disable scavenge before parallel mark-compact
      FLAG_SET_CMDLINE(bool, ScavengeBeforeFullGC, false);
#endif
    } else if (match_option(option, "-XX:CMSParPromoteBlocksToClaim=", &tail)) {
      julong cms_blocks_to_claim = (julong)atol(tail);
      FLAG_SET_CMDLINE(uintx, CMSParPromoteBlocksToClaim, cms_blocks_to_claim);
      jio_fprintf(defaultStream::error_stream(),
        "Please use -XX:OldPLABSize in place of "
        "-XX:CMSParPromoteBlocksToClaim in the future\n");
    } else if (match_option(option, "-XX:ParCMSPromoteBlocksToClaim=", &tail)) {
      julong cms_blocks_to_claim = (julong)atol(tail);
      FLAG_SET_CMDLINE(uintx, CMSParPromoteBlocksToClaim, cms_blocks_to_claim);
      jio_fprintf(defaultStream::error_stream(),
        "Please use -XX:OldPLABSize in place of "
        "-XX:ParCMSPromoteBlocksToClaim in the future\n");
    } else if (match_option(option, "-XX:ParallelGCOldGenAllocBufferSize=", &tail)) {
      julong old_plab_size = 0;
      ArgsRange errcode = parse_memory_size(tail, &old_plab_size, 1);
      if (errcode != arg_in_range) {
        jio_fprintf(defaultStream::error_stream(),
                    "Invalid old PLAB size: %s\n", option->optionString);
        describe_range_error(errcode);
        return JNI_EINVAL;
      }
      FLAG_SET_CMDLINE(uintx, OldPLABSize, old_plab_size);
      jio_fprintf(defaultStream::error_stream(),
                  "Please use -XX:OldPLABSize in place of "
                  "-XX:ParallelGCOldGenAllocBufferSize in the future\n");
    } else if (match_option(option, "-XX:ParallelGCToSpaceAllocBufferSize=", &tail)) {
      julong young_plab_size = 0;
      ArgsRange errcode = parse_memory_size(tail, &young_plab_size, 1);
      if (errcode != arg_in_range) {
        jio_fprintf(defaultStream::error_stream(),
                    "Invalid young PLAB size: %s\n", option->optionString);
        describe_range_error(errcode);
        return JNI_EINVAL;
      }
      FLAG_SET_CMDLINE(uintx, YoungPLABSize, young_plab_size);
      jio_fprintf(defaultStream::error_stream(),
                  "Please use -XX:YoungPLABSize in place of "
                  "-XX:ParallelGCToSpaceAllocBufferSize in the future\n");
    } else if (match_option(option, "-XX:CMSMarkStackSize=", &tail) ||
               match_option(option, "-XX:G1MarkStackSize=", &tail)) {
      julong stack_size = 0;
      ArgsRange errcode = parse_memory_size(tail, &stack_size, 1);
      if (errcode != arg_in_range) {
        jio_fprintf(defaultStream::error_stream(),
                    "Invalid mark stack size: %s\n", option->optionString);
        describe_range_error(errcode);
        return JNI_EINVAL;
      }
      FLAG_SET_CMDLINE(uintx, MarkStackSize, stack_size);
    } else if (match_option(option, "-XX:CMSMarkStackSizeMax=", &tail)) {
      julong max_stack_size = 0;
      ArgsRange errcode = parse_memory_size(tail, &max_stack_size, 1);
      if (errcode != arg_in_range) {
        jio_fprintf(defaultStream::error_stream(),
                    "Invalid maximum mark stack size: %s\n",
                    option->optionString);
        describe_range_error(errcode);
        return JNI_EINVAL;
      }
      FLAG_SET_CMDLINE(uintx, MarkStackSizeMax, max_stack_size);
    } else if (match_option(option, "-XX:ParallelMarkingThreads=", &tail) ||
               match_option(option, "-XX:ParallelCMSThreads=", &tail)) {
      uintx conc_threads = 0;
      if (!parse_uintx(tail, &conc_threads, 1)) {
        jio_fprintf(defaultStream::error_stream(),
                    "Invalid concurrent threads: %s\n", option->optionString);
        return JNI_EINVAL;
      }
      FLAG_SET_CMDLINE(uintx, ConcGCThreads, conc_threads);
    } else if (match_option(option, "-XX:MaxDirectMemorySize=", &tail)) {
      julong max_direct_memory_size = 0;
      ArgsRange errcode = parse_memory_size(tail, &max_direct_memory_size, 0);
      if (errcode != arg_in_range) {
        jio_fprintf(defaultStream::error_stream(),
                    "Invalid maximum direct memory size: %s\n",
                    option->optionString);
        describe_range_error(errcode);
        return JNI_EINVAL;
      }
      FLAG_SET_CMDLINE(uintx, MaxDirectMemorySize, max_direct_memory_size);
    } else if (match_option(option, "-XX:+UseVMInterruptibleIO", &tail)) {
      // NOTE! In JDK 9, the UseVMInterruptibleIO flag will completely go
      //       away and will cause VM initialization failures!
      warning("-XX:+UseVMInterruptibleIO is obsolete and will be removed in a future release.");
      FLAG_SET_CMDLINE(bool, UseVMInterruptibleIO, true);
#if !INCLUDE_MANAGEMENT
    } else if (match_option(option, "-XX:+ManagementServer", &tail)) {
      vm_exit_during_initialization(
        "ManagementServer is not supported in this VM.", NULL);
#endif // INCLUDE_MANAGEMENT
    } else if (match_option(option, "-XX:", &tail)) { // -XX:xxxx
      // Skip -XX:Flags= since that case has already been handled
      if (strncmp(tail, "Flags=", strlen("Flags=")) != 0) {
        if (!process_argument(tail, args->ignoreUnrecognized, origin)) {
          return JNI_EINVAL;
        }
      }
    }
#ifdef GRAAL
    else if (match_option(option, "-G:", &tail)) { // -G:XXX
      // Option for the Graal compiler.
      if (PrintVMOptions) {
        tty->print_cr("Graal option %s", tail);
      }
      Arguments::add_graal_arg(tail);

    // Unknown option
    }
#endif
    else if (is_bad_option(option, args->ignoreUnrecognized)) {
      return JNI_ERR;
    }
  }

  // Change the default value for flags  which have different default values
  // when working with older JDKs.
#ifdef LINUX
 if (JDK_Version::current().compare_major(6) <= 0 &&
      FLAG_IS_DEFAULT(UseLinuxPosixThreadCPUClocks)) {
    FLAG_SET_DEFAULT(UseLinuxPosixThreadCPUClocks, false);
  }
#endif // LINUX
  return JNI_OK;
}

jint Arguments::finalize_vm_init_args(SysClassPath* scp_p, bool scp_assembly_required) {
  // This must be done after all -D arguments have been processed.
  scp_p->expand_endorsed();

  if (scp_assembly_required || scp_p->get_endorsed() != NULL) {
    // Assemble the bootclasspath elements into the final path.
    Arguments::set_sysclasspath(scp_p->combined_path());
  }

  // This must be done after all arguments have been processed.
  // java_compiler() true means set to "NONE" or empty.
  if (java_compiler() && !xdebug_mode()) {
    // For backwards compatibility, we switch to interpreted mode if
    // -Djava.compiler="NONE" or "" is specified AND "-Xdebug" was
    // not specified.
    set_mode_flags(_int);
  }
  if (CompileThreshold == 0) {
    set_mode_flags(_int);
  }

#ifndef COMPILER2
  // Don't degrade server performance for footprint
  if (FLAG_IS_DEFAULT(UseLargePages) &&
      MaxHeapSize < LargePageHeapSizeThreshold) {
    // No need for large granularity pages w/small heaps.
    // Note that large pages are enabled/disabled for both the
    // Java heap and the code cache.
    FLAG_SET_DEFAULT(UseLargePages, false);
    SOLARIS_ONLY(FLAG_SET_DEFAULT(UseMPSS, false));
    SOLARIS_ONLY(FLAG_SET_DEFAULT(UseISM, false));
  }

  // Tiered compilation is undefined with C1.
  TieredCompilation = false;
#else
  if (!FLAG_IS_DEFAULT(OptoLoopAlignment) && FLAG_IS_DEFAULT(MaxLoopPad)) {
    FLAG_SET_DEFAULT(MaxLoopPad, OptoLoopAlignment-1);
  }
#endif

  // If we are running in a headless jre, force java.awt.headless property
  // to be true unless the property has already been set.
  // Also allow the OS environment variable JAVA_AWT_HEADLESS to set headless state.
  if (os::is_headless_jre()) {
    const char* headless = Arguments::get_property("java.awt.headless");
    if (headless == NULL) {
      char envbuffer[128];
      if (!os::getenv("JAVA_AWT_HEADLESS", envbuffer, sizeof(envbuffer))) {
        if (!add_property("java.awt.headless=true")) {
          return JNI_ENOMEM;
        }
      } else {
        char buffer[256];
        strcpy(buffer, "java.awt.headless=");
        strcat(buffer, envbuffer);
        if (!add_property(buffer)) {
          return JNI_ENOMEM;
        }
      }
    }
  }

  if (!check_vm_args_consistency()) {
    return JNI_ERR;
  }

  return JNI_OK;
}

jint Arguments::parse_java_options_environment_variable(SysClassPath* scp_p, bool* scp_assembly_required_p) {
  return parse_options_environment_variable("_JAVA_OPTIONS", scp_p,
                                            scp_assembly_required_p);
}

jint Arguments::parse_java_tool_options_environment_variable(SysClassPath* scp_p, bool* scp_assembly_required_p) {
  return parse_options_environment_variable("JAVA_TOOL_OPTIONS", scp_p,
                                            scp_assembly_required_p);
}

jint Arguments::parse_options_environment_variable(const char* name, SysClassPath* scp_p, bool* scp_assembly_required_p) {
  const int N_MAX_OPTIONS = 64;
  const int OPTION_BUFFER_SIZE = 1024;
  char buffer[OPTION_BUFFER_SIZE];

  // The variable will be ignored if it exceeds the length of the buffer.
  // Don't check this variable if user has special privileges
  // (e.g. unix su command).
  if (os::getenv(name, buffer, sizeof(buffer)) &&
      !os::have_special_privileges()) {
    JavaVMOption options[N_MAX_OPTIONS];      // Construct option array
    jio_fprintf(defaultStream::error_stream(),
                "Picked up %s: %s\n", name, buffer);
    char* rd = buffer;                        // pointer to the input string (rd)
    int i;
    for (i = 0; i < N_MAX_OPTIONS;) {         // repeat for all options in the input string
      while (isspace(*rd)) rd++;              // skip whitespace
      if (*rd == 0) break;                    // we re done when the input string is read completely

      // The output, option string, overwrites the input string.
      // Because of quoting, the pointer to the option string (wrt) may lag the pointer to
      // input string (rd).
      char* wrt = rd;

      options[i++].optionString = wrt;        // Fill in option
      while (*rd != 0 && !isspace(*rd)) {     // unquoted strings terminate with a space or NULL
        if (*rd == '\'' || *rd == '"') {      // handle a quoted string
          int quote = *rd;                    // matching quote to look for
          rd++;                               // don't copy open quote
          while (*rd != quote) {              // include everything (even spaces) up until quote
            if (*rd == 0) {                   // string termination means unmatched string
              jio_fprintf(defaultStream::error_stream(),
                          "Unmatched quote in %s\n", name);
              return JNI_ERR;
            }
            *wrt++ = *rd++;                   // copy to option string
          }
          rd++;                               // don't copy close quote
        } else {
          *wrt++ = *rd++;                     // copy to option string
        }
      }
      // Need to check if we're done before writing a NULL,
      // because the write could be to the byte that rd is pointing to.
      if (*rd++ == 0) {
        *wrt = 0;
        break;
      }
      *wrt = 0;                               // Zero terminate option
    }
    // Construct JavaVMInitArgs structure and parse as if it was part of the command line
    JavaVMInitArgs vm_args;
    vm_args.version = JNI_VERSION_1_2;
    vm_args.options = options;
    vm_args.nOptions = i;
    vm_args.ignoreUnrecognized = IgnoreUnrecognizedVMOptions;

    if (PrintVMOptions) {
      const char* tail;
      for (int i = 0; i < vm_args.nOptions; i++) {
        const JavaVMOption *option = vm_args.options + i;
        if (match_option(option, "-XX:", &tail)) {
          logOption(tail);
        }
      }
    }

    return(parse_each_vm_init_arg(&vm_args, scp_p, scp_assembly_required_p, ENVIRON_VAR));
  }
  return JNI_OK;
}

void Arguments::set_shared_spaces_flags() {
  const bool must_share = DumpSharedSpaces || RequireSharedSpaces;
  const bool might_share = must_share || UseSharedSpaces;

  // CompressedOops cannot be used with CDS.  The offsets of oopmaps and
  // static fields are incorrect in the archive.  With some more clever
  // initialization, this restriction can probably be lifted.
  // ??? UseLargePages might be okay now
  const bool cannot_share = UseCompressedOops ||
                            (UseLargePages && FLAG_IS_CMDLINE(UseLargePages));
  if (cannot_share) {
    if (must_share) {
        warning("disabling large pages %s"
                "because of %s", "" LP64_ONLY("and compressed oops "),
                DumpSharedSpaces ? "-Xshare:dump" : "-Xshare:on");
        FLAG_SET_CMDLINE(bool, UseLargePages, false);
        LP64_ONLY(FLAG_SET_CMDLINE(bool, UseCompressedOops, false));
        LP64_ONLY(FLAG_SET_CMDLINE(bool, UseCompressedKlassPointers, false));
    } else {
      // Prefer compressed oops and large pages to class data sharing
      if (UseSharedSpaces && Verbose) {
        warning("turning off use of shared archive because of large pages%s",
                 "" LP64_ONLY(" and/or compressed oops"));
      }
      no_shared_spaces();
    }
  } else if (UseLargePages && might_share) {
    // Disable large pages to allow shared spaces.  This is sub-optimal, since
    // there may not even be a shared archive to use.
    FLAG_SET_DEFAULT(UseLargePages, false);
  }

  if (DumpSharedSpaces) {
    if (RequireSharedSpaces) {
      warning("cannot dump shared archive while using shared archive");
    }
    UseSharedSpaces = false;
  }
}

// Disable options not supported in this release, with a warning if they
// were explicitly requested on the command-line
#define UNSUPPORTED_OPTION(opt, description)                    \
do {                                                            \
  if (opt) {                                                    \
    if (FLAG_IS_CMDLINE(opt)) {                                 \
      warning(description " is disabled in this release.");     \
    }                                                           \
    FLAG_SET_DEFAULT(opt, false);                               \
  }                                                             \
} while(0)


#define UNSUPPORTED_GC_OPTION(gc)                                     \
do {                                                                  \
  if (gc) {                                                           \
    if (FLAG_IS_CMDLINE(gc)) {                                        \
      warning(#gc " is not supported in this VM.  Using Serial GC."); \
    }                                                                 \
    FLAG_SET_DEFAULT(gc, false);                                      \
  }                                                                   \
} while(0)

static void force_serial_gc() {
  FLAG_SET_DEFAULT(UseSerialGC, true);
  FLAG_SET_DEFAULT(CMSIncrementalMode, false);  // special CMS suboption
  UNSUPPORTED_GC_OPTION(UseG1GC);
  UNSUPPORTED_GC_OPTION(UseParallelGC);
  UNSUPPORTED_GC_OPTION(UseParallelOldGC);
  UNSUPPORTED_GC_OPTION(UseConcMarkSweepGC);
  UNSUPPORTED_GC_OPTION(UseParNewGC);
}

// Parse entry point called from JNI_CreateJavaVM

jint Arguments::parse(const JavaVMInitArgs* args) {

  // Sharing support
  // Construct the path to the archive
  char jvm_path[JVM_MAXPATHLEN];
  os::jvm_path(jvm_path, sizeof(jvm_path));
  char *end = strrchr(jvm_path, *os::file_separator());
  if (end != NULL) *end = '\0';
  char *shared_archive_path = NEW_C_HEAP_ARRAY(char, strlen(jvm_path) +
      strlen(os::file_separator()) + 20, mtInternal);
  if (shared_archive_path == NULL) return JNI_ENOMEM;
  strcpy(shared_archive_path, jvm_path);
  strcat(shared_archive_path, os::file_separator());
  strcat(shared_archive_path, "classes");
  strcat(shared_archive_path, ".jsa");
  SharedArchivePath = shared_archive_path;

  // Remaining part of option string
  const char* tail;

  // If flag "-XX:Flags=flags-file" is used it will be the first option to be processed.
  const char* hotspotrc = ".hotspotrc";
  bool settings_file_specified = false;
  bool needs_hotspotrc_warning = false;

  const char* flags_file;
  int index;
  for (index = 0; index < args->nOptions; index++) {
    const JavaVMOption *option = args->options + index;
    if (match_option(option, "-XX:Flags=", &tail)) {
      flags_file = tail;
      settings_file_specified = true;
    }
    if (match_option(option, "-XX:+PrintVMOptions", &tail)) {
      PrintVMOptions = true;
    }
    if (match_option(option, "-XX:-PrintVMOptions", &tail)) {
      PrintVMOptions = false;
    }
    if (match_option(option, "-XX:+IgnoreUnrecognizedVMOptions", &tail)) {
      IgnoreUnrecognizedVMOptions = true;
    }
    if (match_option(option, "-XX:-IgnoreUnrecognizedVMOptions", &tail)) {
      IgnoreUnrecognizedVMOptions = false;
    }
    if (match_option(option, "-XX:+PrintFlagsInitial", &tail)) {
      CommandLineFlags::printFlags(tty, false);
      vm_exit(0);
    }
    if (match_option(option, "-XX:NativeMemoryTracking", &tail)) {
#if INCLUDE_NMT
      MemTracker::init_tracking_options(tail);
#else
      warning("Native Memory Tracking is not supported in this VM");
#endif
    }


#ifndef PRODUCT
    if (match_option(option, "-XX:+PrintFlagsWithComments", &tail)) {
      CommandLineFlags::printFlags(tty, true);
      vm_exit(0);
    }
#endif
  }

  if (IgnoreUnrecognizedVMOptions) {
    // uncast const to modify the flag args->ignoreUnrecognized
    *(jboolean*)(&args->ignoreUnrecognized) = true;
  }

  // Parse specified settings file
  if (settings_file_specified) {
    if (!process_settings_file(flags_file, true, args->ignoreUnrecognized)) {
      return JNI_EINVAL;
    }
  } else {
#ifdef ASSERT
    // Parse default .hotspotrc settings file
    if (!process_settings_file(".hotspotrc", false, args->ignoreUnrecognized)) {
      return JNI_EINVAL;
    }
#else
    struct stat buf;
    if (os::stat(hotspotrc, &buf) == 0) {
      needs_hotspotrc_warning = true;
    }
#endif
  }

  if (PrintVMOptions) {
    for (index = 0; index < args->nOptions; index++) {
      const JavaVMOption *option = args->options + index;
      if (match_option(option, "-XX:", &tail)) {
        logOption(tail);
      }
    }
  }

  // Parse JavaVMInitArgs structure passed in, as well as JAVA_TOOL_OPTIONS and _JAVA_OPTIONS
  jint result = parse_vm_init_args(args);
  if (result != JNI_OK) {
    return result;
  }

  // Delay warning until here so that we've had a chance to process
  // the -XX:-PrintWarnings flag
  if (needs_hotspotrc_warning) {
    warning("%s file is present but has been ignored.  "
            "Run with -XX:Flags=%s to load the file.",
            hotspotrc, hotspotrc);
  }

#ifdef _ALLBSD_SOURCE  // UseLargePages is not yet supported on BSD.
  UNSUPPORTED_OPTION(UseLargePages, "-XX:+UseLargePages");
#endif

#if INCLUDE_ALL_GCS
  #if (defined JAVASE_EMBEDDED || defined ARM)
    UNSUPPORTED_OPTION(UseG1GC, "G1 GC");
  #endif
#endif

#ifndef PRODUCT
  if (TraceBytecodesAt != 0) {
    TraceBytecodes = true;
  }
  if (CountCompiledCalls) {
    if (UseCounterDecay) {
      warning("UseCounterDecay disabled because CountCalls is set");
      UseCounterDecay = false;
    }
  }
#endif // PRODUCT

  // JSR 292 is not supported before 1.7
  if (!JDK_Version::is_gte_jdk17x_version()) {
    if (EnableInvokeDynamic) {
      if (!FLAG_IS_DEFAULT(EnableInvokeDynamic)) {
        warning("JSR 292 is not supported before 1.7.  Disabling support.");
      }
      EnableInvokeDynamic = false;
    }
  }

  if (EnableInvokeDynamic && ScavengeRootsInCode == 0) {
    if (!FLAG_IS_DEFAULT(ScavengeRootsInCode)) {
      warning("forcing ScavengeRootsInCode non-zero because EnableInvokeDynamic is true");
    }
    ScavengeRootsInCode = 1;
  }

  if (PrintGCDetails) {
    // Turn on -verbose:gc options as well
    PrintGC = true;
  }

  if (!JDK_Version::is_gte_jdk18x_version()) {
    // To avoid changing the log format for 7 updates this flag is only
    // true by default in JDK8 and above.
    if (FLAG_IS_DEFAULT(PrintGCCause)) {
      FLAG_SET_DEFAULT(PrintGCCause, false);
    }
  }

  // Set object alignment values.
  set_object_alignment();

#if !INCLUDE_ALL_GCS
  force_serial_gc();
#endif // INCLUDE_ALL_GCS
#if !INCLUDE_CDS
  no_shared_spaces();
#endif // INCLUDE_CDS

  // Set flags based on ergonomics.
  set_ergonomics_flags();

  set_shared_spaces_flags();

  // Check the GC selections again.
  if (!check_gc_consistency()) {
    return JNI_EINVAL;
  }

  if (TieredCompilation) {
    set_tiered_flags();
  } else {
    // Check if the policy is valid. Policies 0 and 1 are valid for non-tiered setup.
    if (CompilationPolicyChoice >= 2 && CompilationPolicyChoice < 4) {
      vm_exit_during_initialization(
        "Incompatible compilation policy selected", NULL);
    }
  }

  // Set heap size based on available physical memory
  set_heap_size();

#if INCLUDE_ALL_GCS
  // Set per-collector flags
  if (UseParallelGC || UseParallelOldGC) {
    set_parallel_gc_flags();
  } else if (UseConcMarkSweepGC) { // should be done before ParNew check below
    set_cms_and_parnew_gc_flags();
  } else if (UseParNewGC) {  // skipped if CMS is set above
    set_parnew_gc_flags();
  } else if (UseG1GC) {
    set_g1_gc_flags();
  }
  check_deprecated_gcs();
#else // INCLUDE_ALL_GCS
  assert(verify_serial_gc_flags(), "SerialGC unset");
#endif // INCLUDE_ALL_GCS

  // Set bytecode rewriting flags
  set_bytecode_flags();

  // Set flags if Aggressive optimization flags (-XX:+AggressiveOpts) enabled.
  set_aggressive_opts_flags();

  // Turn off biased locking for locking debug mode flags,
  // which are subtlely different from each other but neither works with
  // biased locking.
  if (UseHeavyMonitors
#ifdef COMPILER1
      || !UseFastLocking
#endif // COMPILER1
#ifdef GRAAL
      || !GraalUseFastLocking
#endif // GRAAL
    ) {
    if (!FLAG_IS_DEFAULT(UseBiasedLocking) && UseBiasedLocking) {
      // flag set to true on command line; warn the user that they
      // can't enable biased locking here
      warning("Biased Locking is not supported with locking debug flags"
              "; ignoring UseBiasedLocking flag." );
    }
    UseBiasedLocking = false;
  }

#ifdef CC_INTERP
  // Clear flags not supported by the C++ interpreter
  FLAG_SET_DEFAULT(ProfileInterpreter, false);
  FLAG_SET_DEFAULT(UseBiasedLocking, false);
  LP64_ONLY(FLAG_SET_DEFAULT(UseCompressedOops, false));
  LP64_ONLY(FLAG_SET_DEFAULT(UseCompressedKlassPointers, false));
#endif // CC_INTERP

#ifdef COMPILER2
  if (!UseBiasedLocking || EmitSync != 0) {
    UseOptoBiasInlining = false;
  }
  if (!EliminateLocks) {
    EliminateNestedLocks = false;
  }
  if (!Inline) {
    IncrementalInline = false;
  }
#ifndef PRODUCT
  if (!IncrementalInline) {
    AlwaysIncrementalInline = false;
  }
#endif
  if (IncrementalInline && FLAG_IS_DEFAULT(MaxNodeLimit)) {
    // incremental inlining: bump MaxNodeLimit
    FLAG_SET_DEFAULT(MaxNodeLimit, (intx)75000);
  }
#endif

  if (PrintAssembly && FLAG_IS_DEFAULT(DebugNonSafepoints)) {
    warning("PrintAssembly is enabled; turning on DebugNonSafepoints to gain additional output");
    DebugNonSafepoints = true;
  }

#ifndef PRODUCT
  if (CompileTheWorld) {
    // Force NmethodSweeper to sweep whole CodeCache each time.
    if (FLAG_IS_DEFAULT(NmethodSweepFraction)) {
      NmethodSweepFraction = 1;
    }
  }
#endif

  if (PrintCommandLineFlags) {
    CommandLineFlags::printSetFlags(tty);
  }

  // Apply CPU specific policy for the BiasedLocking
  if (UseBiasedLocking) {
    if (!VM_Version::use_biased_locking() &&
        !(FLAG_IS_CMDLINE(UseBiasedLocking))) {
      UseBiasedLocking = false;
    }
  }

  // set PauseAtExit if the gamma launcher was used and a debugger is attached
  // but only if not already set on the commandline
  if (Arguments::created_by_gamma_launcher() && os::is_debugger_attached()) {
    bool set = false;
    CommandLineFlags::wasSetOnCmdline("PauseAtExit", &set);
    if (!set) {
      FLAG_SET_DEFAULT(PauseAtExit, true);
    }
  }

  return JNI_OK;
}

jint Arguments::adjust_after_os() {
#if INCLUDE_ALL_GCS
  if (UseParallelGC || UseParallelOldGC) {
    if (UseNUMA) {
      if (FLAG_IS_DEFAULT(MinHeapDeltaBytes)) {
        FLAG_SET_DEFAULT(MinHeapDeltaBytes, 64*M);
      }
      // For those collectors or operating systems (eg, Windows) that do
      // not support full UseNUMA, we will map to UseNUMAInterleaving for now
      UseNUMAInterleaving = true;
    }
  }
#endif // INCLUDE_ALL_GCS
  return JNI_OK;
}

int Arguments::PropertyList_count(SystemProperty* pl) {
  int count = 0;
  while(pl != NULL) {
    count++;
    pl = pl->next();
  }
  return count;
}

const char* Arguments::PropertyList_get_value(SystemProperty *pl, const char* key) {
  assert(key != NULL, "just checking");
  SystemProperty* prop;
  for (prop = pl; prop != NULL; prop = prop->next()) {
    if (strcmp(key, prop->key()) == 0) return prop->value();
  }
  return NULL;
}

const char* Arguments::PropertyList_get_key_at(SystemProperty *pl, int index) {
  int count = 0;
  const char* ret_val = NULL;

  while(pl != NULL) {
    if(count >= index) {
      ret_val = pl->key();
      break;
    }
    count++;
    pl = pl->next();
  }

  return ret_val;
}

char* Arguments::PropertyList_get_value_at(SystemProperty* pl, int index) {
  int count = 0;
  char* ret_val = NULL;

  while(pl != NULL) {
    if(count >= index) {
      ret_val = pl->value();
      break;
    }
    count++;
    pl = pl->next();
  }

  return ret_val;
}

void Arguments::PropertyList_add(SystemProperty** plist, SystemProperty *new_p) {
  SystemProperty* p = *plist;
  if (p == NULL) {
    *plist = new_p;
  } else {
    while (p->next() != NULL) {
      p = p->next();
    }
    p->set_next(new_p);
  }
}

void Arguments::PropertyList_add(SystemProperty** plist, const char* k, char* v) {
  if (plist == NULL)
    return;

  SystemProperty* new_p = new SystemProperty(k, v, true);
  PropertyList_add(plist, new_p);
}

// This add maintains unique property key in the list.
void Arguments::PropertyList_unique_add(SystemProperty** plist, const char* k, char* v, jboolean append) {
  if (plist == NULL)
    return;

  // If property key exist then update with new value.
  SystemProperty* prop;
  for (prop = *plist; prop != NULL; prop = prop->next()) {
    if (strcmp(k, prop->key()) == 0) {
      if (append) {
        prop->append_value(v);
      } else {
        prop->set_value(v);
      }
      return;
    }
  }

  PropertyList_add(plist, k, v);
}

// Copies src into buf, replacing "%%" with "%" and "%p" with pid
// Returns true if all of the source pointed by src has been copied over to
// the destination buffer pointed by buf. Otherwise, returns false.
// Notes:
// 1. If the length (buflen) of the destination buffer excluding the
// NULL terminator character is not long enough for holding the expanded
// pid characters, it also returns false instead of returning the partially
// expanded one.
// 2. The passed in "buflen" should be large enough to hold the null terminator.
bool Arguments::copy_expand_pid(const char* src, size_t srclen,
                                char* buf, size_t buflen) {
  const char* p = src;
  char* b = buf;
  const char* src_end = &src[srclen];
  char* buf_end = &buf[buflen - 1];

  while (p < src_end && b < buf_end) {
    if (*p == '%') {
      switch (*(++p)) {
      case '%':         // "%%" ==> "%"
        *b++ = *p++;
        break;
      case 'p':  {       //  "%p" ==> current process id
        // buf_end points to the character before the last character so
        // that we could write '\0' to the end of the buffer.
        size_t buf_sz = buf_end - b + 1;
        int ret = jio_snprintf(b, buf_sz, "%d", os::current_process_id());

        // if jio_snprintf fails or the buffer is not long enough to hold
        // the expanded pid, returns false.
        if (ret < 0 || ret >= (int)buf_sz) {
          return false;
        } else {
          b += ret;
          assert(*b == '\0', "fail in copy_expand_pid");
          if (p == src_end && b == buf_end + 1) {
            // reach the end of the buffer.
            return true;
          }
        }
        p++;
        break;
      }
      default :
        *b++ = '%';
      }
    } else {
      *b++ = *p++;
    }
  }
  *b = '\0';
  return (p == src_end); // return false if not all of the source was copied
}<|MERGE_RESOLUTION|>--- conflicted
+++ resolved
@@ -2096,22 +2096,6 @@
     // This prevents the flag being set to true by set_ergonomics_flags()
     FLAG_SET_CMDLINE(bool, UseCompressedKlassPointers, false);
   }
-<<<<<<< HEAD
-=======
-  if (UseG1GC) {
-    if (IgnoreUnrecognizedVMOptions) {
-      warning("UseG1GC is disabled, because it is not supported by Graal");
-      FLAG_SET_CMDLINE(bool, UseG1GC, false);
-    } else {
-      jio_fprintf(defaultStream::error_stream(),
-                        "G1 is not supported in Graal at the moment\n");
-      status = false;
-    }
-  } else {
-    // This prevents the flag being set to true by set_ergonomics_flags()
-    FLAG_SET_CMDLINE(bool, UseG1GC, false);
-  }
->>>>>>> 08c02e10
 
   if (!ScavengeRootsInCode) {
       warning("forcing ScavengeRootsInCode non-zero because Graal is enabled");
