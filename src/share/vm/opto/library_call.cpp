/*
 * Copyright (c) 1999, 2019, Oracle and/or its affiliates. All rights reserved.
 * DO NOT ALTER OR REMOVE COPYRIGHT NOTICES OR THIS FILE HEADER.
 *
 * This code is free software; you can redistribute it and/or modify it
 * under the terms of the GNU General Public License version 2 only, as
 * published by the Free Software Foundation.
 *
 * This code is distributed in the hope that it will be useful, but WITHOUT
 * ANY WARRANTY; without even the implied warranty of MERCHANTABILITY or
 * FITNESS FOR A PARTICULAR PURPOSE.  See the GNU General Public License
 * version 2 for more details (a copy is included in the LICENSE file that
 * accompanied this code).
 *
 * You should have received a copy of the GNU General Public License version
 * 2 along with this work; if not, write to the Free Software Foundation,
 * Inc., 51 Franklin St, Fifth Floor, Boston, MA 02110-1301 USA.
 *
 * Please contact Oracle, 500 Oracle Parkway, Redwood Shores, CA 94065 USA
 * or visit www.oracle.com if you need additional information or have any
 * questions.
 *
 */

#include "precompiled.hpp"
#include "classfile/systemDictionary.hpp"
#include "classfile/vmSymbols.hpp"
#include "compiler/compileBroker.hpp"
#include "compiler/compileLog.hpp"
#include "oops/objArrayKlass.hpp"
#include "opto/addnode.hpp"
#include "opto/callGenerator.hpp"
#include "opto/cfgnode.hpp"
#include "opto/connode.hpp"
#include "opto/idealKit.hpp"
#include "opto/mathexactnode.hpp"
#include "opto/mulnode.hpp"
#include "opto/parse.hpp"
#include "opto/runtime.hpp"
#include "opto/subnode.hpp"
#include "prims/nativeLookup.hpp"
#include "runtime/sharedRuntime.hpp"
#include "trace/traceMacros.hpp"

class LibraryIntrinsic : public InlineCallGenerator {
  // Extend the set of intrinsics known to the runtime:
 public:
 private:
  bool             _is_virtual;
  bool             _does_virtual_dispatch;
  int8_t           _predicates_count;  // Intrinsic is predicated by several conditions
  int8_t           _last_predicate; // Last generated predicate
  vmIntrinsics::ID _intrinsic_id;

 public:
  LibraryIntrinsic(ciMethod* m, bool is_virtual, int predicates_count, bool does_virtual_dispatch, vmIntrinsics::ID id)
    : InlineCallGenerator(m),
      _is_virtual(is_virtual),
      _does_virtual_dispatch(does_virtual_dispatch),
      _predicates_count((int8_t)predicates_count),
      _last_predicate((int8_t)-1),
      _intrinsic_id(id)
  {
  }
  virtual bool is_intrinsic() const { return true; }
  virtual bool is_virtual()   const { return _is_virtual; }
  virtual bool is_predicated() const { return _predicates_count > 0; }
  virtual int  predicates_count() const { return _predicates_count; }
  virtual bool does_virtual_dispatch()   const { return _does_virtual_dispatch; }
  virtual JVMState* generate(JVMState* jvms);
  virtual Node* generate_predicate(JVMState* jvms, int predicate);
  vmIntrinsics::ID intrinsic_id() const { return _intrinsic_id; }
};


// Local helper class for LibraryIntrinsic:
class LibraryCallKit : public GraphKit {
 private:
  LibraryIntrinsic* _intrinsic;     // the library intrinsic being called
  Node*             _result;        // the result node, if any
  int               _reexecute_sp;  // the stack pointer when bytecode needs to be reexecuted

  const TypeOopPtr* sharpen_unsafe_type(Compile::AliasType* alias_type, const TypePtr *adr_type, bool is_native_ptr = false);

 public:
  LibraryCallKit(JVMState* jvms, LibraryIntrinsic* intrinsic)
    : GraphKit(jvms),
      _intrinsic(intrinsic),
      _result(NULL)
  {
    // Check if this is a root compile.  In that case we don't have a caller.
    if (!jvms->has_method()) {
      _reexecute_sp = sp();
    } else {
      // Find out how many arguments the interpreter needs when deoptimizing
      // and save the stack pointer value so it can used by uncommon_trap.
      // We find the argument count by looking at the declared signature.
      bool ignored_will_link;
      ciSignature* declared_signature = NULL;
      ciMethod* ignored_callee = caller()->get_method_at_bci(bci(), ignored_will_link, &declared_signature);
      const int nargs = declared_signature->arg_size_for_bc(caller()->java_code_at_bci(bci()));
      _reexecute_sp = sp() + nargs;  // "push" arguments back on stack
    }
  }

  virtual LibraryCallKit* is_LibraryCallKit() const { return (LibraryCallKit*)this; }

  ciMethod*         caller()    const    { return jvms()->method(); }
  int               bci()       const    { return jvms()->bci(); }
  LibraryIntrinsic* intrinsic() const    { return _intrinsic; }
  vmIntrinsics::ID  intrinsic_id() const { return _intrinsic->intrinsic_id(); }
  ciMethod*         callee()    const    { return _intrinsic->method(); }

  bool  try_to_inline(int predicate);
  Node* try_to_predicate(int predicate);

  void push_result() {
    // Push the result onto the stack.
    if (!stopped() && result() != NULL) {
      BasicType bt = result()->bottom_type()->basic_type();
      push_node(bt, result());
    }
  }

 private:
  void fatal_unexpected_iid(vmIntrinsics::ID iid) {
    fatal(err_msg_res("unexpected intrinsic %d: %s", iid, vmIntrinsics::name_at(iid)));
  }

  void  set_result(Node* n) { assert(_result == NULL, "only set once"); _result = n; }
  void  set_result(RegionNode* region, PhiNode* value);
  Node*     result() { return _result; }

  virtual int reexecute_sp() { return _reexecute_sp; }

  // Helper functions to inline natives
  Node* generate_guard(Node* test, RegionNode* region, float true_prob);
  Node* generate_slow_guard(Node* test, RegionNode* region);
  Node* generate_fair_guard(Node* test, RegionNode* region);
  Node* generate_negative_guard(Node* index, RegionNode* region,
                                // resulting CastII of index:
                                Node* *pos_index = NULL);
  Node* generate_nonpositive_guard(Node* index, bool never_negative,
                                   // resulting CastII of index:
                                   Node* *pos_index = NULL);
  Node* generate_limit_guard(Node* offset, Node* subseq_length,
                             Node* array_length,
                             RegionNode* region);
  Node* generate_current_thread(Node* &tls_output);
  address basictype2arraycopy(BasicType t, Node *src_offset, Node *dest_offset,
                              bool disjoint_bases, const char* &name, bool dest_uninitialized);
  Node* load_mirror_from_klass(Node* klass);
  Node* load_klass_from_mirror_common(Node* mirror, bool never_see_null,
                                      RegionNode* region, int null_path,
                                      int offset);
  Node* load_klass_from_mirror(Node* mirror, bool never_see_null,
                               RegionNode* region, int null_path) {
    int offset = java_lang_Class::klass_offset_in_bytes();
    return load_klass_from_mirror_common(mirror, never_see_null,
                                         region, null_path,
                                         offset);
  }
  Node* load_array_klass_from_mirror(Node* mirror, bool never_see_null,
                                     RegionNode* region, int null_path) {
    int offset = java_lang_Class::array_klass_offset_in_bytes();
    return load_klass_from_mirror_common(mirror, never_see_null,
                                         region, null_path,
                                         offset);
  }
  Node* generate_access_flags_guard(Node* kls,
                                    int modifier_mask, int modifier_bits,
                                    RegionNode* region);
  Node* generate_interface_guard(Node* kls, RegionNode* region);
  Node* generate_array_guard(Node* kls, RegionNode* region) {
    return generate_array_guard_common(kls, region, false, false);
  }
  Node* generate_non_array_guard(Node* kls, RegionNode* region) {
    return generate_array_guard_common(kls, region, false, true);
  }
  Node* generate_objArray_guard(Node* kls, RegionNode* region) {
    return generate_array_guard_common(kls, region, true, false);
  }
  Node* generate_non_objArray_guard(Node* kls, RegionNode* region) {
    return generate_array_guard_common(kls, region, true, true);
  }
  Node* generate_array_guard_common(Node* kls, RegionNode* region,
                                    bool obj_array, bool not_array);
  Node* generate_virtual_guard(Node* obj_klass, RegionNode* slow_region);
  CallJavaNode* generate_method_call(vmIntrinsics::ID method_id,
                                     bool is_virtual = false, bool is_static = false);
  CallJavaNode* generate_method_call_static(vmIntrinsics::ID method_id) {
    return generate_method_call(method_id, false, true);
  }
  CallJavaNode* generate_method_call_virtual(vmIntrinsics::ID method_id) {
    return generate_method_call(method_id, true, false);
  }
  Node * load_field_from_object(Node * fromObj, const char * fieldName, const char * fieldTypeString, bool is_exact, bool is_static);

  Node* make_string_method_node(int opcode, Node* str1_start, Node* cnt1, Node* str2_start, Node* cnt2);
  Node* make_string_method_node(int opcode, Node* str1, Node* str2);
  bool inline_string_compareTo();
  bool inline_string_indexOf();
  Node* string_indexOf(Node* string_object, ciTypeArray* target_array, jint offset, jint cache_i, jint md2_i);
  bool inline_string_equals();
  Node* round_double_node(Node* n);
  bool runtime_math(const TypeFunc* call_type, address funcAddr, const char* funcName);
  bool inline_math_native(vmIntrinsics::ID id);
  bool inline_trig(vmIntrinsics::ID id);
  bool inline_math(vmIntrinsics::ID id);
  template <typename OverflowOp>
  bool inline_math_overflow(Node* arg1, Node* arg2);
  void inline_math_mathExact(Node* math, Node* test);
  bool inline_math_addExactI(bool is_increment);
  bool inline_math_addExactL(bool is_increment);
  bool inline_math_multiplyExactI();
  bool inline_math_multiplyExactL();
  bool inline_math_negateExactI();
  bool inline_math_negateExactL();
  bool inline_math_subtractExactI(bool is_decrement);
  bool inline_math_subtractExactL(bool is_decrement);
  bool inline_exp();
  bool inline_pow();
  Node* finish_pow_exp(Node* result, Node* x, Node* y, const TypeFunc* call_type, address funcAddr, const char* funcName);
  bool inline_min_max(vmIntrinsics::ID id);
  Node* generate_min_max(vmIntrinsics::ID id, Node* x, Node* y);
  // This returns Type::AnyPtr, RawPtr, or OopPtr.
  int classify_unsafe_addr(Node* &base, Node* &offset);
  Node* make_unsafe_address(Node* base, Node* offset);
  // Helper for inline_unsafe_access.
  // Generates the guards that check whether the result of
  // Unsafe.getObject should be recorded in an SATB log buffer.
  void insert_pre_barrier(Node* base_oop, Node* offset, Node* pre_val, bool need_mem_bar);
  bool inline_unsafe_access(bool is_native_ptr, bool is_store, BasicType type, bool is_volatile, bool is_unaligned);
  bool inline_unsafe_prefetch(bool is_native_ptr, bool is_store, bool is_static);
  static bool klass_needs_init_guard(Node* kls);
  bool inline_unsafe_allocate();
  bool inline_unsafe_copyMemory();
  bool inline_native_currentThread();
#ifdef TRACE_HAVE_INTRINSICS
  bool inline_native_classID();
  bool inline_native_threadID();
#endif
  bool inline_native_time_funcs(address method, const char* funcName);
  bool inline_native_isInterrupted();
  bool inline_native_Class_query(vmIntrinsics::ID id);
  bool inline_native_subtype_check();

  bool inline_native_newArray();
  bool inline_native_getLength();
  bool inline_array_copyOf(bool is_copyOfRange);
  bool inline_array_equals();
  void copy_to_clone(Node* obj, Node* alloc_obj, Node* obj_size, bool is_array, bool card_mark);
  bool inline_native_clone(bool is_virtual);
  bool inline_native_Reflection_getCallerClass();
  // Helper function for inlining native object hash method
  bool inline_native_hashcode(bool is_virtual, bool is_static);
  bool inline_native_getClass();

  // Helper functions for inlining arraycopy
  bool inline_arraycopy();
  void generate_arraycopy(const TypePtr* adr_type,
                          BasicType basic_elem_type,
                          Node* src,  Node* src_offset,
                          Node* dest, Node* dest_offset,
                          Node* copy_length,
                          bool disjoint_bases = false,
                          bool length_never_negative = false,
                          RegionNode* slow_region = NULL);
  AllocateArrayNode* tightly_coupled_allocation(Node* ptr,
                                                RegionNode* slow_region);
  void generate_clear_array(const TypePtr* adr_type,
                            Node* dest,
                            BasicType basic_elem_type,
                            Node* slice_off,
                            Node* slice_len,
                            Node* slice_end);
  bool generate_block_arraycopy(const TypePtr* adr_type,
                                BasicType basic_elem_type,
                                AllocateNode* alloc,
                                Node* src,  Node* src_offset,
                                Node* dest, Node* dest_offset,
                                Node* dest_size, bool dest_uninitialized);
  void generate_slow_arraycopy(const TypePtr* adr_type,
                               Node* src,  Node* src_offset,
                               Node* dest, Node* dest_offset,
                               Node* copy_length, bool dest_uninitialized);
  Node* generate_checkcast_arraycopy(const TypePtr* adr_type,
                                     Node* dest_elem_klass,
                                     Node* src,  Node* src_offset,
                                     Node* dest, Node* dest_offset,
                                     Node* copy_length, bool dest_uninitialized);
  Node* generate_generic_arraycopy(const TypePtr* adr_type,
                                   Node* src,  Node* src_offset,
                                   Node* dest, Node* dest_offset,
                                   Node* copy_length, bool dest_uninitialized);
  void generate_unchecked_arraycopy(const TypePtr* adr_type,
                                    BasicType basic_elem_type,
                                    bool disjoint_bases,
                                    Node* src,  Node* src_offset,
                                    Node* dest, Node* dest_offset,
                                    Node* copy_length, bool dest_uninitialized);
  typedef enum { LS_xadd, LS_xchg, LS_cmpxchg } LoadStoreKind;
  bool inline_unsafe_load_store(BasicType type,  LoadStoreKind kind);
  bool inline_unsafe_ordered_store(BasicType type);
  bool inline_unsafe_fence(vmIntrinsics::ID id);
  bool inline_fp_conversions(vmIntrinsics::ID id);
  bool inline_number_methods(vmIntrinsics::ID id);
  bool inline_reference_get();
  bool inline_aescrypt_Block(vmIntrinsics::ID id);
  bool inline_cipherBlockChaining_AESCrypt(vmIntrinsics::ID id);
  Node* inline_cipherBlockChaining_AESCrypt_predicate(bool decrypting);
  Node* get_key_start_from_aescrypt_object(Node* aescrypt_object);
  Node* get_original_key_start_from_aescrypt_object(Node* aescrypt_object);
  bool inline_sha_implCompress(vmIntrinsics::ID id);
  bool inline_digestBase_implCompressMB(int predicate);
  bool inline_sha_implCompressMB(Node* digestBaseObj, ciInstanceKlass* instklass_SHA,
                                 bool long_state, address stubAddr, const char *stubName,
                                 Node* src_start, Node* ofs, Node* limit);
  Node* get_state_from_sha_object(Node *sha_object);
  Node* get_state_from_sha5_object(Node *sha_object);
  Node* inline_digestBase_implCompressMB_predicate(int predicate);
  bool inline_encodeISOArray();
  bool inline_updateCRC32();
  bool inline_updateBytesCRC32();
  bool inline_updateByteBufferCRC32();
  bool inline_multiplyToLen();
  bool inline_squareToLen();
  bool inline_mulAdd();
  bool inline_montgomeryMultiply();
  bool inline_montgomerySquare();

  bool inline_profileBoolean();
};


//---------------------------make_vm_intrinsic----------------------------
CallGenerator* Compile::make_vm_intrinsic(ciMethod* m, bool is_virtual) {
  vmIntrinsics::ID id = m->intrinsic_id();
  assert(id != vmIntrinsics::_none, "must be a VM intrinsic");

  ccstr disable_intr = NULL;

  if ((DisableIntrinsic[0] != '\0'
       && strstr(DisableIntrinsic, vmIntrinsics::name_at(id)) != NULL) ||
      (method_has_option_value("DisableIntrinsic", disable_intr)
       && strstr(disable_intr, vmIntrinsics::name_at(id)) != NULL)) {
    // disabled by a user request on the command line:
    // example: -XX:DisableIntrinsic=_hashCode,_getClass
    return NULL;
  }

  if (!m->is_loaded()) {
    // do not attempt to inline unloaded methods
    return NULL;
  }

  // Only a few intrinsics implement a virtual dispatch.
  // They are expensive calls which are also frequently overridden.
  if (is_virtual) {
    switch (id) {
    case vmIntrinsics::_hashCode:
    case vmIntrinsics::_clone:
      // OK, Object.hashCode and Object.clone intrinsics come in both flavors
      break;
    default:
      return NULL;
    }
  }

  // -XX:-InlineNatives disables nearly all intrinsics:
  if (!InlineNatives) {
    switch (id) {
    case vmIntrinsics::_indexOf:
    case vmIntrinsics::_compareTo:
    case vmIntrinsics::_equals:
    case vmIntrinsics::_equalsC:
    case vmIntrinsics::_getAndAddInt:
    case vmIntrinsics::_getAndAddLong:
    case vmIntrinsics::_getAndSetInt:
    case vmIntrinsics::_getAndSetLong:
    case vmIntrinsics::_getAndSetObject:
    case vmIntrinsics::_loadFence:
    case vmIntrinsics::_storeFence:
    case vmIntrinsics::_fullFence:
      break;  // InlineNatives does not control String.compareTo
    case vmIntrinsics::_Reference_get:
      break;  // InlineNatives does not control Reference.get
    default:
      return NULL;
    }
  }

  int predicates = 0;
  bool does_virtual_dispatch = false;

  switch (id) {
  case vmIntrinsics::_compareTo:
    if (!SpecialStringCompareTo)  return NULL;
    if (!Matcher::match_rule_supported(Op_StrComp))  return NULL;
    break;
  case vmIntrinsics::_indexOf:
    if (!SpecialStringIndexOf)  return NULL;
    break;
  case vmIntrinsics::_equals:
    if (!SpecialStringEquals)  return NULL;
    if (!Matcher::match_rule_supported(Op_StrEquals))  return NULL;
    break;
  case vmIntrinsics::_equalsC:
    if (!SpecialArraysEquals)  return NULL;
    if (!Matcher::match_rule_supported(Op_AryEq))  return NULL;
    break;
  case vmIntrinsics::_arraycopy:
    if (!InlineArrayCopy)  return NULL;
    break;
  case vmIntrinsics::_copyMemory:
    if (StubRoutines::unsafe_arraycopy() == NULL)  return NULL;
    if (!InlineArrayCopy)  return NULL;
    break;
  case vmIntrinsics::_hashCode:
    if (!InlineObjectHash)  return NULL;
    does_virtual_dispatch = true;
    break;
  case vmIntrinsics::_clone:
    does_virtual_dispatch = true;
  case vmIntrinsics::_copyOf:
  case vmIntrinsics::_copyOfRange:
    if (!InlineObjectCopy)  return NULL;
    // These also use the arraycopy intrinsic mechanism:
    if (!InlineArrayCopy)  return NULL;
    break;
  case vmIntrinsics::_encodeISOArray:
    if (!SpecialEncodeISOArray)  return NULL;
    if (!Matcher::match_rule_supported(Op_EncodeISOArray))  return NULL;
    break;
  case vmIntrinsics::_checkIndex:
    // We do not intrinsify this.  The optimizer does fine with it.
    return NULL;

  case vmIntrinsics::_getCallerClass:
    if (!UseNewReflection)  return NULL;
    if (!InlineReflectionGetCallerClass)  return NULL;
    if (SystemDictionary::reflect_CallerSensitive_klass() == NULL)  return NULL;
    break;

  case vmIntrinsics::_bitCount_i:
    if (!Matcher::match_rule_supported(Op_PopCountI)) return NULL;
    break;

  case vmIntrinsics::_bitCount_l:
    if (!Matcher::match_rule_supported(Op_PopCountL)) return NULL;
    break;

  case vmIntrinsics::_numberOfLeadingZeros_i:
    if (!Matcher::match_rule_supported(Op_CountLeadingZerosI)) return NULL;
    break;

  case vmIntrinsics::_numberOfLeadingZeros_l:
    if (!Matcher::match_rule_supported(Op_CountLeadingZerosL)) return NULL;
    break;

  case vmIntrinsics::_numberOfTrailingZeros_i:
    if (!Matcher::match_rule_supported(Op_CountTrailingZerosI)) return NULL;
    break;

  case vmIntrinsics::_numberOfTrailingZeros_l:
    if (!Matcher::match_rule_supported(Op_CountTrailingZerosL)) return NULL;
    break;

  case vmIntrinsics::_reverseBytes_c:
    if (!Matcher::match_rule_supported(Op_ReverseBytesUS)) return NULL;
    break;
  case vmIntrinsics::_reverseBytes_s:
    if (!Matcher::match_rule_supported(Op_ReverseBytesS))  return NULL;
    break;
  case vmIntrinsics::_reverseBytes_i:
    if (!Matcher::match_rule_supported(Op_ReverseBytesI))  return NULL;
    break;
  case vmIntrinsics::_reverseBytes_l:
    if (!Matcher::match_rule_supported(Op_ReverseBytesL))  return NULL;
    break;

  case vmIntrinsics::_Reference_get:
    // Use the intrinsic version of Reference.get() so that the value in
    // the referent field can be registered by the G1 pre-barrier code.
    // Also add memory barrier to prevent commoning reads from this field
    // across safepoint since GC can change it value.
    break;

  case vmIntrinsics::_compareAndSwapObject:
#ifdef _LP64
    if (!UseCompressedOops && !Matcher::match_rule_supported(Op_CompareAndSwapP)) return NULL;
#endif
    break;

  case vmIntrinsics::_compareAndSwapLong:
    if (!Matcher::match_rule_supported(Op_CompareAndSwapL)) return NULL;
    break;

  case vmIntrinsics::_getAndAddInt:
    if (!Matcher::match_rule_supported(Op_GetAndAddI)) return NULL;
    break;

  case vmIntrinsics::_getAndAddLong:
    if (!Matcher::match_rule_supported(Op_GetAndAddL)) return NULL;
    break;

  case vmIntrinsics::_getAndSetInt:
    if (!Matcher::match_rule_supported(Op_GetAndSetI)) return NULL;
    break;

  case vmIntrinsics::_getAndSetLong:
    if (!Matcher::match_rule_supported(Op_GetAndSetL)) return NULL;
    break;

  case vmIntrinsics::_getAndSetObject:
#ifdef _LP64
    if (!UseCompressedOops && !Matcher::match_rule_supported(Op_GetAndSetP)) return NULL;
    if (UseCompressedOops && !Matcher::match_rule_supported(Op_GetAndSetN)) return NULL;
    break;
#else
    if (!Matcher::match_rule_supported(Op_GetAndSetP)) return NULL;
    break;
#endif

  case vmIntrinsics::_aescrypt_encryptBlock:
  case vmIntrinsics::_aescrypt_decryptBlock:
    if (!UseAESIntrinsics) return NULL;
    break;

  case vmIntrinsics::_multiplyToLen:
    if (!UseMultiplyToLenIntrinsic) return NULL;
    break;

  case vmIntrinsics::_squareToLen:
    if (!UseSquareToLenIntrinsic) return NULL;
    break;

  case vmIntrinsics::_mulAdd:
    if (!UseMulAddIntrinsic) return NULL;
    break;

  case vmIntrinsics::_montgomeryMultiply:
     if (!UseMontgomeryMultiplyIntrinsic) return NULL;
    break;
  case vmIntrinsics::_montgomerySquare:
     if (!UseMontgomerySquareIntrinsic) return NULL;
    break;

  case vmIntrinsics::_cipherBlockChaining_encryptAESCrypt:
  case vmIntrinsics::_cipherBlockChaining_decryptAESCrypt:
    if (!UseAESIntrinsics) return NULL;
    // these two require the predicated logic
    predicates = 1;
    break;

  case vmIntrinsics::_sha_implCompress:
    if (!UseSHA1Intrinsics) return NULL;
    break;

  case vmIntrinsics::_sha2_implCompress:
    if (!UseSHA256Intrinsics) return NULL;
    break;

  case vmIntrinsics::_sha5_implCompress:
    if (!UseSHA512Intrinsics) return NULL;
    break;

  case vmIntrinsics::_digestBase_implCompressMB:
    if (!(UseSHA1Intrinsics || UseSHA256Intrinsics || UseSHA512Intrinsics)) return NULL;
    predicates = 3;
    break;

  case vmIntrinsics::_updateCRC32:
  case vmIntrinsics::_updateBytesCRC32:
  case vmIntrinsics::_updateByteBufferCRC32:
    if (!UseCRC32Intrinsics) return NULL;
    break;

  case vmIntrinsics::_incrementExactI:
  case vmIntrinsics::_addExactI:
    if (!Matcher::match_rule_supported(Op_OverflowAddI) || !UseMathExactIntrinsics) return NULL;
    break;
  case vmIntrinsics::_incrementExactL:
  case vmIntrinsics::_addExactL:
    if (!Matcher::match_rule_supported(Op_OverflowAddL) || !UseMathExactIntrinsics) return NULL;
    break;
  case vmIntrinsics::_decrementExactI:
  case vmIntrinsics::_subtractExactI:
    if (!Matcher::match_rule_supported(Op_OverflowSubI) || !UseMathExactIntrinsics) return NULL;
    break;
  case vmIntrinsics::_decrementExactL:
  case vmIntrinsics::_subtractExactL:
    if (!Matcher::match_rule_supported(Op_OverflowSubL) || !UseMathExactIntrinsics) return NULL;
    break;
  case vmIntrinsics::_negateExactI:
    if (!Matcher::match_rule_supported(Op_OverflowSubI) || !UseMathExactIntrinsics) return NULL;
    break;
  case vmIntrinsics::_negateExactL:
    if (!Matcher::match_rule_supported(Op_OverflowSubL) || !UseMathExactIntrinsics) return NULL;
    break;
  case vmIntrinsics::_multiplyExactI:
    if (!Matcher::match_rule_supported(Op_OverflowMulI) || !UseMathExactIntrinsics) return NULL;
    break;
  case vmIntrinsics::_multiplyExactL:
    if (!Matcher::match_rule_supported(Op_OverflowMulL) || !UseMathExactIntrinsics) return NULL;
    break;

 default:
    assert(id <= vmIntrinsics::LAST_COMPILER_INLINE, "caller responsibility");
    assert(id != vmIntrinsics::_Object_init && id != vmIntrinsics::_invoke, "enum out of order?");
    break;
  }

  // -XX:-InlineClassNatives disables natives from the Class class.
  // The flag applies to all reflective calls, notably Array.newArray
  // (visible to Java programmers as Array.newInstance).
  if (m->holder()->name() == ciSymbol::java_lang_Class() ||
      m->holder()->name() == ciSymbol::java_lang_reflect_Array()) {
    if (!InlineClassNatives)  return NULL;
  }

  // -XX:-InlineThreadNatives disables natives from the Thread class.
  if (m->holder()->name() == ciSymbol::java_lang_Thread()) {
    if (!InlineThreadNatives)  return NULL;
  }

  // -XX:-InlineMathNatives disables natives from the Math,Float and Double classes.
  if (m->holder()->name() == ciSymbol::java_lang_Math() ||
      m->holder()->name() == ciSymbol::java_lang_Float() ||
      m->holder()->name() == ciSymbol::java_lang_Double()) {
    if (!InlineMathNatives)  return NULL;
  }

  // -XX:-InlineUnsafeOps disables natives from the Unsafe class.
  if (m->holder()->name() == ciSymbol::sun_misc_Unsafe()) {
    if (!InlineUnsafeOps)  return NULL;
  }

  return new LibraryIntrinsic(m, is_virtual, predicates, does_virtual_dispatch, (vmIntrinsics::ID) id);
}

//----------------------register_library_intrinsics-----------------------
// Initialize this file's data structures, for each Compile instance.
void Compile::register_library_intrinsics() {
  // Nothing to do here.
}

JVMState* LibraryIntrinsic::generate(JVMState* jvms) {
  LibraryCallKit kit(jvms, this);
  Compile* C = kit.C;
  int nodes = C->unique();
#ifndef PRODUCT
  if ((C->print_intrinsics() || C->print_inlining()) && Verbose) {
    char buf[1000];
    const char* str = vmIntrinsics::short_name_as_C_string(intrinsic_id(), buf, sizeof(buf));
    tty->print_cr("Intrinsic %s", str);
  }
#endif
  ciMethod* callee = kit.callee();
  const int bci    = kit.bci();

  // Try to inline the intrinsic.
  if (kit.try_to_inline(_last_predicate)) {
    if (C->print_intrinsics() || C->print_inlining()) {
      C->print_inlining(callee, jvms->depth() - 1, bci, is_virtual() ? "(intrinsic, virtual)" : "(intrinsic)");
    }
    C->gather_intrinsic_statistics(intrinsic_id(), is_virtual(), Compile::_intrinsic_worked);
    if (C->log()) {
      C->log()->elem("intrinsic id='%s'%s nodes='%d'",
                     vmIntrinsics::name_at(intrinsic_id()),
                     (is_virtual() ? " virtual='1'" : ""),
                     C->unique() - nodes);
    }
    // Push the result from the inlined method onto the stack.
    kit.push_result();
    return kit.transfer_exceptions_into_jvms();
  }

  // The intrinsic bailed out
  if (C->print_intrinsics() || C->print_inlining()) {
    if (jvms->has_method()) {
      // Not a root compile.
      const char* msg = is_virtual() ? "failed to inline (intrinsic, virtual)" : "failed to inline (intrinsic)";
      C->print_inlining(callee, jvms->depth() - 1, bci, msg);
    } else {
      // Root compile
      tty->print("Did not generate intrinsic %s%s at bci:%d in",
               vmIntrinsics::name_at(intrinsic_id()),
               (is_virtual() ? " (virtual)" : ""), bci);
    }
  }
  C->gather_intrinsic_statistics(intrinsic_id(), is_virtual(), Compile::_intrinsic_failed);
  return NULL;
}

Node* LibraryIntrinsic::generate_predicate(JVMState* jvms, int predicate) {
  LibraryCallKit kit(jvms, this);
  Compile* C = kit.C;
  int nodes = C->unique();
  _last_predicate = predicate;
#ifndef PRODUCT
  assert(is_predicated() && predicate < predicates_count(), "sanity");
  if ((C->print_intrinsics() || C->print_inlining()) && Verbose) {
    char buf[1000];
    const char* str = vmIntrinsics::short_name_as_C_string(intrinsic_id(), buf, sizeof(buf));
    tty->print_cr("Predicate for intrinsic %s", str);
  }
#endif
  ciMethod* callee = kit.callee();
  const int bci    = kit.bci();

  Node* slow_ctl = kit.try_to_predicate(predicate);
  if (!kit.failing()) {
    if (C->print_intrinsics() || C->print_inlining()) {
      C->print_inlining(callee, jvms->depth() - 1, bci, is_virtual() ? "(intrinsic, virtual, predicate)" : "(intrinsic, predicate)");
    }
    C->gather_intrinsic_statistics(intrinsic_id(), is_virtual(), Compile::_intrinsic_worked);
    if (C->log()) {
      C->log()->elem("predicate_intrinsic id='%s'%s nodes='%d'",
                     vmIntrinsics::name_at(intrinsic_id()),
                     (is_virtual() ? " virtual='1'" : ""),
                     C->unique() - nodes);
    }
    return slow_ctl; // Could be NULL if the check folds.
  }

  // The intrinsic bailed out
  if (C->print_intrinsics() || C->print_inlining()) {
    if (jvms->has_method()) {
      // Not a root compile.
      const char* msg = "failed to generate predicate for intrinsic";
      C->print_inlining(kit.callee(), jvms->depth() - 1, bci, msg);
    } else {
      // Root compile
      C->print_inlining_stream()->print("Did not generate predicate for intrinsic %s%s at bci:%d in",
                                        vmIntrinsics::name_at(intrinsic_id()),
                                        (is_virtual() ? " (virtual)" : ""), bci);
    }
  }
  C->gather_intrinsic_statistics(intrinsic_id(), is_virtual(), Compile::_intrinsic_failed);
  return NULL;
}

bool LibraryCallKit::try_to_inline(int predicate) {
  // Handle symbolic names for otherwise undistinguished boolean switches:
  const bool is_store       = true;
  const bool is_native_ptr  = true;
  const bool is_static      = true;
  const bool is_volatile    = true;

  if (!jvms()->has_method()) {
    // Root JVMState has a null method.
    assert(map()->memory()->Opcode() == Op_Parm, "");
    // Insert the memory aliasing node
    set_all_memory(reset_memory());
  }
  assert(merged_memory(), "");


  switch (intrinsic_id()) {
  case vmIntrinsics::_hashCode:                 return inline_native_hashcode(intrinsic()->is_virtual(), !is_static);
  case vmIntrinsics::_identityHashCode:         return inline_native_hashcode(/*!virtual*/ false,         is_static);
  case vmIntrinsics::_getClass:                 return inline_native_getClass();

  case vmIntrinsics::_dsin:
  case vmIntrinsics::_dcos:
  case vmIntrinsics::_dtan:
  case vmIntrinsics::_dabs:
  case vmIntrinsics::_datan2:
  case vmIntrinsics::_dsqrt:
  case vmIntrinsics::_dexp:
  case vmIntrinsics::_dlog:
  case vmIntrinsics::_dlog10:
  case vmIntrinsics::_dpow:                     return inline_math_native(intrinsic_id());

  case vmIntrinsics::_min:
  case vmIntrinsics::_max:                      return inline_min_max(intrinsic_id());

  case vmIntrinsics::_addExactI:                return inline_math_addExactI(false /* add */);
  case vmIntrinsics::_addExactL:                return inline_math_addExactL(false /* add */);
  case vmIntrinsics::_decrementExactI:          return inline_math_subtractExactI(true /* decrement */);
  case vmIntrinsics::_decrementExactL:          return inline_math_subtractExactL(true /* decrement */);
  case vmIntrinsics::_incrementExactI:          return inline_math_addExactI(true /* increment */);
  case vmIntrinsics::_incrementExactL:          return inline_math_addExactL(true /* increment */);
  case vmIntrinsics::_multiplyExactI:           return inline_math_multiplyExactI();
  case vmIntrinsics::_multiplyExactL:           return inline_math_multiplyExactL();
  case vmIntrinsics::_negateExactI:             return inline_math_negateExactI();
  case vmIntrinsics::_negateExactL:             return inline_math_negateExactL();
  case vmIntrinsics::_subtractExactI:           return inline_math_subtractExactI(false /* subtract */);
  case vmIntrinsics::_subtractExactL:           return inline_math_subtractExactL(false /* subtract */);

  case vmIntrinsics::_arraycopy:                return inline_arraycopy();

  case vmIntrinsics::_compareTo:                return inline_string_compareTo();
  case vmIntrinsics::_indexOf:                  return inline_string_indexOf();
  case vmIntrinsics::_equals:                   return inline_string_equals();

  case vmIntrinsics::_getObject:                return inline_unsafe_access(!is_native_ptr, !is_store, T_OBJECT,  !is_volatile, false);
  case vmIntrinsics::_getBoolean:               return inline_unsafe_access(!is_native_ptr, !is_store, T_BOOLEAN, !is_volatile, false);
  case vmIntrinsics::_getByte:                  return inline_unsafe_access(!is_native_ptr, !is_store, T_BYTE,    !is_volatile, false);
  case vmIntrinsics::_getShort:                 return inline_unsafe_access(!is_native_ptr, !is_store, T_SHORT,   !is_volatile, false);
  case vmIntrinsics::_getChar:                  return inline_unsafe_access(!is_native_ptr, !is_store, T_CHAR,    !is_volatile, false);
  case vmIntrinsics::_getInt:                   return inline_unsafe_access(!is_native_ptr, !is_store, T_INT,     !is_volatile, false);
  case vmIntrinsics::_getLong:                  return inline_unsafe_access(!is_native_ptr, !is_store, T_LONG,    !is_volatile, false);
  case vmIntrinsics::_getFloat:                 return inline_unsafe_access(!is_native_ptr, !is_store, T_FLOAT,   !is_volatile, false);
  case vmIntrinsics::_getDouble:                return inline_unsafe_access(!is_native_ptr, !is_store, T_DOUBLE,  !is_volatile, false);

  case vmIntrinsics::_putObject:                return inline_unsafe_access(!is_native_ptr,  is_store, T_OBJECT,  !is_volatile, false);
  case vmIntrinsics::_putBoolean:               return inline_unsafe_access(!is_native_ptr,  is_store, T_BOOLEAN, !is_volatile, false);
  case vmIntrinsics::_putByte:                  return inline_unsafe_access(!is_native_ptr,  is_store, T_BYTE,    !is_volatile, false);
  case vmIntrinsics::_putShort:                 return inline_unsafe_access(!is_native_ptr,  is_store, T_SHORT,   !is_volatile, false);
  case vmIntrinsics::_putChar:                  return inline_unsafe_access(!is_native_ptr,  is_store, T_CHAR,    !is_volatile, false);
  case vmIntrinsics::_putInt:                   return inline_unsafe_access(!is_native_ptr,  is_store, T_INT,     !is_volatile, false);
  case vmIntrinsics::_putLong:                  return inline_unsafe_access(!is_native_ptr,  is_store, T_LONG,    !is_volatile, false);
  case vmIntrinsics::_putFloat:                 return inline_unsafe_access(!is_native_ptr,  is_store, T_FLOAT,   !is_volatile, false);
  case vmIntrinsics::_putDouble:                return inline_unsafe_access(!is_native_ptr,  is_store, T_DOUBLE,  !is_volatile, false);

  case vmIntrinsics::_getByte_raw:              return inline_unsafe_access( is_native_ptr, !is_store, T_BYTE,    !is_volatile, false);
  case vmIntrinsics::_getShort_raw:             return inline_unsafe_access( is_native_ptr, !is_store, T_SHORT,   !is_volatile, false);
  case vmIntrinsics::_getChar_raw:              return inline_unsafe_access( is_native_ptr, !is_store, T_CHAR,    !is_volatile, false);
  case vmIntrinsics::_getInt_raw:               return inline_unsafe_access( is_native_ptr, !is_store, T_INT,     !is_volatile, false);
  case vmIntrinsics::_getLong_raw:              return inline_unsafe_access( is_native_ptr, !is_store, T_LONG,    !is_volatile, false);
  case vmIntrinsics::_getFloat_raw:             return inline_unsafe_access( is_native_ptr, !is_store, T_FLOAT,   !is_volatile, false);
  case vmIntrinsics::_getDouble_raw:            return inline_unsafe_access( is_native_ptr, !is_store, T_DOUBLE,  !is_volatile, false);
  case vmIntrinsics::_getAddress_raw:           return inline_unsafe_access( is_native_ptr, !is_store, T_ADDRESS, !is_volatile, false);

  case vmIntrinsics::_putByte_raw:              return inline_unsafe_access( is_native_ptr,  is_store, T_BYTE,    !is_volatile, false);
  case vmIntrinsics::_putShort_raw:             return inline_unsafe_access( is_native_ptr,  is_store, T_SHORT,   !is_volatile, false);
  case vmIntrinsics::_putChar_raw:              return inline_unsafe_access( is_native_ptr,  is_store, T_CHAR,    !is_volatile, false);
  case vmIntrinsics::_putInt_raw:               return inline_unsafe_access( is_native_ptr,  is_store, T_INT,     !is_volatile, false);
  case vmIntrinsics::_putLong_raw:              return inline_unsafe_access( is_native_ptr,  is_store, T_LONG,    !is_volatile, false);
  case vmIntrinsics::_putFloat_raw:             return inline_unsafe_access( is_native_ptr,  is_store, T_FLOAT,   !is_volatile, false);
  case vmIntrinsics::_putDouble_raw:            return inline_unsafe_access( is_native_ptr,  is_store, T_DOUBLE,  !is_volatile, false);
  case vmIntrinsics::_putAddress_raw:           return inline_unsafe_access( is_native_ptr,  is_store, T_ADDRESS, !is_volatile, false);

  case vmIntrinsics::_getObjectVolatile:        return inline_unsafe_access(!is_native_ptr, !is_store, T_OBJECT,   is_volatile, false);
  case vmIntrinsics::_getBooleanVolatile:       return inline_unsafe_access(!is_native_ptr, !is_store, T_BOOLEAN,  is_volatile, false);
  case vmIntrinsics::_getByteVolatile:          return inline_unsafe_access(!is_native_ptr, !is_store, T_BYTE,     is_volatile, false);
  case vmIntrinsics::_getShortVolatile:         return inline_unsafe_access(!is_native_ptr, !is_store, T_SHORT,    is_volatile, false);
  case vmIntrinsics::_getCharVolatile:          return inline_unsafe_access(!is_native_ptr, !is_store, T_CHAR,     is_volatile, false);
  case vmIntrinsics::_getIntVolatile:           return inline_unsafe_access(!is_native_ptr, !is_store, T_INT,      is_volatile, false);
  case vmIntrinsics::_getLongVolatile:          return inline_unsafe_access(!is_native_ptr, !is_store, T_LONG,     is_volatile, false);
  case vmIntrinsics::_getFloatVolatile:         return inline_unsafe_access(!is_native_ptr, !is_store, T_FLOAT,    is_volatile, false);
  case vmIntrinsics::_getDoubleVolatile:        return inline_unsafe_access(!is_native_ptr, !is_store, T_DOUBLE,   is_volatile, false);

  case vmIntrinsics::_putObjectVolatile:        return inline_unsafe_access(!is_native_ptr,  is_store, T_OBJECT,   is_volatile, false);
  case vmIntrinsics::_putBooleanVolatile:       return inline_unsafe_access(!is_native_ptr,  is_store, T_BOOLEAN,  is_volatile, false);
  case vmIntrinsics::_putByteVolatile:          return inline_unsafe_access(!is_native_ptr,  is_store, T_BYTE,     is_volatile, false);
  case vmIntrinsics::_putShortVolatile:         return inline_unsafe_access(!is_native_ptr,  is_store, T_SHORT,    is_volatile, false);
  case vmIntrinsics::_putCharVolatile:          return inline_unsafe_access(!is_native_ptr,  is_store, T_CHAR,     is_volatile, false);
  case vmIntrinsics::_putIntVolatile:           return inline_unsafe_access(!is_native_ptr,  is_store, T_INT,      is_volatile, false);
  case vmIntrinsics::_putLongVolatile:          return inline_unsafe_access(!is_native_ptr,  is_store, T_LONG,     is_volatile, false);
  case vmIntrinsics::_putFloatVolatile:         return inline_unsafe_access(!is_native_ptr,  is_store, T_FLOAT,    is_volatile, false);
  case vmIntrinsics::_putDoubleVolatile:        return inline_unsafe_access(!is_native_ptr,  is_store, T_DOUBLE,   is_volatile, false);

  case vmIntrinsics::_prefetchRead:             return inline_unsafe_prefetch(!is_native_ptr, !is_store, !is_static);
  case vmIntrinsics::_prefetchWrite:            return inline_unsafe_prefetch(!is_native_ptr,  is_store, !is_static);
  case vmIntrinsics::_prefetchReadStatic:       return inline_unsafe_prefetch(!is_native_ptr, !is_store,  is_static);
  case vmIntrinsics::_prefetchWriteStatic:      return inline_unsafe_prefetch(!is_native_ptr,  is_store,  is_static);

  case vmIntrinsics::_compareAndSwapObject:     return inline_unsafe_load_store(T_OBJECT, LS_cmpxchg);
  case vmIntrinsics::_compareAndSwapInt:        return inline_unsafe_load_store(T_INT,    LS_cmpxchg);
  case vmIntrinsics::_compareAndSwapLong:       return inline_unsafe_load_store(T_LONG,   LS_cmpxchg);

  case vmIntrinsics::_putOrderedObject:         return inline_unsafe_ordered_store(T_OBJECT);
  case vmIntrinsics::_putOrderedInt:            return inline_unsafe_ordered_store(T_INT);
  case vmIntrinsics::_putOrderedLong:           return inline_unsafe_ordered_store(T_LONG);

  case vmIntrinsics::_getAndAddInt:             return inline_unsafe_load_store(T_INT,    LS_xadd);
  case vmIntrinsics::_getAndAddLong:            return inline_unsafe_load_store(T_LONG,   LS_xadd);
  case vmIntrinsics::_getAndSetInt:             return inline_unsafe_load_store(T_INT,    LS_xchg);
  case vmIntrinsics::_getAndSetLong:            return inline_unsafe_load_store(T_LONG,   LS_xchg);
  case vmIntrinsics::_getAndSetObject:          return inline_unsafe_load_store(T_OBJECT, LS_xchg);

  case vmIntrinsics::_loadFence:
  case vmIntrinsics::_storeFence:
  case vmIntrinsics::_fullFence:                return inline_unsafe_fence(intrinsic_id());

  case vmIntrinsics::_currentThread:            return inline_native_currentThread();
  case vmIntrinsics::_isInterrupted:            return inline_native_isInterrupted();

#ifdef TRACE_HAVE_INTRINSICS
  case vmIntrinsics::_classID:                  return inline_native_classID();
  case vmIntrinsics::_threadID:                 return inline_native_threadID();
  case vmIntrinsics::_counterTime:              return inline_native_time_funcs(CAST_FROM_FN_PTR(address, TRACE_TIME_METHOD), "counterTime");
#endif
  case vmIntrinsics::_currentTimeMillis:        return inline_native_time_funcs(CAST_FROM_FN_PTR(address, os::javaTimeMillis), "currentTimeMillis");
  case vmIntrinsics::_nanoTime:                 return inline_native_time_funcs(CAST_FROM_FN_PTR(address, os::javaTimeNanos), "nanoTime");
  case vmIntrinsics::_allocateInstance:         return inline_unsafe_allocate();
  case vmIntrinsics::_copyMemory:               return inline_unsafe_copyMemory();
  case vmIntrinsics::_newArray:                 return inline_native_newArray();
  case vmIntrinsics::_getLength:                return inline_native_getLength();
  case vmIntrinsics::_copyOf:                   return inline_array_copyOf(false);
  case vmIntrinsics::_copyOfRange:              return inline_array_copyOf(true);
  case vmIntrinsics::_equalsC:                  return inline_array_equals();
  case vmIntrinsics::_clone:                    return inline_native_clone(intrinsic()->is_virtual());

  case vmIntrinsics::_isAssignableFrom:         return inline_native_subtype_check();

  case vmIntrinsics::_isInstance:
  case vmIntrinsics::_getModifiers:
  case vmIntrinsics::_isInterface:
  case vmIntrinsics::_isArray:
  case vmIntrinsics::_isPrimitive:
  case vmIntrinsics::_getSuperclass:
  case vmIntrinsics::_getComponentType:
  case vmIntrinsics::_getClassAccessFlags:      return inline_native_Class_query(intrinsic_id());

  case vmIntrinsics::_floatToRawIntBits:
  case vmIntrinsics::_floatToIntBits:
  case vmIntrinsics::_intBitsToFloat:
  case vmIntrinsics::_doubleToRawLongBits:
  case vmIntrinsics::_doubleToLongBits:
  case vmIntrinsics::_longBitsToDouble:         return inline_fp_conversions(intrinsic_id());

  case vmIntrinsics::_numberOfLeadingZeros_i:
  case vmIntrinsics::_numberOfLeadingZeros_l:
  case vmIntrinsics::_numberOfTrailingZeros_i:
  case vmIntrinsics::_numberOfTrailingZeros_l:
  case vmIntrinsics::_bitCount_i:
  case vmIntrinsics::_bitCount_l:
  case vmIntrinsics::_reverseBytes_i:
  case vmIntrinsics::_reverseBytes_l:
  case vmIntrinsics::_reverseBytes_s:
  case vmIntrinsics::_reverseBytes_c:           return inline_number_methods(intrinsic_id());

  case vmIntrinsics::_getCallerClass:           return inline_native_Reflection_getCallerClass();

  case vmIntrinsics::_Reference_get:            return inline_reference_get();

  case vmIntrinsics::_aescrypt_encryptBlock:
  case vmIntrinsics::_aescrypt_decryptBlock:    return inline_aescrypt_Block(intrinsic_id());

  case vmIntrinsics::_cipherBlockChaining_encryptAESCrypt:
  case vmIntrinsics::_cipherBlockChaining_decryptAESCrypt:
    return inline_cipherBlockChaining_AESCrypt(intrinsic_id());

  case vmIntrinsics::_sha_implCompress:
  case vmIntrinsics::_sha2_implCompress:
  case vmIntrinsics::_sha5_implCompress:
    return inline_sha_implCompress(intrinsic_id());

  case vmIntrinsics::_digestBase_implCompressMB:
    return inline_digestBase_implCompressMB(predicate);

  case vmIntrinsics::_multiplyToLen:
    return inline_multiplyToLen();

  case vmIntrinsics::_squareToLen:
    return inline_squareToLen();

  case vmIntrinsics::_mulAdd:
    return inline_mulAdd();

  case vmIntrinsics::_montgomeryMultiply:
    return inline_montgomeryMultiply();
  case vmIntrinsics::_montgomerySquare:
    return inline_montgomerySquare();

  case vmIntrinsics::_encodeISOArray:
    return inline_encodeISOArray();

  case vmIntrinsics::_updateCRC32:
    return inline_updateCRC32();
  case vmIntrinsics::_updateBytesCRC32:
    return inline_updateBytesCRC32();
  case vmIntrinsics::_updateByteBufferCRC32:
    return inline_updateByteBufferCRC32();

  case vmIntrinsics::_profileBoolean:
    return inline_profileBoolean();

  default:
    // If you get here, it may be that someone has added a new intrinsic
    // to the list in vmSymbols.hpp without implementing it here.
#ifndef PRODUCT
    if ((PrintMiscellaneous && (Verbose || WizardMode)) || PrintOpto) {
      tty->print_cr("*** Warning: Unimplemented intrinsic %s(%d)",
                    vmIntrinsics::name_at(intrinsic_id()), intrinsic_id());
    }
#endif
    return false;
  }
}

Node* LibraryCallKit::try_to_predicate(int predicate) {
  if (!jvms()->has_method()) {
    // Root JVMState has a null method.
    assert(map()->memory()->Opcode() == Op_Parm, "");
    // Insert the memory aliasing node
    set_all_memory(reset_memory());
  }
  assert(merged_memory(), "");

  switch (intrinsic_id()) {
  case vmIntrinsics::_cipherBlockChaining_encryptAESCrypt:
    return inline_cipherBlockChaining_AESCrypt_predicate(false);
  case vmIntrinsics::_cipherBlockChaining_decryptAESCrypt:
    return inline_cipherBlockChaining_AESCrypt_predicate(true);
  case vmIntrinsics::_digestBase_implCompressMB:
    return inline_digestBase_implCompressMB_predicate(predicate);

  default:
    // If you get here, it may be that someone has added a new intrinsic
    // to the list in vmSymbols.hpp without implementing it here.
#ifndef PRODUCT
    if ((PrintMiscellaneous && (Verbose || WizardMode)) || PrintOpto) {
      tty->print_cr("*** Warning: Unimplemented predicate for intrinsic %s(%d)",
                    vmIntrinsics::name_at(intrinsic_id()), intrinsic_id());
    }
#endif
    Node* slow_ctl = control();
    set_control(top()); // No fast path instrinsic
    return slow_ctl;
  }
}

//------------------------------set_result-------------------------------
// Helper function for finishing intrinsics.
void LibraryCallKit::set_result(RegionNode* region, PhiNode* value) {
  record_for_igvn(region);
  set_control(_gvn.transform(region));
  set_result( _gvn.transform(value));
  assert(value->type()->basic_type() == result()->bottom_type()->basic_type(), "sanity");
}

//------------------------------generate_guard---------------------------
// Helper function for generating guarded fast-slow graph structures.
// The given 'test', if true, guards a slow path.  If the test fails
// then a fast path can be taken.  (We generally hope it fails.)
// In all cases, GraphKit::control() is updated to the fast path.
// The returned value represents the control for the slow path.
// The return value is never 'top'; it is either a valid control
// or NULL if it is obvious that the slow path can never be taken.
// Also, if region and the slow control are not NULL, the slow edge
// is appended to the region.
Node* LibraryCallKit::generate_guard(Node* test, RegionNode* region, float true_prob) {
  if (stopped()) {
    // Already short circuited.
    return NULL;
  }

  // Build an if node and its projections.
  // If test is true we take the slow path, which we assume is uncommon.
  if (_gvn.type(test) == TypeInt::ZERO) {
    // The slow branch is never taken.  No need to build this guard.
    return NULL;
  }

  IfNode* iff = create_and_map_if(control(), test, true_prob, COUNT_UNKNOWN);

  Node* if_slow = _gvn.transform(new (C) IfTrueNode(iff));
  if (if_slow == top()) {
    // The slow branch is never taken.  No need to build this guard.
    return NULL;
  }

  if (region != NULL)
    region->add_req(if_slow);

  Node* if_fast = _gvn.transform(new (C) IfFalseNode(iff));
  set_control(if_fast);

  return if_slow;
}

inline Node* LibraryCallKit::generate_slow_guard(Node* test, RegionNode* region) {
  return generate_guard(test, region, PROB_UNLIKELY_MAG(3));
}
inline Node* LibraryCallKit::generate_fair_guard(Node* test, RegionNode* region) {
  return generate_guard(test, region, PROB_FAIR);
}

inline Node* LibraryCallKit::generate_negative_guard(Node* index, RegionNode* region,
                                                     Node* *pos_index) {
  if (stopped())
    return NULL;                // already stopped
  if (_gvn.type(index)->higher_equal(TypeInt::POS)) // [0,maxint]
    return NULL;                // index is already adequately typed
  Node* cmp_lt = _gvn.transform(new (C) CmpINode(index, intcon(0)));
  Node* bol_lt = _gvn.transform(new (C) BoolNode(cmp_lt, BoolTest::lt));
  Node* is_neg = generate_guard(bol_lt, region, PROB_MIN);
  if (is_neg != NULL && pos_index != NULL) {
    // Emulate effect of Parse::adjust_map_after_if.
    Node* ccast = new (C) CastIINode(index, TypeInt::POS);
    ccast->set_req(0, control());
    (*pos_index) = _gvn.transform(ccast);
  }
  return is_neg;
}

inline Node* LibraryCallKit::generate_nonpositive_guard(Node* index, bool never_negative,
                                                        Node* *pos_index) {
  if (stopped())
    return NULL;                // already stopped
  if (_gvn.type(index)->higher_equal(TypeInt::POS1)) // [1,maxint]
    return NULL;                // index is already adequately typed
  Node* cmp_le = _gvn.transform(new (C) CmpINode(index, intcon(0)));
  BoolTest::mask le_or_eq = (never_negative ? BoolTest::eq : BoolTest::le);
  Node* bol_le = _gvn.transform(new (C) BoolNode(cmp_le, le_or_eq));
  Node* is_notp = generate_guard(bol_le, NULL, PROB_MIN);
  if (is_notp != NULL && pos_index != NULL) {
    // Emulate effect of Parse::adjust_map_after_if.
    Node* ccast = new (C) CastIINode(index, TypeInt::POS1);
    ccast->set_req(0, control());
    (*pos_index) = _gvn.transform(ccast);
  }
  return is_notp;
}

// Make sure that 'position' is a valid limit index, in [0..length].
// There are two equivalent plans for checking this:
//   A. (offset + copyLength)  unsigned<=  arrayLength
//   B. offset  <=  (arrayLength - copyLength)
// We require that all of the values above, except for the sum and
// difference, are already known to be non-negative.
// Plan A is robust in the face of overflow, if offset and copyLength
// are both hugely positive.
//
// Plan B is less direct and intuitive, but it does not overflow at
// all, since the difference of two non-negatives is always
// representable.  Whenever Java methods must perform the equivalent
// check they generally use Plan B instead of Plan A.
// For the moment we use Plan A.
inline Node* LibraryCallKit::generate_limit_guard(Node* offset,
                                                  Node* subseq_length,
                                                  Node* array_length,
                                                  RegionNode* region) {
  if (stopped())
    return NULL;                // already stopped
  bool zero_offset = _gvn.type(offset) == TypeInt::ZERO;
  if (zero_offset && subseq_length->eqv_uncast(array_length))
    return NULL;                // common case of whole-array copy
  Node* last = subseq_length;
  if (!zero_offset)             // last += offset
    last = _gvn.transform(new (C) AddINode(last, offset));
  Node* cmp_lt = _gvn.transform(new (C) CmpUNode(array_length, last));
  Node* bol_lt = _gvn.transform(new (C) BoolNode(cmp_lt, BoolTest::lt));
  Node* is_over = generate_guard(bol_lt, region, PROB_MIN);
  return is_over;
}


//--------------------------generate_current_thread--------------------
Node* LibraryCallKit::generate_current_thread(Node* &tls_output) {
  ciKlass*    thread_klass = env()->Thread_klass();
  const Type* thread_type  = TypeOopPtr::make_from_klass(thread_klass)->cast_to_ptr_type(TypePtr::NotNull);
  Node* thread = _gvn.transform(new (C) ThreadLocalNode());
  Node* p = basic_plus_adr(top()/*!oop*/, thread, in_bytes(JavaThread::threadObj_offset()));
  Node* threadObj = make_load(NULL, p, thread_type, T_OBJECT, MemNode::unordered);
  tls_output = thread;
  return threadObj;
}


//------------------------------make_string_method_node------------------------
// Helper method for String intrinsic functions. This version is called
// with str1 and str2 pointing to String object nodes.
//
Node* LibraryCallKit::make_string_method_node(int opcode, Node* str1, Node* str2) {
  Node* no_ctrl = NULL;

  // Get start addr of string
  Node* str1_value   = load_String_value(no_ctrl, str1);
  Node* str1_offset  = load_String_offset(no_ctrl, str1);
  Node* str1_start   = array_element_address(str1_value, str1_offset, T_CHAR);

  // Get length of string 1
  Node* str1_len  = load_String_length(no_ctrl, str1);

  Node* str2_value   = load_String_value(no_ctrl, str2);
  Node* str2_offset  = load_String_offset(no_ctrl, str2);
  Node* str2_start   = array_element_address(str2_value, str2_offset, T_CHAR);

  Node* str2_len = NULL;
  Node* result = NULL;

  switch (opcode) {
  case Op_StrIndexOf:
    // Get length of string 2
    str2_len = load_String_length(no_ctrl, str2);

    result = new (C) StrIndexOfNode(control(), memory(TypeAryPtr::CHARS),
                                 str1_start, str1_len, str2_start, str2_len);
    break;
  case Op_StrComp:
    // Get length of string 2
    str2_len = load_String_length(no_ctrl, str2);

    result = new (C) StrCompNode(control(), memory(TypeAryPtr::CHARS),
                                 str1_start, str1_len, str2_start, str2_len);
    break;
  case Op_StrEquals:
    result = new (C) StrEqualsNode(control(), memory(TypeAryPtr::CHARS),
                               str1_start, str2_start, str1_len);
    break;
  default:
    ShouldNotReachHere();
    return NULL;
  }

  // All these intrinsics have checks.
  C->set_has_split_ifs(true); // Has chance for split-if optimization

  return _gvn.transform(result);
}

// Helper method for String intrinsic functions. This version is called
// with str1 and str2 pointing to char[] nodes, with cnt1 and cnt2 pointing
// to Int nodes containing the lenghts of str1 and str2.
//
Node* LibraryCallKit::make_string_method_node(int opcode, Node* str1_start, Node* cnt1, Node* str2_start, Node* cnt2) {
  Node* result = NULL;
  switch (opcode) {
  case Op_StrIndexOf:
    result = new (C) StrIndexOfNode(control(), memory(TypeAryPtr::CHARS),
                                 str1_start, cnt1, str2_start, cnt2);
    break;
  case Op_StrComp:
    result = new (C) StrCompNode(control(), memory(TypeAryPtr::CHARS),
                                 str1_start, cnt1, str2_start, cnt2);
    break;
  case Op_StrEquals:
    result = new (C) StrEqualsNode(control(), memory(TypeAryPtr::CHARS),
                                 str1_start, str2_start, cnt1);
    break;
  default:
    ShouldNotReachHere();
    return NULL;
  }

  // All these intrinsics have checks.
  C->set_has_split_ifs(true); // Has chance for split-if optimization

  return _gvn.transform(result);
}

//------------------------------inline_string_compareTo------------------------
// public int java.lang.String.compareTo(String anotherString);
bool LibraryCallKit::inline_string_compareTo() {
  Node* receiver = null_check(argument(0));
  Node* arg      = null_check(argument(1));
  if (stopped()) {
    return true;
  }
  set_result(make_string_method_node(Op_StrComp, receiver, arg));
  return true;
}

//------------------------------inline_string_equals------------------------
bool LibraryCallKit::inline_string_equals() {
  Node* receiver = null_check_receiver();
  // NOTE: Do not null check argument for String.equals() because spec
  // allows to specify NULL as argument.
  Node* argument = this->argument(1);
  if (stopped()) {
    return true;
  }

  // paths (plus control) merge
  RegionNode* region = new (C) RegionNode(5);
  Node* phi = new (C) PhiNode(region, TypeInt::BOOL);

  // does source == target string?
  Node* cmp = _gvn.transform(new (C) CmpPNode(receiver, argument));
  Node* bol = _gvn.transform(new (C) BoolNode(cmp, BoolTest::eq));

  Node* if_eq = generate_slow_guard(bol, NULL);
  if (if_eq != NULL) {
    // receiver == argument
    phi->init_req(2, intcon(1));
    region->init_req(2, if_eq);
  }

  // get String klass for instanceOf
  ciInstanceKlass* klass = env()->String_klass();

  if (!stopped()) {
    Node* inst = gen_instanceof(argument, makecon(TypeKlassPtr::make(klass)));
    Node* cmp  = _gvn.transform(new (C) CmpINode(inst, intcon(1)));
    Node* bol  = _gvn.transform(new (C) BoolNode(cmp, BoolTest::ne));

    Node* inst_false = generate_guard(bol, NULL, PROB_MIN);
    //instanceOf == true, fallthrough

    if (inst_false != NULL) {
      phi->init_req(3, intcon(0));
      region->init_req(3, inst_false);
    }
  }

  if (!stopped()) {
    const TypeOopPtr* string_type = TypeOopPtr::make_from_klass(klass);

    // Properly cast the argument to String
    argument = _gvn.transform(new (C) CheckCastPPNode(control(), argument, string_type));
    // This path is taken only when argument's type is String:NotNull.
    argument = cast_not_null(argument, false);

    Node* no_ctrl = NULL;

    // Get start addr of receiver
    Node* receiver_val    = load_String_value(no_ctrl, receiver);
    Node* receiver_offset = load_String_offset(no_ctrl, receiver);
    Node* receiver_start = array_element_address(receiver_val, receiver_offset, T_CHAR);

    // Get length of receiver
    Node* receiver_cnt  = load_String_length(no_ctrl, receiver);

    // Get start addr of argument
    Node* argument_val    = load_String_value(no_ctrl, argument);
    Node* argument_offset = load_String_offset(no_ctrl, argument);
    Node* argument_start = array_element_address(argument_val, argument_offset, T_CHAR);

    // Get length of argument
    Node* argument_cnt  = load_String_length(no_ctrl, argument);

    // Check for receiver count != argument count
    Node* cmp = _gvn.transform(new(C) CmpINode(receiver_cnt, argument_cnt));
    Node* bol = _gvn.transform(new(C) BoolNode(cmp, BoolTest::ne));
    Node* if_ne = generate_slow_guard(bol, NULL);
    if (if_ne != NULL) {
      phi->init_req(4, intcon(0));
      region->init_req(4, if_ne);
    }

    // Check for count == 0 is done by assembler code for StrEquals.

    if (!stopped()) {
      Node* equals = make_string_method_node(Op_StrEquals, receiver_start, receiver_cnt, argument_start, argument_cnt);
      phi->init_req(1, equals);
      region->init_req(1, control());
    }
  }

  // post merge
  set_control(_gvn.transform(region));
  record_for_igvn(region);

  set_result(_gvn.transform(phi));
  return true;
}

//------------------------------inline_array_equals----------------------------
bool LibraryCallKit::inline_array_equals() {
  Node* arg1 = argument(0);
  Node* arg2 = argument(1);
  set_result(_gvn.transform(new (C) AryEqNode(control(), memory(TypeAryPtr::CHARS), arg1, arg2)));
  return true;
}

// Java version of String.indexOf(constant string)
// class StringDecl {
//   StringDecl(char[] ca) {
//     offset = 0;
//     count = ca.length;
//     value = ca;
//   }
//   int offset;
//   int count;
//   char[] value;
// }
//
// static int string_indexOf_J(StringDecl string_object, char[] target_object,
//                             int targetOffset, int cache_i, int md2) {
//   int cache = cache_i;
//   int sourceOffset = string_object.offset;
//   int sourceCount = string_object.count;
//   int targetCount = target_object.length;
//
//   int targetCountLess1 = targetCount - 1;
//   int sourceEnd = sourceOffset + sourceCount - targetCountLess1;
//
//   char[] source = string_object.value;
//   char[] target = target_object;
//   int lastChar = target[targetCountLess1];
//
//  outer_loop:
//   for (int i = sourceOffset; i < sourceEnd; ) {
//     int src = source[i + targetCountLess1];
//     if (src == lastChar) {
//       // With random strings and a 4-character alphabet,
//       // reverse matching at this point sets up 0.8% fewer
//       // frames, but (paradoxically) makes 0.3% more probes.
//       // Since those probes are nearer the lastChar probe,
//       // there is may be a net D$ win with reverse matching.
//       // But, reversing loop inhibits unroll of inner loop
//       // for unknown reason.  So, does running outer loop from
//       // (sourceOffset - targetCountLess1) to (sourceOffset + sourceCount)
//       for (int j = 0; j < targetCountLess1; j++) {
//         if (target[targetOffset + j] != source[i+j]) {
//           if ((cache & (1 << source[i+j])) == 0) {
//             if (md2 < j+1) {
//               i += j+1;
//               continue outer_loop;
//             }
//           }
//           i += md2;
//           continue outer_loop;
//         }
//       }
//       return i - sourceOffset;
//     }
//     if ((cache & (1 << src)) == 0) {
//       i += targetCountLess1;
//     } // using "i += targetCount;" and an "else i++;" causes a jump to jump.
//     i++;
//   }
//   return -1;
// }

//------------------------------string_indexOf------------------------
Node* LibraryCallKit::string_indexOf(Node* string_object, ciTypeArray* target_array, jint targetOffset_i,
                                     jint cache_i, jint md2_i) {

  Node* no_ctrl  = NULL;
  float likely   = PROB_LIKELY(0.9);
  float unlikely = PROB_UNLIKELY(0.9);

  const int nargs = 0; // no arguments to push back for uncommon trap in predicate

  Node* source        = load_String_value(no_ctrl, string_object);
  Node* sourceOffset  = load_String_offset(no_ctrl, string_object);
  Node* sourceCount   = load_String_length(no_ctrl, string_object);

  Node* target = _gvn.transform( makecon(TypeOopPtr::make_from_constant(target_array, true)));
  jint target_length = target_array->length();
  const TypeAry* target_array_type = TypeAry::make(TypeInt::CHAR, TypeInt::make(0, target_length, Type::WidenMin));
  const TypeAryPtr* target_type = TypeAryPtr::make(TypePtr::BotPTR, target_array_type, target_array->klass(), true, Type::OffsetBot);

  // String.value field is known to be @Stable.
  if (UseImplicitStableValues) {
    target = cast_array_to_stable(target, target_type);
  }

  IdealKit kit(this, false, true);
#define __ kit.
  Node* zero             = __ ConI(0);
  Node* one              = __ ConI(1);
  Node* cache            = __ ConI(cache_i);
  Node* md2              = __ ConI(md2_i);
  Node* lastChar         = __ ConI(target_array->char_at(target_length - 1));
  Node* targetCount      = __ ConI(target_length);
  Node* targetCountLess1 = __ ConI(target_length - 1);
  Node* targetOffset     = __ ConI(targetOffset_i);
  Node* sourceEnd        = __ SubI(__ AddI(sourceOffset, sourceCount), targetCountLess1);

  IdealVariable rtn(kit), i(kit), j(kit); __ declarations_done();
  Node* outer_loop = __ make_label(2 /* goto */);
  Node* return_    = __ make_label(1);

  __ set(rtn,__ ConI(-1));
  __ loop(this, nargs, i, sourceOffset, BoolTest::lt, sourceEnd); {
       Node* i2  = __ AddI(__ value(i), targetCountLess1);
       // pin to prohibit loading of "next iteration" value which may SEGV (rare)
       Node* src = load_array_element(__ ctrl(), source, i2, TypeAryPtr::CHARS);
       __ if_then(src, BoolTest::eq, lastChar, unlikely); {
         __ loop(this, nargs, j, zero, BoolTest::lt, targetCountLess1); {
              Node* tpj = __ AddI(targetOffset, __ value(j));
              Node* targ = load_array_element(no_ctrl, target, tpj, target_type);
              Node* ipj  = __ AddI(__ value(i), __ value(j));
              Node* src2 = load_array_element(no_ctrl, source, ipj, TypeAryPtr::CHARS);
              __ if_then(targ, BoolTest::ne, src2); {
                __ if_then(__ AndI(cache, __ LShiftI(one, src2)), BoolTest::eq, zero); {
                  __ if_then(md2, BoolTest::lt, __ AddI(__ value(j), one)); {
                    __ increment(i, __ AddI(__ value(j), one));
                    __ goto_(outer_loop);
                  } __ end_if(); __ dead(j);
                }__ end_if(); __ dead(j);
                __ increment(i, md2);
                __ goto_(outer_loop);
              }__ end_if();
              __ increment(j, one);
         }__ end_loop(); __ dead(j);
         __ set(rtn, __ SubI(__ value(i), sourceOffset)); __ dead(i);
         __ goto_(return_);
       }__ end_if();
       __ if_then(__ AndI(cache, __ LShiftI(one, src)), BoolTest::eq, zero, likely); {
         __ increment(i, targetCountLess1);
       }__ end_if();
       __ increment(i, one);
       __ bind(outer_loop);
  }__ end_loop(); __ dead(i);
  __ bind(return_);

  // Final sync IdealKit and GraphKit.
  final_sync(kit);
  Node* result = __ value(rtn);
#undef __
  C->set_has_loops(true);
  return result;
}

//------------------------------inline_string_indexOf------------------------
bool LibraryCallKit::inline_string_indexOf() {
  Node* receiver = argument(0);
  Node* arg      = argument(1);

  Node* result;
  // Disable the use of pcmpestri until it can be guaranteed that
  // the load doesn't cross into the uncommited space.
  if (Matcher::has_match_rule(Op_StrIndexOf) &&
      UseSSE42Intrinsics) {
    // Generate SSE4.2 version of indexOf
    // We currently only have match rules that use SSE4.2

    receiver = null_check(receiver);
    arg      = null_check(arg);
    if (stopped()) {
      return true;
    }

    ciInstanceKlass* str_klass = env()->String_klass();
    const TypeOopPtr* string_type = TypeOopPtr::make_from_klass(str_klass);

    // Make the merge point
    RegionNode* result_rgn = new (C) RegionNode(4);
    Node*       result_phi = new (C) PhiNode(result_rgn, TypeInt::INT);
    Node* no_ctrl  = NULL;

    // Get start addr of source string
    Node* source = load_String_value(no_ctrl, receiver);
    Node* source_offset = load_String_offset(no_ctrl, receiver);
    Node* source_start = array_element_address(source, source_offset, T_CHAR);

    // Get length of source string
    Node* source_cnt  = load_String_length(no_ctrl, receiver);

    // Get start addr of substring
    Node* substr = load_String_value(no_ctrl, arg);
    Node* substr_offset = load_String_offset(no_ctrl, arg);
    Node* substr_start = array_element_address(substr, substr_offset, T_CHAR);

    // Get length of source string
    Node* substr_cnt  = load_String_length(no_ctrl, arg);

    // Check for substr count > string count
    Node* cmp = _gvn.transform(new(C) CmpINode(substr_cnt, source_cnt));
    Node* bol = _gvn.transform(new(C) BoolNode(cmp, BoolTest::gt));
    Node* if_gt = generate_slow_guard(bol, NULL);
    if (if_gt != NULL) {
      result_phi->init_req(2, intcon(-1));
      result_rgn->init_req(2, if_gt);
    }

    if (!stopped()) {
      // Check for substr count == 0
      cmp = _gvn.transform(new(C) CmpINode(substr_cnt, intcon(0)));
      bol = _gvn.transform(new(C) BoolNode(cmp, BoolTest::eq));
      Node* if_zero = generate_slow_guard(bol, NULL);
      if (if_zero != NULL) {
        result_phi->init_req(3, intcon(0));
        result_rgn->init_req(3, if_zero);
      }
    }

    if (!stopped()) {
      result = make_string_method_node(Op_StrIndexOf, source_start, source_cnt, substr_start, substr_cnt);
      result_phi->init_req(1, result);
      result_rgn->init_req(1, control());
    }
    set_control(_gvn.transform(result_rgn));
    record_for_igvn(result_rgn);
    result = _gvn.transform(result_phi);

  } else { // Use LibraryCallKit::string_indexOf
    // don't intrinsify if argument isn't a constant string.
    if (!arg->is_Con()) {
     return false;
    }
    const TypeOopPtr* str_type = _gvn.type(arg)->isa_oopptr();
    if (str_type == NULL) {
      return false;
    }
    ciInstanceKlass* klass = env()->String_klass();
    ciObject* str_const = str_type->const_oop();
    if (str_const == NULL || str_const->klass() != klass) {
      return false;
    }
    ciInstance* str = str_const->as_instance();
    assert(str != NULL, "must be instance");

    ciObject* v = str->field_value_by_offset(java_lang_String::value_offset_in_bytes()).as_object();
    ciTypeArray* pat = v->as_type_array(); // pattern (argument) character array

    int o;
    int c;
    if (java_lang_String::has_offset_field()) {
      o = str->field_value_by_offset(java_lang_String::offset_offset_in_bytes()).as_int();
      c = str->field_value_by_offset(java_lang_String::count_offset_in_bytes()).as_int();
    } else {
      o = 0;
      c = pat->length();
    }

    // constant strings have no offset and count == length which
    // simplifies the resulting code somewhat so lets optimize for that.
    if (o != 0 || c != pat->length()) {
     return false;
    }

    receiver = null_check(receiver, T_OBJECT);
    // NOTE: No null check on the argument is needed since it's a constant String oop.
    if (stopped()) {
      return true;
    }

    // The null string as a pattern always returns 0 (match at beginning of string)
    if (c == 0) {
      set_result(intcon(0));
      return true;
    }

    // Generate default indexOf
    jchar lastChar = pat->char_at(o + (c - 1));
    int cache = 0;
    int i;
    for (i = 0; i < c - 1; i++) {
      assert(i < pat->length(), "out of range");
      cache |= (1 << (pat->char_at(o + i) & (sizeof(cache) * BitsPerByte - 1)));
    }

    int md2 = c;
    for (i = 0; i < c - 1; i++) {
      assert(i < pat->length(), "out of range");
      if (pat->char_at(o + i) == lastChar) {
        md2 = (c - 1) - i;
      }
    }

    result = string_indexOf(receiver, pat, o, cache, md2);
  }
  set_result(result);
  return true;
}

//--------------------------round_double_node--------------------------------
// Round a double node if necessary.
Node* LibraryCallKit::round_double_node(Node* n) {
  if (Matcher::strict_fp_requires_explicit_rounding && UseSSE <= 1)
    n = _gvn.transform(new (C) RoundDoubleNode(0, n));
  return n;
}

//------------------------------inline_math-----------------------------------
// public static double Math.abs(double)
// public static double Math.sqrt(double)
// public static double Math.log(double)
// public static double Math.log10(double)
bool LibraryCallKit::inline_math(vmIntrinsics::ID id) {
  Node* arg = round_double_node(argument(0));
  Node* n = NULL;
  switch (id) {
  case vmIntrinsics::_dabs:   n = new (C) AbsDNode(                arg);  break;
  case vmIntrinsics::_dsqrt:  n = new (C) SqrtDNode(C, control(),  arg);  break;
  case vmIntrinsics::_dlog:   n = new (C) LogDNode(C, control(),   arg);  break;
  case vmIntrinsics::_dlog10: n = new (C) Log10DNode(C, control(), arg);  break;
  default:  fatal_unexpected_iid(id);  break;
  }
  set_result(_gvn.transform(n));
  return true;
}

//------------------------------inline_trig----------------------------------
// Inline sin/cos/tan instructions, if possible.  If rounding is required, do
// argument reduction which will turn into a fast/slow diamond.
bool LibraryCallKit::inline_trig(vmIntrinsics::ID id) {
  Node* arg = round_double_node(argument(0));
  Node* n = NULL;

  switch (id) {
  case vmIntrinsics::_dsin:  n = new (C) SinDNode(C, control(), arg);  break;
  case vmIntrinsics::_dcos:  n = new (C) CosDNode(C, control(), arg);  break;
  case vmIntrinsics::_dtan:  n = new (C) TanDNode(C, control(), arg);  break;
  default:  fatal_unexpected_iid(id);  break;
  }
  n = _gvn.transform(n);

  // Rounding required?  Check for argument reduction!
  if (Matcher::strict_fp_requires_explicit_rounding) {
    static const double     pi_4 =  0.7853981633974483;
    static const double neg_pi_4 = -0.7853981633974483;
    // pi/2 in 80-bit extended precision
    // static const unsigned char pi_2_bits_x[] = {0x35,0xc2,0x68,0x21,0xa2,0xda,0x0f,0xc9,0xff,0x3f,0x00,0x00,0x00,0x00,0x00,0x00};
    // -pi/2 in 80-bit extended precision
    // static const unsigned char neg_pi_2_bits_x[] = {0x35,0xc2,0x68,0x21,0xa2,0xda,0x0f,0xc9,0xff,0xbf,0x00,0x00,0x00,0x00,0x00,0x00};
    // Cutoff value for using this argument reduction technique
    //static const double    pi_2_minus_epsilon =  1.564660403643354;
    //static const double neg_pi_2_plus_epsilon = -1.564660403643354;

    // Pseudocode for sin:
    // if (x <= Math.PI / 4.0) {
    //   if (x >= -Math.PI / 4.0) return  fsin(x);
    //   if (x >= -Math.PI / 2.0) return -fcos(x + Math.PI / 2.0);
    // } else {
    //   if (x <=  Math.PI / 2.0) return  fcos(x - Math.PI / 2.0);
    // }
    // return StrictMath.sin(x);

    // Pseudocode for cos:
    // if (x <= Math.PI / 4.0) {
    //   if (x >= -Math.PI / 4.0) return  fcos(x);
    //   if (x >= -Math.PI / 2.0) return  fsin(x + Math.PI / 2.0);
    // } else {
    //   if (x <=  Math.PI / 2.0) return -fsin(x - Math.PI / 2.0);
    // }
    // return StrictMath.cos(x);

    // Actually, sticking in an 80-bit Intel value into C2 will be tough; it
    // requires a special machine instruction to load it.  Instead we'll try
    // the 'easy' case.  If we really need the extra range +/- PI/2 we'll
    // probably do the math inside the SIN encoding.

    // Make the merge point
    RegionNode* r = new (C) RegionNode(3);
    Node* phi = new (C) PhiNode(r, Type::DOUBLE);

    // Flatten arg so we need only 1 test
    Node *abs = _gvn.transform(new (C) AbsDNode(arg));
    // Node for PI/4 constant
    Node *pi4 = makecon(TypeD::make(pi_4));
    // Check PI/4 : abs(arg)
    Node *cmp = _gvn.transform(new (C) CmpDNode(pi4,abs));
    // Check: If PI/4 < abs(arg) then go slow
    Node *bol = _gvn.transform(new (C) BoolNode( cmp, BoolTest::lt ));
    // Branch either way
    IfNode *iff = create_and_xform_if(control(),bol, PROB_STATIC_FREQUENT, COUNT_UNKNOWN);
    set_control(opt_iff(r,iff));

    // Set fast path result
    phi->init_req(2, n);

    // Slow path - non-blocking leaf call
    Node* call = NULL;
    switch (id) {
    case vmIntrinsics::_dsin:
      call = make_runtime_call(RC_LEAF, OptoRuntime::Math_D_D_Type(),
                               CAST_FROM_FN_PTR(address, SharedRuntime::dsin),
                               "Sin", NULL, arg, top());
      break;
    case vmIntrinsics::_dcos:
      call = make_runtime_call(RC_LEAF, OptoRuntime::Math_D_D_Type(),
                               CAST_FROM_FN_PTR(address, SharedRuntime::dcos),
                               "Cos", NULL, arg, top());
      break;
    case vmIntrinsics::_dtan:
      call = make_runtime_call(RC_LEAF, OptoRuntime::Math_D_D_Type(),
                               CAST_FROM_FN_PTR(address, SharedRuntime::dtan),
                               "Tan", NULL, arg, top());
      break;
    }
    assert(control()->in(0) == call, "");
    Node* slow_result = _gvn.transform(new (C) ProjNode(call, TypeFunc::Parms));
    r->init_req(1, control());
    phi->init_req(1, slow_result);

    // Post-merge
    set_control(_gvn.transform(r));
    record_for_igvn(r);
    n = _gvn.transform(phi);

    C->set_has_split_ifs(true); // Has chance for split-if optimization
  }
  set_result(n);
  return true;
}

Node* LibraryCallKit::finish_pow_exp(Node* result, Node* x, Node* y, const TypeFunc* call_type, address funcAddr, const char* funcName) {
  //-------------------
  //result=(result.isNaN())? funcAddr():result;
  // Check: If isNaN() by checking result!=result? then either trap
  // or go to runtime
  Node* cmpisnan = _gvn.transform(new (C) CmpDNode(result, result));
  // Build the boolean node
  Node* bolisnum = _gvn.transform(new (C) BoolNode(cmpisnan, BoolTest::eq));

  if (!too_many_traps(Deoptimization::Reason_intrinsic)) {
    { BuildCutout unless(this, bolisnum, PROB_STATIC_FREQUENT);
      // The pow or exp intrinsic returned a NaN, which requires a call
      // to the runtime.  Recompile with the runtime call.
      uncommon_trap(Deoptimization::Reason_intrinsic,
                    Deoptimization::Action_make_not_entrant);
    }
    return result;
  } else {
    // If this inlining ever returned NaN in the past, we compile a call
    // to the runtime to properly handle corner cases

    IfNode* iff = create_and_xform_if(control(), bolisnum, PROB_STATIC_FREQUENT, COUNT_UNKNOWN);
    Node* if_slow = _gvn.transform(new (C) IfFalseNode(iff));
    Node* if_fast = _gvn.transform(new (C) IfTrueNode(iff));

    if (!if_slow->is_top()) {
      RegionNode* result_region = new (C) RegionNode(3);
      PhiNode*    result_val = new (C) PhiNode(result_region, Type::DOUBLE);

      result_region->init_req(1, if_fast);
      result_val->init_req(1, result);

      set_control(if_slow);

      const TypePtr* no_memory_effects = NULL;
      Node* rt = make_runtime_call(RC_LEAF, call_type, funcAddr, funcName,
                                   no_memory_effects,
                                   x, top(), y, y ? top() : NULL);
      Node* value = _gvn.transform(new (C) ProjNode(rt, TypeFunc::Parms+0));
#ifdef ASSERT
      Node* value_top = _gvn.transform(new (C) ProjNode(rt, TypeFunc::Parms+1));
      assert(value_top == top(), "second value must be top");
#endif

      result_region->init_req(2, control());
      result_val->init_req(2, value);
      set_control(_gvn.transform(result_region));
      return _gvn.transform(result_val);
    } else {
      return result;
    }
  }
}

//------------------------------inline_exp-------------------------------------
// Inline exp instructions, if possible.  The Intel hardware only misses
// really odd corner cases (+/- Infinity).  Just uncommon-trap them.
bool LibraryCallKit::inline_exp() {
  Node* arg = round_double_node(argument(0));
  Node* n   = _gvn.transform(new (C) ExpDNode(C, control(), arg));

  n = finish_pow_exp(n, arg, NULL, OptoRuntime::Math_D_D_Type(), CAST_FROM_FN_PTR(address, SharedRuntime::dexp), "EXP");
  set_result(n);

  C->set_has_split_ifs(true); // Has chance for split-if optimization
  return true;
}

//------------------------------inline_pow-------------------------------------
// Inline power instructions, if possible.
bool LibraryCallKit::inline_pow() {
  // Pseudocode for pow
  // if (y == 2) {
  //   return x * x;
  // } else {
  //   if (x <= 0.0) {
  //     long longy = (long)y;
  //     if ((double)longy == y) { // if y is long
  //       if (y + 1 == y) longy = 0; // huge number: even
  //       result = ((1&longy) == 0)?-DPow(abs(x), y):DPow(abs(x), y);
  //     } else {
  //       result = NaN;
  //     }
  //   } else {
  //     result = DPow(x,y);
  //   }
  //   if (result != result)?  {
  //     result = uncommon_trap() or runtime_call();
  //   }
  //   return result;
  // }

  Node* x = round_double_node(argument(0));
  Node* y = round_double_node(argument(2));

  Node* result = NULL;

  Node*   const_two_node = makecon(TypeD::make(2.0));
  Node*   cmp_node       = _gvn.transform(new (C) CmpDNode(y, const_two_node));
  Node*   bool_node      = _gvn.transform(new (C) BoolNode(cmp_node, BoolTest::eq));
  IfNode* if_node        = create_and_xform_if(control(), bool_node, PROB_STATIC_INFREQUENT, COUNT_UNKNOWN);
  Node*   if_true        = _gvn.transform(new (C) IfTrueNode(if_node));
  Node*   if_false       = _gvn.transform(new (C) IfFalseNode(if_node));

  RegionNode* region_node = new (C) RegionNode(3);
  region_node->init_req(1, if_true);

  Node* phi_node = new (C) PhiNode(region_node, Type::DOUBLE);
  // special case for x^y where y == 2, we can convert it to x * x
  phi_node->init_req(1, _gvn.transform(new (C) MulDNode(x, x)));

  // set control to if_false since we will now process the false branch
  set_control(if_false);

  if (!too_many_traps(Deoptimization::Reason_intrinsic)) {
    // Short form: skip the fancy tests and just check for NaN result.
    result = _gvn.transform(new (C) PowDNode(C, control(), x, y));
  } else {
    // If this inlining ever returned NaN in the past, include all
    // checks + call to the runtime.

    // Set the merge point for If node with condition of (x <= 0.0)
    // There are four possible paths to region node and phi node
    RegionNode *r = new (C) RegionNode(4);
    Node *phi = new (C) PhiNode(r, Type::DOUBLE);

    // Build the first if node: if (x <= 0.0)
    // Node for 0 constant
    Node *zeronode = makecon(TypeD::ZERO);
    // Check x:0
    Node *cmp = _gvn.transform(new (C) CmpDNode(x, zeronode));
    // Check: If (x<=0) then go complex path
    Node *bol1 = _gvn.transform(new (C) BoolNode( cmp, BoolTest::le ));
    // Branch either way
    IfNode *if1 = create_and_xform_if(control(),bol1, PROB_STATIC_INFREQUENT, COUNT_UNKNOWN);
    // Fast path taken; set region slot 3
    Node *fast_taken = _gvn.transform(new (C) IfFalseNode(if1));
    r->init_req(3,fast_taken); // Capture fast-control

    // Fast path not-taken, i.e. slow path
    Node *complex_path = _gvn.transform(new (C) IfTrueNode(if1));

    // Set fast path result
    Node *fast_result = _gvn.transform(new (C) PowDNode(C, control(), x, y));
    phi->init_req(3, fast_result);

    // Complex path
    // Build the second if node (if y is long)
    // Node for (long)y
    Node *longy = _gvn.transform(new (C) ConvD2LNode(y));
    // Node for (double)((long) y)
    Node *doublelongy= _gvn.transform(new (C) ConvL2DNode(longy));
    // Check (double)((long) y) : y
    Node *cmplongy= _gvn.transform(new (C) CmpDNode(doublelongy, y));
    // Check if (y isn't long) then go to slow path

    Node *bol2 = _gvn.transform(new (C) BoolNode( cmplongy, BoolTest::ne ));
    // Branch either way
    IfNode *if2 = create_and_xform_if(complex_path,bol2, PROB_STATIC_INFREQUENT, COUNT_UNKNOWN);
    Node* ylong_path = _gvn.transform(new (C) IfFalseNode(if2));

    Node *slow_path = _gvn.transform(new (C) IfTrueNode(if2));

    // Calculate DPow(abs(x), y)*(1 & (long)y)
    // Node for constant 1
    Node *conone = longcon(1);
    // 1& (long)y
    Node *signnode= _gvn.transform(new (C) AndLNode(conone, longy));

    // A huge number is always even. Detect a huge number by checking
    // if y + 1 == y and set integer to be tested for parity to 0.
    // Required for corner case:
    // (long)9.223372036854776E18 = max_jlong
    // (double)(long)9.223372036854776E18 = 9.223372036854776E18
    // max_jlong is odd but 9.223372036854776E18 is even
    Node* yplus1 = _gvn.transform(new (C) AddDNode(y, makecon(TypeD::make(1))));
    Node *cmpyplus1= _gvn.transform(new (C) CmpDNode(yplus1, y));
    Node *bolyplus1 = _gvn.transform(new (C) BoolNode( cmpyplus1, BoolTest::eq ));
    Node* correctedsign = NULL;
    if (ConditionalMoveLimit != 0) {
      correctedsign = _gvn.transform( CMoveNode::make(C, NULL, bolyplus1, signnode, longcon(0), TypeLong::LONG));
    } else {
      IfNode *ifyplus1 = create_and_xform_if(ylong_path,bolyplus1, PROB_FAIR, COUNT_UNKNOWN);
      RegionNode *r = new (C) RegionNode(3);
      Node *phi = new (C) PhiNode(r, TypeLong::LONG);
      r->init_req(1, _gvn.transform(new (C) IfFalseNode(ifyplus1)));
      r->init_req(2, _gvn.transform(new (C) IfTrueNode(ifyplus1)));
      phi->init_req(1, signnode);
      phi->init_req(2, longcon(0));
      correctedsign = _gvn.transform(phi);
      ylong_path = _gvn.transform(r);
      record_for_igvn(r);
    }

    // zero node
    Node *conzero = longcon(0);
    // Check (1&(long)y)==0?
    Node *cmpeq1 = _gvn.transform(new (C) CmpLNode(correctedsign, conzero));
    // Check if (1&(long)y)!=0?, if so the result is negative
    Node *bol3 = _gvn.transform(new (C) BoolNode( cmpeq1, BoolTest::ne ));
    // abs(x)
    Node *absx=_gvn.transform(new (C) AbsDNode(x));
    // abs(x)^y
    Node *absxpowy = _gvn.transform(new (C) PowDNode(C, control(), absx, y));
    // -abs(x)^y
    Node *negabsxpowy = _gvn.transform(new (C) NegDNode (absxpowy));
    // (1&(long)y)==1?-DPow(abs(x), y):DPow(abs(x), y)
    Node *signresult = NULL;
    if (ConditionalMoveLimit != 0) {
      signresult = _gvn.transform( CMoveNode::make(C, NULL, bol3, absxpowy, negabsxpowy, Type::DOUBLE));
    } else {
      IfNode *ifyeven = create_and_xform_if(ylong_path,bol3, PROB_FAIR, COUNT_UNKNOWN);
      RegionNode *r = new (C) RegionNode(3);
      Node *phi = new (C) PhiNode(r, Type::DOUBLE);
      r->init_req(1, _gvn.transform(new (C) IfFalseNode(ifyeven)));
      r->init_req(2, _gvn.transform(new (C) IfTrueNode(ifyeven)));
      phi->init_req(1, absxpowy);
      phi->init_req(2, negabsxpowy);
      signresult = _gvn.transform(phi);
      ylong_path = _gvn.transform(r);
      record_for_igvn(r);
    }
    // Set complex path fast result
    r->init_req(2, ylong_path);
    phi->init_req(2, signresult);

    static const jlong nan_bits = CONST64(0x7ff8000000000000);
    Node *slow_result = makecon(TypeD::make(*(double*)&nan_bits)); // return NaN
    r->init_req(1,slow_path);
    phi->init_req(1,slow_result);

    // Post merge
    set_control(_gvn.transform(r));
    record_for_igvn(r);
    result = _gvn.transform(phi);
  }

  result = finish_pow_exp(result, x, y, OptoRuntime::Math_DD_D_Type(), CAST_FROM_FN_PTR(address, SharedRuntime::dpow), "POW");

  // control from finish_pow_exp is now input to the region node
  region_node->set_req(2, control());
  // the result from finish_pow_exp is now input to the phi node
  phi_node->init_req(2, result);
  set_control(_gvn.transform(region_node));
  record_for_igvn(region_node);
  set_result(_gvn.transform(phi_node));

  C->set_has_split_ifs(true); // Has chance for split-if optimization
  return true;
}

//------------------------------runtime_math-----------------------------
bool LibraryCallKit::runtime_math(const TypeFunc* call_type, address funcAddr, const char* funcName) {
  assert(call_type == OptoRuntime::Math_DD_D_Type() || call_type == OptoRuntime::Math_D_D_Type(),
         "must be (DD)D or (D)D type");

  // Inputs
  Node* a = round_double_node(argument(0));
  Node* b = (call_type == OptoRuntime::Math_DD_D_Type()) ? round_double_node(argument(2)) : NULL;

  const TypePtr* no_memory_effects = NULL;
  Node* trig = make_runtime_call(RC_LEAF, call_type, funcAddr, funcName,
                                 no_memory_effects,
                                 a, top(), b, b ? top() : NULL);
  Node* value = _gvn.transform(new (C) ProjNode(trig, TypeFunc::Parms+0));
#ifdef ASSERT
  Node* value_top = _gvn.transform(new (C) ProjNode(trig, TypeFunc::Parms+1));
  assert(value_top == top(), "second value must be top");
#endif

  set_result(value);
  return true;
}

//------------------------------inline_math_native-----------------------------
bool LibraryCallKit::inline_math_native(vmIntrinsics::ID id) {
#define FN_PTR(f) CAST_FROM_FN_PTR(address, f)
  switch (id) {
    // These intrinsics are not properly supported on all hardware
  case vmIntrinsics::_dcos:   return Matcher::has_match_rule(Op_CosD)   ? inline_trig(id) :
    runtime_math(OptoRuntime::Math_D_D_Type(), FN_PTR(SharedRuntime::dcos),   "COS");
  case vmIntrinsics::_dsin:   return Matcher::has_match_rule(Op_SinD)   ? inline_trig(id) :
    runtime_math(OptoRuntime::Math_D_D_Type(), FN_PTR(SharedRuntime::dsin),   "SIN");
  case vmIntrinsics::_dtan:   return Matcher::has_match_rule(Op_TanD)   ? inline_trig(id) :
    runtime_math(OptoRuntime::Math_D_D_Type(), FN_PTR(SharedRuntime::dtan),   "TAN");

  case vmIntrinsics::_dlog:   return Matcher::has_match_rule(Op_LogD)   ? inline_math(id) :
    runtime_math(OptoRuntime::Math_D_D_Type(), FN_PTR(SharedRuntime::dlog),   "LOG");
  case vmIntrinsics::_dlog10: return Matcher::has_match_rule(Op_Log10D) ? inline_math(id) :
    runtime_math(OptoRuntime::Math_D_D_Type(), FN_PTR(SharedRuntime::dlog10), "LOG10");

    // These intrinsics are supported on all hardware
  case vmIntrinsics::_dsqrt:  return Matcher::match_rule_supported(Op_SqrtD) ? inline_math(id) : false;
  case vmIntrinsics::_dabs:   return Matcher::has_match_rule(Op_AbsD)   ? inline_math(id) : false;

  case vmIntrinsics::_dexp:   return Matcher::has_match_rule(Op_ExpD)   ? inline_exp()    :
    runtime_math(OptoRuntime::Math_D_D_Type(),  FN_PTR(SharedRuntime::dexp),  "EXP");
  case vmIntrinsics::_dpow:   return Matcher::has_match_rule(Op_PowD)   ? inline_pow()    :
    runtime_math(OptoRuntime::Math_DD_D_Type(), FN_PTR(SharedRuntime::dpow),  "POW");
#undef FN_PTR

   // These intrinsics are not yet correctly implemented
  case vmIntrinsics::_datan2:
    return false;

  default:
    fatal_unexpected_iid(id);
    return false;
  }
}

static bool is_simple_name(Node* n) {
  return (n->req() == 1         // constant
          || (n->is_Type() && n->as_Type()->type()->singleton())
          || n->is_Proj()       // parameter or return value
          || n->is_Phi()        // local of some sort
          );
}

//----------------------------inline_min_max-----------------------------------
bool LibraryCallKit::inline_min_max(vmIntrinsics::ID id) {
  set_result(generate_min_max(id, argument(0), argument(1)));
  return true;
}

void LibraryCallKit::inline_math_mathExact(Node* math, Node *test) {
  Node* bol = _gvn.transform( new (C) BoolNode(test, BoolTest::overflow) );
  IfNode* check = create_and_map_if(control(), bol, PROB_UNLIKELY_MAG(3), COUNT_UNKNOWN);
  Node* fast_path = _gvn.transform( new (C) IfFalseNode(check));
  Node* slow_path = _gvn.transform( new (C) IfTrueNode(check) );

  {
    PreserveJVMState pjvms(this);
    PreserveReexecuteState preexecs(this);
    jvms()->set_should_reexecute(true);

    set_control(slow_path);
    set_i_o(i_o());

    uncommon_trap(Deoptimization::Reason_intrinsic,
                  Deoptimization::Action_none);
  }

  set_control(fast_path);
  set_result(math);
}

template <typename OverflowOp>
bool LibraryCallKit::inline_math_overflow(Node* arg1, Node* arg2) {
  typedef typename OverflowOp::MathOp MathOp;

  MathOp* mathOp = new(C) MathOp(arg1, arg2);
  Node* operation = _gvn.transform( mathOp );
  Node* ofcheck = _gvn.transform( new(C) OverflowOp(arg1, arg2) );
  inline_math_mathExact(operation, ofcheck);
  return true;
}

bool LibraryCallKit::inline_math_addExactI(bool is_increment) {
  return inline_math_overflow<OverflowAddINode>(argument(0), is_increment ? intcon(1) : argument(1));
}

bool LibraryCallKit::inline_math_addExactL(bool is_increment) {
  return inline_math_overflow<OverflowAddLNode>(argument(0), is_increment ? longcon(1) : argument(2));
}

bool LibraryCallKit::inline_math_subtractExactI(bool is_decrement) {
  return inline_math_overflow<OverflowSubINode>(argument(0), is_decrement ? intcon(1) : argument(1));
}

bool LibraryCallKit::inline_math_subtractExactL(bool is_decrement) {
  return inline_math_overflow<OverflowSubLNode>(argument(0), is_decrement ? longcon(1) : argument(2));
}

bool LibraryCallKit::inline_math_negateExactI() {
  return inline_math_overflow<OverflowSubINode>(intcon(0), argument(0));
}

bool LibraryCallKit::inline_math_negateExactL() {
  return inline_math_overflow<OverflowSubLNode>(longcon(0), argument(0));
}

bool LibraryCallKit::inline_math_multiplyExactI() {
  return inline_math_overflow<OverflowMulINode>(argument(0), argument(1));
}

bool LibraryCallKit::inline_math_multiplyExactL() {
  return inline_math_overflow<OverflowMulLNode>(argument(0), argument(2));
}

Node*
LibraryCallKit::generate_min_max(vmIntrinsics::ID id, Node* x0, Node* y0) {
  // These are the candidate return value:
  Node* xvalue = x0;
  Node* yvalue = y0;

  if (xvalue == yvalue) {
    return xvalue;
  }

  bool want_max = (id == vmIntrinsics::_max);

  const TypeInt* txvalue = _gvn.type(xvalue)->isa_int();
  const TypeInt* tyvalue = _gvn.type(yvalue)->isa_int();
  if (txvalue == NULL || tyvalue == NULL)  return top();
  // This is not really necessary, but it is consistent with a
  // hypothetical MaxINode::Value method:
  int widen = MAX2(txvalue->_widen, tyvalue->_widen);

  // %%% This folding logic should (ideally) be in a different place.
  // Some should be inside IfNode, and there to be a more reliable
  // transformation of ?: style patterns into cmoves.  We also want
  // more powerful optimizations around cmove and min/max.

  // Try to find a dominating comparison of these guys.
  // It can simplify the index computation for Arrays.copyOf
  // and similar uses of System.arraycopy.
  // First, compute the normalized version of CmpI(x, y).
  int   cmp_op = Op_CmpI;
  Node* xkey = xvalue;
  Node* ykey = yvalue;
  Node* ideal_cmpxy = _gvn.transform(new(C) CmpINode(xkey, ykey));
  if (ideal_cmpxy->is_Cmp()) {
    // E.g., if we have CmpI(length - offset, count),
    // it might idealize to CmpI(length, count + offset)
    cmp_op = ideal_cmpxy->Opcode();
    xkey = ideal_cmpxy->in(1);
    ykey = ideal_cmpxy->in(2);
  }

  // Start by locating any relevant comparisons.
  Node* start_from = (xkey->outcnt() < ykey->outcnt()) ? xkey : ykey;
  Node* cmpxy = NULL;
  Node* cmpyx = NULL;
  for (DUIterator_Fast kmax, k = start_from->fast_outs(kmax); k < kmax; k++) {
    Node* cmp = start_from->fast_out(k);
    if (cmp->outcnt() > 0 &&            // must have prior uses
        cmp->in(0) == NULL &&           // must be context-independent
        cmp->Opcode() == cmp_op) {      // right kind of compare
      if (cmp->in(1) == xkey && cmp->in(2) == ykey)  cmpxy = cmp;
      if (cmp->in(1) == ykey && cmp->in(2) == xkey)  cmpyx = cmp;
    }
  }

  const int NCMPS = 2;
  Node* cmps[NCMPS] = { cmpxy, cmpyx };
  int cmpn;
  for (cmpn = 0; cmpn < NCMPS; cmpn++) {
    if (cmps[cmpn] != NULL)  break;     // find a result
  }
  if (cmpn < NCMPS) {
    // Look for a dominating test that tells us the min and max.
    int depth = 0;                // Limit search depth for speed
    Node* dom = control();
    for (; dom != NULL; dom = IfNode::up_one_dom(dom, true)) {
      if (++depth >= 100)  break;
      Node* ifproj = dom;
      if (!ifproj->is_Proj())  continue;
      Node* iff = ifproj->in(0);
      if (!iff->is_If())  continue;
      Node* bol = iff->in(1);
      if (!bol->is_Bool())  continue;
      Node* cmp = bol->in(1);
      if (cmp == NULL)  continue;
      for (cmpn = 0; cmpn < NCMPS; cmpn++)
        if (cmps[cmpn] == cmp)  break;
      if (cmpn == NCMPS)  continue;
      BoolTest::mask btest = bol->as_Bool()->_test._test;
      if (ifproj->is_IfFalse())  btest = BoolTest(btest).negate();
      if (cmp->in(1) == ykey)    btest = BoolTest(btest).commute();
      // At this point, we know that 'x btest y' is true.
      switch (btest) {
      case BoolTest::eq:
        // They are proven equal, so we can collapse the min/max.
        // Either value is the answer.  Choose the simpler.
        if (is_simple_name(yvalue) && !is_simple_name(xvalue))
          return yvalue;
        return xvalue;
      case BoolTest::lt:          // x < y
      case BoolTest::le:          // x <= y
        return (want_max ? yvalue : xvalue);
      case BoolTest::gt:          // x > y
      case BoolTest::ge:          // x >= y
        return (want_max ? xvalue : yvalue);
      }
    }
  }

  // We failed to find a dominating test.
  // Let's pick a test that might GVN with prior tests.
  Node*          best_bol   = NULL;
  BoolTest::mask best_btest = BoolTest::illegal;
  for (cmpn = 0; cmpn < NCMPS; cmpn++) {
    Node* cmp = cmps[cmpn];
    if (cmp == NULL)  continue;
    for (DUIterator_Fast jmax, j = cmp->fast_outs(jmax); j < jmax; j++) {
      Node* bol = cmp->fast_out(j);
      if (!bol->is_Bool())  continue;
      BoolTest::mask btest = bol->as_Bool()->_test._test;
      if (btest == BoolTest::eq || btest == BoolTest::ne)  continue;
      if (cmp->in(1) == ykey)   btest = BoolTest(btest).commute();
      if (bol->outcnt() > (best_bol == NULL ? 0 : best_bol->outcnt())) {
        best_bol   = bol->as_Bool();
        best_btest = btest;
      }
    }
  }

  Node* answer_if_true  = NULL;
  Node* answer_if_false = NULL;
  switch (best_btest) {
  default:
    if (cmpxy == NULL)
      cmpxy = ideal_cmpxy;
    best_bol = _gvn.transform(new(C) BoolNode(cmpxy, BoolTest::lt));
    // and fall through:
  case BoolTest::lt:          // x < y
  case BoolTest::le:          // x <= y
    answer_if_true  = (want_max ? yvalue : xvalue);
    answer_if_false = (want_max ? xvalue : yvalue);
    break;
  case BoolTest::gt:          // x > y
  case BoolTest::ge:          // x >= y
    answer_if_true  = (want_max ? xvalue : yvalue);
    answer_if_false = (want_max ? yvalue : xvalue);
    break;
  }

  jint hi, lo;
  if (want_max) {
    // We can sharpen the minimum.
    hi = MAX2(txvalue->_hi, tyvalue->_hi);
    lo = MAX2(txvalue->_lo, tyvalue->_lo);
  } else {
    // We can sharpen the maximum.
    hi = MIN2(txvalue->_hi, tyvalue->_hi);
    lo = MIN2(txvalue->_lo, tyvalue->_lo);
  }

  // Use a flow-free graph structure, to avoid creating excess control edges
  // which could hinder other optimizations.
  // Since Math.min/max is often used with arraycopy, we want
  // tightly_coupled_allocation to be able to see beyond min/max expressions.
  Node* cmov = CMoveNode::make(C, NULL, best_bol,
                               answer_if_false, answer_if_true,
                               TypeInt::make(lo, hi, widen));

  return _gvn.transform(cmov);

  /*
  // This is not as desirable as it may seem, since Min and Max
  // nodes do not have a full set of optimizations.
  // And they would interfere, anyway, with 'if' optimizations
  // and with CMoveI canonical forms.
  switch (id) {
  case vmIntrinsics::_min:
    result_val = _gvn.transform(new (C, 3) MinINode(x,y)); break;
  case vmIntrinsics::_max:
    result_val = _gvn.transform(new (C, 3) MaxINode(x,y)); break;
  default:
    ShouldNotReachHere();
  }
  */
}

inline int
LibraryCallKit::classify_unsafe_addr(Node* &base, Node* &offset) {
  const TypePtr* base_type = TypePtr::NULL_PTR;
  if (base != NULL)  base_type = _gvn.type(base)->isa_ptr();
  if (base_type == NULL) {
    // Unknown type.
    return Type::AnyPtr;
  } else if (base_type == TypePtr::NULL_PTR) {
    // Since this is a NULL+long form, we have to switch to a rawptr.
    base   = _gvn.transform(new (C) CastX2PNode(offset));
    offset = MakeConX(0);
    return Type::RawPtr;
  } else if (base_type->base() == Type::RawPtr) {
    return Type::RawPtr;
  } else if (base_type->isa_oopptr()) {
    // Base is never null => always a heap address.
    if (base_type->ptr() == TypePtr::NotNull) {
      return Type::OopPtr;
    }
    // Offset is small => always a heap address.
    const TypeX* offset_type = _gvn.type(offset)->isa_intptr_t();
    if (offset_type != NULL &&
        base_type->offset() == 0 &&     // (should always be?)
        offset_type->_lo >= 0 &&
        !MacroAssembler::needs_explicit_null_check(offset_type->_hi)) {
      return Type::OopPtr;
    }
    // Otherwise, it might either be oop+off or NULL+addr.
    return Type::AnyPtr;
  } else {
    // No information:
    return Type::AnyPtr;
  }
}

inline Node* LibraryCallKit::make_unsafe_address(Node* base, Node* offset) {
  int kind = classify_unsafe_addr(base, offset);
  if (kind == Type::RawPtr) {
    return basic_plus_adr(top(), base, offset);
  } else {
    return basic_plus_adr(base, offset);
  }
}

//--------------------------inline_number_methods-----------------------------
// inline int     Integer.numberOfLeadingZeros(int)
// inline int        Long.numberOfLeadingZeros(long)
//
// inline int     Integer.numberOfTrailingZeros(int)
// inline int        Long.numberOfTrailingZeros(long)
//
// inline int     Integer.bitCount(int)
// inline int        Long.bitCount(long)
//
// inline char  Character.reverseBytes(char)
// inline short     Short.reverseBytes(short)
// inline int     Integer.reverseBytes(int)
// inline long       Long.reverseBytes(long)
bool LibraryCallKit::inline_number_methods(vmIntrinsics::ID id) {
  Node* arg = argument(0);
  Node* n = NULL;
  switch (id) {
  case vmIntrinsics::_numberOfLeadingZeros_i:   n = new (C) CountLeadingZerosINode( arg);  break;
  case vmIntrinsics::_numberOfLeadingZeros_l:   n = new (C) CountLeadingZerosLNode( arg);  break;
  case vmIntrinsics::_numberOfTrailingZeros_i:  n = new (C) CountTrailingZerosINode(arg);  break;
  case vmIntrinsics::_numberOfTrailingZeros_l:  n = new (C) CountTrailingZerosLNode(arg);  break;
  case vmIntrinsics::_bitCount_i:               n = new (C) PopCountINode(          arg);  break;
  case vmIntrinsics::_bitCount_l:               n = new (C) PopCountLNode(          arg);  break;
  case vmIntrinsics::_reverseBytes_c:           n = new (C) ReverseBytesUSNode(0,   arg);  break;
  case vmIntrinsics::_reverseBytes_s:           n = new (C) ReverseBytesSNode( 0,   arg);  break;
  case vmIntrinsics::_reverseBytes_i:           n = new (C) ReverseBytesINode( 0,   arg);  break;
  case vmIntrinsics::_reverseBytes_l:           n = new (C) ReverseBytesLNode( 0,   arg);  break;
  default:  fatal_unexpected_iid(id);  break;
  }
  set_result(_gvn.transform(n));
  return true;
}

//----------------------------inline_unsafe_access----------------------------

const static BasicType T_ADDRESS_HOLDER = T_LONG;

// Helper that guards and inserts a pre-barrier.
void LibraryCallKit::insert_pre_barrier(Node* base_oop, Node* offset,
                                        Node* pre_val, bool need_mem_bar) {
  // We could be accessing the referent field of a reference object. If so, when G1
  // is enabled, we need to log the value in the referent field in an SATB buffer.
  // This routine performs some compile time filters and generates suitable
  // runtime filters that guard the pre-barrier code.
  // Also add memory barrier for non volatile load from the referent field
  // to prevent commoning of loads across safepoint.
  if (!UseG1GC && !need_mem_bar)
    return;

  // Some compile time checks.

  // If offset is a constant, is it java_lang_ref_Reference::_reference_offset?
  const TypeX* otype = offset->find_intptr_t_type();
  if (otype != NULL && otype->is_con() &&
      otype->get_con() != java_lang_ref_Reference::referent_offset) {
    // Constant offset but not the reference_offset so just return
    return;
  }

  // We only need to generate the runtime guards for instances.
  const TypeOopPtr* btype = base_oop->bottom_type()->isa_oopptr();
  if (btype != NULL) {
    if (btype->isa_aryptr()) {
      // Array type so nothing to do
      return;
    }

    const TypeInstPtr* itype = btype->isa_instptr();
    if (itype != NULL) {
      // Can the klass of base_oop be statically determined to be
      // _not_ a sub-class of Reference and _not_ Object?
      ciKlass* klass = itype->klass();
      if ( klass->is_loaded() &&
          !klass->is_subtype_of(env()->Reference_klass()) &&
          !env()->Object_klass()->is_subtype_of(klass)) {
        return;
      }
    }
  }

  // The compile time filters did not reject base_oop/offset so
  // we need to generate the following runtime filters
  //
  // if (offset == java_lang_ref_Reference::_reference_offset) {
  //   if (instance_of(base, java.lang.ref.Reference)) {
  //     pre_barrier(_, pre_val, ...);
  //   }
  // }

  float likely   = PROB_LIKELY(  0.999);
  float unlikely = PROB_UNLIKELY(0.999);

  IdealKit ideal(this);
#define __ ideal.

  Node* referent_off = __ ConX(java_lang_ref_Reference::referent_offset);

  __ if_then(offset, BoolTest::eq, referent_off, unlikely); {
      // Update graphKit memory and control from IdealKit.
      sync_kit(ideal);

      Node* ref_klass_con = makecon(TypeKlassPtr::make(env()->Reference_klass()));
      Node* is_instof = gen_instanceof(base_oop, ref_klass_con);

      // Update IdealKit memory and control from graphKit.
      __ sync_kit(this);

      Node* one = __ ConI(1);
      // is_instof == 0 if base_oop == NULL
      __ if_then(is_instof, BoolTest::eq, one, unlikely); {

        // Update graphKit from IdeakKit.
        sync_kit(ideal);

        // Use the pre-barrier to record the value in the referent field
        pre_barrier(false /* do_load */,
                    __ ctrl(),
                    NULL /* obj */, NULL /* adr */, max_juint /* alias_idx */, NULL /* val */, NULL /* val_type */,
                    pre_val /* pre_val */,
                    T_OBJECT);
        if (need_mem_bar) {
          // Add memory barrier to prevent commoning reads from this field
          // across safepoint since GC can change its value.
          insert_mem_bar(Op_MemBarCPUOrder);
        }
        // Update IdealKit from graphKit.
        __ sync_kit(this);

      } __ end_if(); // _ref_type != ref_none
  } __ end_if(); // offset == referent_offset

  // Final sync IdealKit and GraphKit.
  final_sync(ideal);
#undef __
}


// Interpret Unsafe.fieldOffset cookies correctly:
extern jlong Unsafe_field_offset_to_byte_offset(jlong field_offset);

const TypeOopPtr* LibraryCallKit::sharpen_unsafe_type(Compile::AliasType* alias_type, const TypePtr *adr_type, bool is_native_ptr) {
  // Attempt to infer a sharper value type from the offset and base type.
  ciKlass* sharpened_klass = NULL;

  // See if it is an instance field, with an object type.
  if (alias_type->field() != NULL) {
    assert(!is_native_ptr, "native pointer op cannot use a java address");
    if (alias_type->field()->type()->is_klass()) {
      sharpened_klass = alias_type->field()->type()->as_klass();
    }
  }

  // See if it is a narrow oop array.
  if (adr_type->isa_aryptr()) {
    if (adr_type->offset() >= objArrayOopDesc::base_offset_in_bytes()) {
      const TypeOopPtr *elem_type = adr_type->is_aryptr()->elem()->isa_oopptr();
      if (elem_type != NULL) {
        sharpened_klass = elem_type->klass();
      }
    }
  }

  // The sharpened class might be unloaded if there is no class loader
  // contraint in place.
  if (sharpened_klass != NULL && sharpened_klass->is_loaded()) {
    const TypeOopPtr* tjp = TypeOopPtr::make_from_klass(sharpened_klass);

#ifndef PRODUCT
    if (C->print_intrinsics() || C->print_inlining()) {
      tty->print("  from base type:  ");  adr_type->dump(); tty->cr();
      tty->print("  sharpened value: ");  tjp->dump();      tty->cr();
    }
#endif
    // Sharpen the value type.
    return tjp;
  }
  return NULL;
}

bool LibraryCallKit::inline_unsafe_access(bool is_native_ptr, bool is_store, BasicType type, bool is_volatile, bool unaligned) {
  if (callee()->is_static())  return false;  // caller must have the capability!
  assert(type != T_OBJECT || !unaligned, "unaligned access not supported with object type");

#ifndef PRODUCT
  {
    ResourceMark rm;
    // Check the signatures.
    ciSignature* sig = callee()->signature();
#ifdef ASSERT
    if (!is_store) {
      // Object getObject(Object base, int/long offset), etc.
      BasicType rtype = sig->return_type()->basic_type();
      if (rtype == T_ADDRESS_HOLDER && callee()->name() == ciSymbol::getAddress_name())
          rtype = T_ADDRESS;  // it is really a C void*
      assert(rtype == type, "getter must return the expected value");
      if (!is_native_ptr) {
        assert(sig->count() == 2, "oop getter has 2 arguments");
        assert(sig->type_at(0)->basic_type() == T_OBJECT, "getter base is object");
        assert(sig->type_at(1)->basic_type() == T_LONG, "getter offset is correct");
      } else {
        assert(sig->count() == 1, "native getter has 1 argument");
        assert(sig->type_at(0)->basic_type() == T_LONG, "getter base is long");
      }
    } else {
      // void putObject(Object base, int/long offset, Object x), etc.
      assert(sig->return_type()->basic_type() == T_VOID, "putter must not return a value");
      if (!is_native_ptr) {
        assert(sig->count() == 3, "oop putter has 3 arguments");
        assert(sig->type_at(0)->basic_type() == T_OBJECT, "putter base is object");
        assert(sig->type_at(1)->basic_type() == T_LONG, "putter offset is correct");
      } else {
        assert(sig->count() == 2, "native putter has 2 arguments");
        assert(sig->type_at(0)->basic_type() == T_LONG, "putter base is long");
      }
      BasicType vtype = sig->type_at(sig->count()-1)->basic_type();
      if (vtype == T_ADDRESS_HOLDER && callee()->name() == ciSymbol::putAddress_name())
        vtype = T_ADDRESS;  // it is really a C void*
      assert(vtype == type, "putter must accept the expected value");
    }
#endif // ASSERT
 }
#endif //PRODUCT

  C->set_has_unsafe_access(true);  // Mark eventual nmethod as "unsafe".

  Node* receiver = argument(0);  // type: oop

  // Build address expression.  See the code in inline_unsafe_prefetch.
  Node* adr;
  Node* heap_base_oop = top();
  Node* offset = top();
  Node* val;

  // The base is either a Java object or a value produced by Unsafe.staticFieldBase
  Node* base = argument(1);  // type: oop

  if (!is_native_ptr) {
    // The offset is a value produced by Unsafe.staticFieldOffset or Unsafe.objectFieldOffset
    offset = argument(2);  // type: long
    // We currently rely on the cookies produced by Unsafe.xxxFieldOffset
    // to be plain byte offsets, which are also the same as those accepted
    // by oopDesc::field_base.
    assert(Unsafe_field_offset_to_byte_offset(11) == 11,
           "fieldOffset must be byte-scaled");
    // 32-bit machines ignore the high half!
    offset = ConvL2X(offset);
    adr = make_unsafe_address(base, offset);
    heap_base_oop = base;
    val = is_store ? argument(4) : NULL;
  } else {
    if (type == T_OBJECT) {
      return false; // off-heap oop accesses are not supported
    }
    Node* ptr = argument(1);  // type: long
    ptr = ConvL2X(ptr);  // adjust Java long to machine word
    adr = make_unsafe_address(NULL, ptr);
    val = is_store ? argument(3) : NULL;
  }

  if ((_gvn.type(base)->isa_ptr() == TypePtr::NULL_PTR) && type == T_OBJECT) {
    return false; // off-heap oop accesses are not supported
  }

  const TypePtr *adr_type = _gvn.type(adr)->isa_ptr();

  // Try to categorize the address.
  Compile::AliasType* alias_type = C->alias_type(adr_type);
  assert(alias_type->index() != Compile::AliasIdxBot, "no bare pointers here");

  if (alias_type->adr_type() == TypeInstPtr::KLASS ||
      alias_type->adr_type() == TypeAryPtr::RANGE) {
    return false; // not supported
  }

  bool mismatched = false;
  BasicType bt = alias_type->basic_type();
  if (bt != T_ILLEGAL) {
    assert(alias_type->adr_type()->is_oopptr(), "should be on-heap access");
    if (bt == T_BYTE && adr_type->isa_aryptr()) {
      // Alias type doesn't differentiate between byte[] and boolean[]).
      // Use address type to get the element type.
      bt = adr_type->is_aryptr()->elem()->array_element_basic_type();
    }
    if (bt == T_ARRAY || bt == T_NARROWOOP) {
      // accessing an array field with getObject is not a mismatch
      bt = T_OBJECT;
    }
    if ((bt == T_OBJECT) != (type == T_OBJECT)) {
      // Don't intrinsify mismatched object accesses
      return false;
    }
    mismatched = (bt != type);
  }

  assert(!mismatched || alias_type->adr_type()->is_oopptr(), "off-heap access can't be mismatched");

  // First guess at the value type.
  const Type *value_type = Type::get_const_basic_type(type);

  // We will need memory barriers unless we can determine a unique
  // alias category for this reference.  (Note:  If for some reason
  // the barriers get omitted and the unsafe reference begins to "pollute"
  // the alias analysis of the rest of the graph, either Compile::can_alias
  // or Compile::must_alias will throw a diagnostic assert.)
  bool need_mem_bar = (alias_type->adr_type() == TypeOopPtr::BOTTOM);

  // If we are reading the value of the referent field of a Reference
  // object (either by using Unsafe directly or through reflection)
  // then, if G1 is enabled, we need to record the referent in an
  // SATB log buffer using the pre-barrier mechanism.
  // Also we need to add memory barrier to prevent commoning reads
  // from this field across safepoint since GC can change its value.
  bool need_read_barrier = !is_native_ptr && !is_store &&
                           offset != top() && heap_base_oop != top();

  if (!is_store && type == T_OBJECT) {
    const TypeOopPtr* tjp = sharpen_unsafe_type(alias_type, adr_type, is_native_ptr);
    if (tjp != NULL) {
      value_type = tjp;
    }
  }

  receiver = null_check(receiver);
  if (stopped()) {
    return true;
  }
  // Heap pointers get a null-check from the interpreter,
  // as a courtesy.  However, this is not guaranteed by Unsafe,
  // and it is not possible to fully distinguish unintended nulls
  // from intended ones in this API.

  if (is_volatile) {
    // We need to emit leading and trailing CPU membars (see below) in
    // addition to memory membars when is_volatile. This is a little
    // too strong, but avoids the need to insert per-alias-type
    // volatile membars (for stores; compare Parse::do_put_xxx), which
    // we cannot do effectively here because we probably only have a
    // rough approximation of type.
    need_mem_bar = true;
    // For Stores, place a memory ordering barrier now.
    if (is_store) {
      insert_mem_bar(Op_MemBarRelease);
    } else {
      if (support_IRIW_for_not_multiple_copy_atomic_cpu) {
        insert_mem_bar(Op_MemBarVolatile);
      }
    }
  }

  // Memory barrier to prevent normal and 'unsafe' accesses from
  // bypassing each other.  Happens after null checks, so the
  // exception paths do not take memory state from the memory barrier,
  // so there's no problems making a strong assert about mixing users
  // of safe & unsafe memory.  Otherwise fails in a CTW of rt.jar
  // around 5701, class sun/reflect/UnsafeBooleanFieldAccessorImpl.
  if (need_mem_bar) insert_mem_bar(Op_MemBarCPUOrder);

  if (!is_store) {
    MemNode::MemOrd mo = is_volatile ? MemNode::acquire : MemNode::unordered;
    // To be valid, unsafe loads may depend on other conditions than
    // the one that guards them: pin the Load node
    Node* p = make_load(control(), adr, value_type, type, adr_type, mo, LoadNode::Pinned, is_volatile, unaligned, mismatched);
    // load value
    switch (type) {
    case T_BOOLEAN:
    case T_CHAR:
    case T_BYTE:
    case T_SHORT:
    case T_INT:
    case T_LONG:
    case T_FLOAT:
    case T_DOUBLE:
      break;
    case T_OBJECT:
      if (need_read_barrier) {
        insert_pre_barrier(heap_base_oop, offset, p, !(is_volatile || need_mem_bar));
      }
      break;
    case T_ADDRESS:
      // Cast to an int type.
      p = _gvn.transform(new (C) CastP2XNode(NULL, p));
      p = ConvX2UL(p);
      break;
    default:
      fatal(err_msg_res("unexpected type %d: %s", type, type2name(type)));
      break;
    }
    // The load node has the control of the preceding MemBarCPUOrder.  All
    // following nodes will have the control of the MemBarCPUOrder inserted at
    // the end of this method.  So, pushing the load onto the stack at a later
    // point is fine.
    set_result(p);
  } else {
    // place effect of store into memory
    switch (type) {
    case T_DOUBLE:
      val = dstore_rounding(val);
      break;
    case T_ADDRESS:
      // Repackage the long as a pointer.
      val = ConvL2X(val);
      val = _gvn.transform(new (C) CastX2PNode(val));
      break;
    }

    MemNode::MemOrd mo = is_volatile ? MemNode::release : MemNode::unordered;
    if (type == T_OBJECT) {
      store_oop_to_unknown(control(), heap_base_oop, adr, adr_type, val, type, mo, mismatched);
    } else {
      (void) store_to_memory(control(), adr, val, type, adr_type, mo, is_volatile, unaligned, mismatched);
    }
  }

  if (is_volatile) {
    if (!is_store) {
      insert_mem_bar(Op_MemBarAcquire);
    } else {
      if (!support_IRIW_for_not_multiple_copy_atomic_cpu) {
        insert_mem_bar(Op_MemBarVolatile);
      }
    }
  }

  if (need_mem_bar) insert_mem_bar(Op_MemBarCPUOrder);

  return true;
}

//----------------------------inline_unsafe_prefetch----------------------------

bool LibraryCallKit::inline_unsafe_prefetch(bool is_native_ptr, bool is_store, bool is_static) {
#ifndef PRODUCT
  {
    ResourceMark rm;
    // Check the signatures.
    ciSignature* sig = callee()->signature();
#ifdef ASSERT
    // Object getObject(Object base, int/long offset), etc.
    BasicType rtype = sig->return_type()->basic_type();
    if (!is_native_ptr) {
      assert(sig->count() == 2, "oop prefetch has 2 arguments");
      assert(sig->type_at(0)->basic_type() == T_OBJECT, "prefetch base is object");
      assert(sig->type_at(1)->basic_type() == T_LONG, "prefetcha offset is correct");
    } else {
      assert(sig->count() == 1, "native prefetch has 1 argument");
      assert(sig->type_at(0)->basic_type() == T_LONG, "prefetch base is long");
    }
#endif // ASSERT
  }
#endif // !PRODUCT

  C->set_has_unsafe_access(true);  // Mark eventual nmethod as "unsafe".

  const int idx = is_static ? 0 : 1;
  if (!is_static) {
    null_check_receiver();
    if (stopped()) {
      return true;
    }
  }

  // Build address expression.  See the code in inline_unsafe_access.
  Node *adr;
  if (!is_native_ptr) {
    // The base is either a Java object or a value produced by Unsafe.staticFieldBase
    Node* base   = argument(idx + 0);  // type: oop
    // The offset is a value produced by Unsafe.staticFieldOffset or Unsafe.objectFieldOffset
    Node* offset = argument(idx + 1);  // type: long
    // We currently rely on the cookies produced by Unsafe.xxxFieldOffset
    // to be plain byte offsets, which are also the same as those accepted
    // by oopDesc::field_base.
    assert(Unsafe_field_offset_to_byte_offset(11) == 11,
           "fieldOffset must be byte-scaled");
    // 32-bit machines ignore the high half!
    offset = ConvL2X(offset);
    adr = make_unsafe_address(base, offset);
  } else {
    Node* ptr = argument(idx + 0);  // type: long
    ptr = ConvL2X(ptr);  // adjust Java long to machine word
    adr = make_unsafe_address(NULL, ptr);
  }

  // Generate the read or write prefetch
  Node *prefetch;
  if (is_store) {
    prefetch = new (C) PrefetchWriteNode(i_o(), adr);
  } else {
    prefetch = new (C) PrefetchReadNode(i_o(), adr);
  }
  prefetch->init_req(0, control());
  set_i_o(_gvn.transform(prefetch));

  return true;
}

//----------------------------inline_unsafe_load_store----------------------------
// This method serves a couple of different customers (depending on LoadStoreKind):
//
// LS_cmpxchg:
//   public final native boolean compareAndSwapObject(Object o, long offset, Object expected, Object x);
//   public final native boolean compareAndSwapInt(   Object o, long offset, int    expected, int    x);
//   public final native boolean compareAndSwapLong(  Object o, long offset, long   expected, long   x);
//
// LS_xadd:
//   public int  getAndAddInt( Object o, long offset, int  delta)
//   public long getAndAddLong(Object o, long offset, long delta)
//
// LS_xchg:
//   int    getAndSet(Object o, long offset, int    newValue)
//   long   getAndSet(Object o, long offset, long   newValue)
//   Object getAndSet(Object o, long offset, Object newValue)
//
bool LibraryCallKit::inline_unsafe_load_store(BasicType type, LoadStoreKind kind) {
  // This basic scheme here is the same as inline_unsafe_access, but
  // differs in enough details that combining them would make the code
  // overly confusing.  (This is a true fact! I originally combined
  // them, but even I was confused by it!) As much code/comments as
  // possible are retained from inline_unsafe_access though to make
  // the correspondences clearer. - dl

  if (callee()->is_static())  return false;  // caller must have the capability!

#ifndef PRODUCT
  BasicType rtype;
  {
    ResourceMark rm;
    // Check the signatures.
    ciSignature* sig = callee()->signature();
    rtype = sig->return_type()->basic_type();
    if (kind == LS_xadd || kind == LS_xchg) {
      // Check the signatures.
#ifdef ASSERT
      assert(rtype == type, "get and set must return the expected type");
      assert(sig->count() == 3, "get and set has 3 arguments");
      assert(sig->type_at(0)->basic_type() == T_OBJECT, "get and set base is object");
      assert(sig->type_at(1)->basic_type() == T_LONG, "get and set offset is long");
      assert(sig->type_at(2)->basic_type() == type, "get and set must take expected type as new value/delta");
#endif // ASSERT
    } else if (kind == LS_cmpxchg) {
      // Check the signatures.
#ifdef ASSERT
      assert(rtype == T_BOOLEAN, "CAS must return boolean");
      assert(sig->count() == 4, "CAS has 4 arguments");
      assert(sig->type_at(0)->basic_type() == T_OBJECT, "CAS base is object");
      assert(sig->type_at(1)->basic_type() == T_LONG, "CAS offset is long");
#endif // ASSERT
    } else {
      ShouldNotReachHere();
    }
  }
#endif //PRODUCT

  C->set_has_unsafe_access(true);  // Mark eventual nmethod as "unsafe".

  // Get arguments:
  Node* receiver = NULL;
  Node* base     = NULL;
  Node* offset   = NULL;
  Node* oldval   = NULL;
  Node* newval   = NULL;
  if (kind == LS_cmpxchg) {
    const bool two_slot_type = type2size[type] == 2;
    receiver = argument(0);  // type: oop
    base     = argument(1);  // type: oop
    offset   = argument(2);  // type: long
    oldval   = argument(4);  // type: oop, int, or long
    newval   = argument(two_slot_type ? 6 : 5);  // type: oop, int, or long
  } else if (kind == LS_xadd || kind == LS_xchg){
    receiver = argument(0);  // type: oop
    base     = argument(1);  // type: oop
    offset   = argument(2);  // type: long
    oldval   = NULL;
    newval   = argument(4);  // type: oop, int, or long
  }

  // Build field offset expression.
  // We currently rely on the cookies produced by Unsafe.xxxFieldOffset
  // to be plain byte offsets, which are also the same as those accepted
  // by oopDesc::field_base.
  assert(Unsafe_field_offset_to_byte_offset(11) == 11, "fieldOffset must be byte-scaled");
  // 32-bit machines ignore the high half of long offsets
  offset = ConvL2X(offset);
  Node* adr = make_unsafe_address(base, offset);
  const TypePtr *adr_type = _gvn.type(adr)->isa_ptr();

  Compile::AliasType* alias_type = C->alias_type(adr_type);
  BasicType bt = alias_type->basic_type();
  if (bt != T_ILLEGAL &&
      ((bt == T_OBJECT || bt == T_ARRAY) != (type == T_OBJECT))) {
    // Don't intrinsify mismatched object accesses.
    return false;
  }

  // For CAS, unlike inline_unsafe_access, there seems no point in
  // trying to refine types. Just use the coarse types here.
  assert(alias_type->index() != Compile::AliasIdxBot, "no bare pointers here");
  const Type *value_type = Type::get_const_basic_type(type);

  if (kind == LS_xchg && type == T_OBJECT) {
    const TypeOopPtr* tjp = sharpen_unsafe_type(alias_type, adr_type);
    if (tjp != NULL) {
      value_type = tjp;
    }
  }

  // Null check receiver.
  receiver = null_check(receiver);
  if (stopped()) {
    return true;
  }

  int alias_idx = C->get_alias_index(adr_type);

  // Memory-model-wise, a LoadStore acts like a little synchronized
  // block, so needs barriers on each side.  These don't translate
  // into actual barriers on most machines, but we still need rest of
  // compiler to respect ordering.

  insert_mem_bar(Op_MemBarRelease);
  insert_mem_bar(Op_MemBarCPUOrder);

  // 4984716: MemBars must be inserted before this
  //          memory node in order to avoid a false
  //          dependency which will confuse the scheduler.
  Node *mem = memory(alias_idx);

  // For now, we handle only those cases that actually exist: ints,
  // longs, and Object. Adding others should be straightforward.
  Node* load_store = NULL;
  switch(type) {
  case T_INT:
    if (kind == LS_xadd) {
      load_store = _gvn.transform(new (C) GetAndAddINode(control(), mem, adr, newval, adr_type));
    } else if (kind == LS_xchg) {
      load_store = _gvn.transform(new (C) GetAndSetINode(control(), mem, adr, newval, adr_type));
    } else if (kind == LS_cmpxchg) {
      load_store = _gvn.transform(new (C) CompareAndSwapINode(control(), mem, adr, newval, oldval));
    } else {
      ShouldNotReachHere();
    }
    break;
  case T_LONG:
    if (kind == LS_xadd) {
      load_store = _gvn.transform(new (C) GetAndAddLNode(control(), mem, adr, newval, adr_type));
    } else if (kind == LS_xchg) {
      load_store = _gvn.transform(new (C) GetAndSetLNode(control(), mem, adr, newval, adr_type));
    } else if (kind == LS_cmpxchg) {
      load_store = _gvn.transform(new (C) CompareAndSwapLNode(control(), mem, adr, newval, oldval));
    } else {
      ShouldNotReachHere();
    }
    break;
  case T_OBJECT:
    // Transformation of a value which could be NULL pointer (CastPP #NULL)
    // could be delayed during Parse (for example, in adjust_map_after_if()).
    // Execute transformation here to avoid barrier generation in such case.
    if (_gvn.type(newval) == TypePtr::NULL_PTR)
      newval = _gvn.makecon(TypePtr::NULL_PTR);

    // Reference stores need a store barrier.
    if (kind == LS_xchg) {
      // If pre-barrier must execute before the oop store, old value will require do_load here.
      if (!can_move_pre_barrier()) {
        pre_barrier(true /* do_load*/,
                    control(), base, adr, alias_idx, newval, value_type->make_oopptr(),
                    NULL /* pre_val*/,
                    T_OBJECT);
      } // Else move pre_barrier to use load_store value, see below.
    } else if (kind == LS_cmpxchg) {
      // Same as for newval above:
      if (_gvn.type(oldval) == TypePtr::NULL_PTR) {
        oldval = _gvn.makecon(TypePtr::NULL_PTR);
      }
      // The only known value which might get overwritten is oldval.
      pre_barrier(false /* do_load */,
                  control(), NULL, NULL, max_juint, NULL, NULL,
                  oldval /* pre_val */,
                  T_OBJECT);
    } else {
      ShouldNotReachHere();
    }

#ifdef _LP64
    if (adr->bottom_type()->is_ptr_to_narrowoop()) {
      Node *newval_enc = _gvn.transform(new (C) EncodePNode(newval, newval->bottom_type()->make_narrowoop()));
      if (kind == LS_xchg) {
        load_store = _gvn.transform(new (C) GetAndSetNNode(control(), mem, adr,
                                                           newval_enc, adr_type, value_type->make_narrowoop()));
      } else {
        assert(kind == LS_cmpxchg, "wrong LoadStore operation");
        Node *oldval_enc = _gvn.transform(new (C) EncodePNode(oldval, oldval->bottom_type()->make_narrowoop()));
        load_store = _gvn.transform(new (C) CompareAndSwapNNode(control(), mem, adr,
                                                                newval_enc, oldval_enc));
      }
    } else
#endif
    {
      if (kind == LS_xchg) {
        load_store = _gvn.transform(new (C) GetAndSetPNode(control(), mem, adr, newval, adr_type, value_type->is_oopptr()));
      } else {
        assert(kind == LS_cmpxchg, "wrong LoadStore operation");
        load_store = _gvn.transform(new (C) CompareAndSwapPNode(control(), mem, adr, newval, oldval));
      }
    }
    post_barrier(control(), load_store, base, adr, alias_idx, newval, T_OBJECT, true);
    break;
  default:
    fatal(err_msg_res("unexpected type %d: %s", type, type2name(type)));
    break;
  }

  // SCMemProjNodes represent the memory state of a LoadStore. Their
  // main role is to prevent LoadStore nodes from being optimized away
  // when their results aren't used.
  Node* proj = _gvn.transform(new (C) SCMemProjNode(load_store));
  set_memory(proj, alias_idx);

  if (type == T_OBJECT && kind == LS_xchg) {
#ifdef _LP64
    if (adr->bottom_type()->is_ptr_to_narrowoop()) {
      load_store = _gvn.transform(new (C) DecodeNNode(load_store, load_store->get_ptr_type()));
    }
#endif
    if (can_move_pre_barrier()) {
      // Don't need to load pre_val. The old value is returned by load_store.
      // The pre_barrier can execute after the xchg as long as no safepoint
      // gets inserted between them.
      pre_barrier(false /* do_load */,
                  control(), NULL, NULL, max_juint, NULL, NULL,
                  load_store /* pre_val */,
                  T_OBJECT);
    }
  }

  // Add the trailing membar surrounding the access
  insert_mem_bar(Op_MemBarCPUOrder);
  insert_mem_bar(Op_MemBarAcquire);

  assert(type2size[load_store->bottom_type()->basic_type()] == type2size[rtype], "result type should match");
  set_result(load_store);
  return true;
}

//----------------------------inline_unsafe_ordered_store----------------------
// public native void sun.misc.Unsafe.putOrderedObject(Object o, long offset, Object x);
// public native void sun.misc.Unsafe.putOrderedInt(Object o, long offset, int x);
// public native void sun.misc.Unsafe.putOrderedLong(Object o, long offset, long x);
bool LibraryCallKit::inline_unsafe_ordered_store(BasicType type) {
  // This is another variant of inline_unsafe_access, differing in
  // that it always issues store-store ("release") barrier and ensures
  // store-atomicity (which only matters for "long").

  if (callee()->is_static())  return false;  // caller must have the capability!

#ifndef PRODUCT
  {
    ResourceMark rm;
    // Check the signatures.
    ciSignature* sig = callee()->signature();
#ifdef ASSERT
    BasicType rtype = sig->return_type()->basic_type();
    assert(rtype == T_VOID, "must return void");
    assert(sig->count() == 3, "has 3 arguments");
    assert(sig->type_at(0)->basic_type() == T_OBJECT, "base is object");
    assert(sig->type_at(1)->basic_type() == T_LONG, "offset is long");
#endif // ASSERT
  }
#endif //PRODUCT

  C->set_has_unsafe_access(true);  // Mark eventual nmethod as "unsafe".

  // Get arguments:
  Node* receiver = argument(0);  // type: oop
  Node* base     = argument(1);  // type: oop
  Node* offset   = argument(2);  // type: long
  Node* val      = argument(4);  // type: oop, int, or long

  // Null check receiver.
  receiver = null_check(receiver);
  if (stopped()) {
    return true;
  }

  // Build field offset expression.
  assert(Unsafe_field_offset_to_byte_offset(11) == 11, "fieldOffset must be byte-scaled");
  // 32-bit machines ignore the high half of long offsets
  offset = ConvL2X(offset);
  Node* adr = make_unsafe_address(base, offset);
  const TypePtr *adr_type = _gvn.type(adr)->isa_ptr();
  const Type *value_type = Type::get_const_basic_type(type);
  Compile::AliasType* alias_type = C->alias_type(adr_type);

  insert_mem_bar(Op_MemBarRelease);
  insert_mem_bar(Op_MemBarCPUOrder);
  // Ensure that the store is atomic for longs:
  const bool require_atomic_access = true;
  Node* store;
  if (type == T_OBJECT) // reference stores need a store barrier.
    store = store_oop_to_unknown(control(), base, adr, adr_type, val, type, MemNode::release);
  else {
    store = store_to_memory(control(), adr, val, type, adr_type, MemNode::release, require_atomic_access);
  }
  insert_mem_bar(Op_MemBarCPUOrder);
  return true;
}

bool LibraryCallKit::inline_unsafe_fence(vmIntrinsics::ID id) {
  // Regardless of form, don't allow previous ld/st to move down,
  // then issue acquire, release, or volatile mem_bar.
  insert_mem_bar(Op_MemBarCPUOrder);
  switch(id) {
    case vmIntrinsics::_loadFence:
      insert_mem_bar(Op_LoadFence);
      return true;
    case vmIntrinsics::_storeFence:
      insert_mem_bar(Op_StoreFence);
      return true;
    case vmIntrinsics::_fullFence:
      insert_mem_bar(Op_MemBarVolatile);
      return true;
    default:
      fatal_unexpected_iid(id);
      return false;
  }
}

bool LibraryCallKit::klass_needs_init_guard(Node* kls) {
  if (!kls->is_Con()) {
    return true;
  }
  const TypeKlassPtr* klsptr = kls->bottom_type()->isa_klassptr();
  if (klsptr == NULL) {
    return true;
  }
  ciInstanceKlass* ik = klsptr->klass()->as_instance_klass();
  // don't need a guard for a klass that is already initialized
  return !ik->is_initialized();
}

//----------------------------inline_unsafe_allocate---------------------------
// public native Object sun.misc.Unsafe.allocateInstance(Class<?> cls);
bool LibraryCallKit::inline_unsafe_allocate() {
  if (callee()->is_static())  return false;  // caller must have the capability!

  null_check_receiver();  // null-check, then ignore
  Node* cls = null_check(argument(1));
  if (stopped())  return true;

  Node* kls = load_klass_from_mirror(cls, false, NULL, 0);
  kls = null_check(kls);
  if (stopped())  return true;  // argument was like int.class

  Node* test = NULL;
  if (LibraryCallKit::klass_needs_init_guard(kls)) {
    // Note:  The argument might still be an illegal value like
    // Serializable.class or Object[].class.   The runtime will handle it.
    // But we must make an explicit check for initialization.
    Node* insp = basic_plus_adr(kls, in_bytes(InstanceKlass::init_state_offset()));
    // Use T_BOOLEAN for InstanceKlass::_init_state so the compiler
    // can generate code to load it as unsigned byte.
    Node* inst = make_load(NULL, insp, TypeInt::UBYTE, T_BOOLEAN, MemNode::unordered);
    Node* bits = intcon(InstanceKlass::fully_initialized);
    test = _gvn.transform(new (C) SubINode(inst, bits));
    // The 'test' is non-zero if we need to take a slow path.
  }

  Node* obj = new_instance(kls, test);
  set_result(obj);
  return true;
}

#ifdef TRACE_HAVE_INTRINSICS
/*
 * oop -> myklass
 * myklass->trace_id |= USED
 * return myklass->trace_id & ~0x3
 */
bool LibraryCallKit::inline_native_classID() {
  null_check_receiver();  // null-check, then ignore
  Node* cls = null_check(argument(1), T_OBJECT);
  Node* kls = load_klass_from_mirror(cls, false, NULL, 0);
  kls = null_check(kls, T_OBJECT);
  ByteSize offset = TRACE_ID_OFFSET;
  Node* insp = basic_plus_adr(kls, in_bytes(offset));
  Node* tvalue = make_load(NULL, insp, TypeLong::LONG, T_LONG, MemNode::unordered);
  Node* bits = longcon(~0x03l); // ignore bit 0 & 1
  Node* andl = _gvn.transform(new (C) AndLNode(tvalue, bits));
  Node* clsused = longcon(0x01l); // set the class bit
  Node* orl = _gvn.transform(new (C) OrLNode(tvalue, clsused));

  const TypePtr *adr_type = _gvn.type(insp)->isa_ptr();
  store_to_memory(control(), insp, orl, T_LONG, adr_type, MemNode::unordered);
  set_result(andl);
  return true;
}

bool LibraryCallKit::inline_native_threadID() {
  Node* tls_ptr = NULL;
  Node* cur_thr = generate_current_thread(tls_ptr);
  Node* p = basic_plus_adr(top()/*!oop*/, tls_ptr, in_bytes(JavaThread::osthread_offset()));
  Node* osthread = make_load(NULL, p, TypeRawPtr::NOTNULL, T_ADDRESS, MemNode::unordered);
  p = basic_plus_adr(top()/*!oop*/, osthread, in_bytes(OSThread::thread_id_offset()));

  Node* threadid = NULL;
  size_t thread_id_size = OSThread::thread_id_size();
  if (thread_id_size == (size_t) BytesPerLong) {
    threadid = ConvL2I(make_load(control(), p, TypeLong::LONG, T_LONG, MemNode::unordered));
  } else if (thread_id_size == (size_t) BytesPerInt) {
    threadid = make_load(control(), p, TypeInt::INT, T_INT, MemNode::unordered);
  } else {
    ShouldNotReachHere();
  }
  set_result(threadid);
  return true;
}
#endif

//------------------------inline_native_time_funcs--------------
// inline code for System.currentTimeMillis() and System.nanoTime()
// these have the same type and signature
bool LibraryCallKit::inline_native_time_funcs(address funcAddr, const char* funcName) {
  const TypeFunc* tf = OptoRuntime::void_long_Type();
  const TypePtr* no_memory_effects = NULL;
  Node* time = make_runtime_call(RC_LEAF, tf, funcAddr, funcName, no_memory_effects);
  Node* value = _gvn.transform(new (C) ProjNode(time, TypeFunc::Parms+0));
#ifdef ASSERT
  Node* value_top = _gvn.transform(new (C) ProjNode(time, TypeFunc::Parms+1));
  assert(value_top == top(), "second value must be top");
#endif
  set_result(value);
  return true;
}

//------------------------inline_native_currentThread------------------
bool LibraryCallKit::inline_native_currentThread() {
  Node* junk = NULL;
  set_result(generate_current_thread(junk));
  return true;
}

//------------------------inline_native_isInterrupted------------------
// private native boolean java.lang.Thread.isInterrupted(boolean ClearInterrupted);
bool LibraryCallKit::inline_native_isInterrupted() {
  // Add a fast path to t.isInterrupted(clear_int):
  //   (t == Thread.current() &&
  //    (!TLS._osthread._interrupted || WINDOWS_ONLY(false) NOT_WINDOWS(!clear_int)))
  //   ? TLS._osthread._interrupted : /*slow path:*/ t.isInterrupted(clear_int)
  // So, in the common case that the interrupt bit is false,
  // we avoid making a call into the VM.  Even if the interrupt bit
  // is true, if the clear_int argument is false, we avoid the VM call.
  // However, if the receiver is not currentThread, we must call the VM,
  // because there must be some locking done around the operation.

  // We only go to the fast case code if we pass two guards.
  // Paths which do not pass are accumulated in the slow_region.

  enum {
    no_int_result_path   = 1, // t == Thread.current() && !TLS._osthread._interrupted
    no_clear_result_path = 2, // t == Thread.current() &&  TLS._osthread._interrupted && !clear_int
    slow_result_path     = 3, // slow path: t.isInterrupted(clear_int)
    PATH_LIMIT
  };

  // Ensure that it's not possible to move the load of TLS._osthread._interrupted flag
  // out of the function.
  insert_mem_bar(Op_MemBarCPUOrder);

  RegionNode* result_rgn = new (C) RegionNode(PATH_LIMIT);
  PhiNode*    result_val = new (C) PhiNode(result_rgn, TypeInt::BOOL);

  RegionNode* slow_region = new (C) RegionNode(1);
  record_for_igvn(slow_region);

  // (a) Receiving thread must be the current thread.
  Node* rec_thr = argument(0);
  Node* tls_ptr = NULL;
  Node* cur_thr = generate_current_thread(tls_ptr);
  Node* cmp_thr = _gvn.transform(new (C) CmpPNode(cur_thr, rec_thr));
  Node* bol_thr = _gvn.transform(new (C) BoolNode(cmp_thr, BoolTest::ne));

  generate_slow_guard(bol_thr, slow_region);

  // (b) Interrupt bit on TLS must be false.
  Node* p = basic_plus_adr(top()/*!oop*/, tls_ptr, in_bytes(JavaThread::osthread_offset()));
  Node* osthread = make_load(NULL, p, TypeRawPtr::NOTNULL, T_ADDRESS, MemNode::unordered);
  p = basic_plus_adr(top()/*!oop*/, osthread, in_bytes(OSThread::interrupted_offset()));

  // Set the control input on the field _interrupted read to prevent it floating up.
  Node* int_bit = make_load(control(), p, TypeInt::BOOL, T_INT, MemNode::unordered);
  Node* cmp_bit = _gvn.transform(new (C) CmpINode(int_bit, intcon(0)));
  Node* bol_bit = _gvn.transform(new (C) BoolNode(cmp_bit, BoolTest::ne));

  IfNode* iff_bit = create_and_map_if(control(), bol_bit, PROB_UNLIKELY_MAG(3), COUNT_UNKNOWN);

  // First fast path:  if (!TLS._interrupted) return false;
  Node* false_bit = _gvn.transform(new (C) IfFalseNode(iff_bit));
  result_rgn->init_req(no_int_result_path, false_bit);
  result_val->init_req(no_int_result_path, intcon(0));

  // drop through to next case
  set_control( _gvn.transform(new (C) IfTrueNode(iff_bit)));

#ifndef TARGET_OS_FAMILY_windows
  // (c) Or, if interrupt bit is set and clear_int is false, use 2nd fast path.
  Node* clr_arg = argument(1);
  Node* cmp_arg = _gvn.transform(new (C) CmpINode(clr_arg, intcon(0)));
  Node* bol_arg = _gvn.transform(new (C) BoolNode(cmp_arg, BoolTest::ne));
  IfNode* iff_arg = create_and_map_if(control(), bol_arg, PROB_FAIR, COUNT_UNKNOWN);

  // Second fast path:  ... else if (!clear_int) return true;
  Node* false_arg = _gvn.transform(new (C) IfFalseNode(iff_arg));
  result_rgn->init_req(no_clear_result_path, false_arg);
  result_val->init_req(no_clear_result_path, intcon(1));

  // drop through to next case
  set_control( _gvn.transform(new (C) IfTrueNode(iff_arg)));
#else
  // To return true on Windows you must read the _interrupted field
  // and check the the event state i.e. take the slow path.
#endif // TARGET_OS_FAMILY_windows

  // (d) Otherwise, go to the slow path.
  slow_region->add_req(control());
  set_control( _gvn.transform(slow_region));

  if (stopped()) {
    // There is no slow path.
    result_rgn->init_req(slow_result_path, top());
    result_val->init_req(slow_result_path, top());
  } else {
    // non-virtual because it is a private non-static
    CallJavaNode* slow_call = generate_method_call(vmIntrinsics::_isInterrupted);

    Node* slow_val = set_results_for_java_call(slow_call);
    // this->control() comes from set_results_for_java_call

    Node* fast_io  = slow_call->in(TypeFunc::I_O);
    Node* fast_mem = slow_call->in(TypeFunc::Memory);

    // These two phis are pre-filled with copies of of the fast IO and Memory
    PhiNode* result_mem  = PhiNode::make(result_rgn, fast_mem, Type::MEMORY, TypePtr::BOTTOM);
    PhiNode* result_io   = PhiNode::make(result_rgn, fast_io,  Type::ABIO);

    result_rgn->init_req(slow_result_path, control());
    result_io ->init_req(slow_result_path, i_o());
    result_mem->init_req(slow_result_path, reset_memory());
    result_val->init_req(slow_result_path, slow_val);

    set_all_memory(_gvn.transform(result_mem));
    set_i_o(       _gvn.transform(result_io));
  }

  C->set_has_split_ifs(true); // Has chance for split-if optimization
  set_result(result_rgn, result_val);
  return true;
}

//---------------------------load_mirror_from_klass----------------------------
// Given a klass oop, load its java mirror (a java.lang.Class oop).
Node* LibraryCallKit::load_mirror_from_klass(Node* klass) {
  Node* p = basic_plus_adr(klass, in_bytes(Klass::java_mirror_offset()));
  return make_load(NULL, p, TypeInstPtr::MIRROR, T_OBJECT, MemNode::unordered);
}

//-----------------------load_klass_from_mirror_common-------------------------
// Given a java mirror (a java.lang.Class oop), load its corresponding klass oop.
// Test the klass oop for null (signifying a primitive Class like Integer.TYPE),
// and branch to the given path on the region.
// If never_see_null, take an uncommon trap on null, so we can optimistically
// compile for the non-null case.
// If the region is NULL, force never_see_null = true.
Node* LibraryCallKit::load_klass_from_mirror_common(Node* mirror,
                                                    bool never_see_null,
                                                    RegionNode* region,
                                                    int null_path,
                                                    int offset) {
  if (region == NULL)  never_see_null = true;
  Node* p = basic_plus_adr(mirror, offset);
  const TypeKlassPtr*  kls_type = TypeKlassPtr::OBJECT_OR_NULL;
  Node* kls = _gvn.transform(LoadKlassNode::make(_gvn, NULL, immutable_memory(), p, TypeRawPtr::BOTTOM, kls_type));
  Node* null_ctl = top();
  kls = null_check_oop(kls, &null_ctl, never_see_null);
  if (region != NULL) {
    // Set region->in(null_path) if the mirror is a primitive (e.g, int.class).
    region->init_req(null_path, null_ctl);
  } else {
    assert(null_ctl == top(), "no loose ends");
  }
  return kls;
}

//--------------------(inline_native_Class_query helpers)---------------------
// Use this for JVM_ACC_INTERFACE, JVM_ACC_IS_CLONEABLE, JVM_ACC_HAS_FINALIZER.
// Fall through if (mods & mask) == bits, take the guard otherwise.
Node* LibraryCallKit::generate_access_flags_guard(Node* kls, int modifier_mask, int modifier_bits, RegionNode* region) {
  // Branch around if the given klass has the given modifier bit set.
  // Like generate_guard, adds a new path onto the region.
  Node* modp = basic_plus_adr(kls, in_bytes(Klass::access_flags_offset()));
  Node* mods = make_load(NULL, modp, TypeInt::INT, T_INT, MemNode::unordered);
  Node* mask = intcon(modifier_mask);
  Node* bits = intcon(modifier_bits);
  Node* mbit = _gvn.transform(new (C) AndINode(mods, mask));
  Node* cmp  = _gvn.transform(new (C) CmpINode(mbit, bits));
  Node* bol  = _gvn.transform(new (C) BoolNode(cmp, BoolTest::ne));
  return generate_fair_guard(bol, region);
}
Node* LibraryCallKit::generate_interface_guard(Node* kls, RegionNode* region) {
  return generate_access_flags_guard(kls, JVM_ACC_INTERFACE, 0, region);
}

//-------------------------inline_native_Class_query-------------------
bool LibraryCallKit::inline_native_Class_query(vmIntrinsics::ID id) {
  const Type* return_type = TypeInt::BOOL;
  Node* prim_return_value = top();  // what happens if it's a primitive class?
  bool never_see_null = !too_many_traps(Deoptimization::Reason_null_check);
  bool expect_prim = false;     // most of these guys expect to work on refs

  enum { _normal_path = 1, _prim_path = 2, PATH_LIMIT };

  Node* mirror = argument(0);
  Node* obj    = top();

  switch (id) {
  case vmIntrinsics::_isInstance:
    // nothing is an instance of a primitive type
    prim_return_value = intcon(0);
    obj = argument(1);
    break;
  case vmIntrinsics::_getModifiers:
    prim_return_value = intcon(JVM_ACC_ABSTRACT | JVM_ACC_FINAL | JVM_ACC_PUBLIC);
    assert(is_power_of_2((int)JVM_ACC_WRITTEN_FLAGS+1), "change next line");
    return_type = TypeInt::make(0, JVM_ACC_WRITTEN_FLAGS, Type::WidenMin);
    break;
  case vmIntrinsics::_isInterface:
    prim_return_value = intcon(0);
    break;
  case vmIntrinsics::_isArray:
    prim_return_value = intcon(0);
    expect_prim = true;  // cf. ObjectStreamClass.getClassSignature
    break;
  case vmIntrinsics::_isPrimitive:
    prim_return_value = intcon(1);
    expect_prim = true;  // obviously
    break;
  case vmIntrinsics::_getSuperclass:
    prim_return_value = null();
    return_type = TypeInstPtr::MIRROR->cast_to_ptr_type(TypePtr::BotPTR);
    break;
  case vmIntrinsics::_getComponentType:
    prim_return_value = null();
    return_type = TypeInstPtr::MIRROR->cast_to_ptr_type(TypePtr::BotPTR);
    break;
  case vmIntrinsics::_getClassAccessFlags:
    prim_return_value = intcon(JVM_ACC_ABSTRACT | JVM_ACC_FINAL | JVM_ACC_PUBLIC);
    return_type = TypeInt::INT;  // not bool!  6297094
    break;
  default:
    fatal_unexpected_iid(id);
    break;
  }

  const TypeInstPtr* mirror_con = _gvn.type(mirror)->isa_instptr();
  if (mirror_con == NULL)  return false;  // cannot happen?

#ifndef PRODUCT
  if (C->print_intrinsics() || C->print_inlining()) {
    ciType* k = mirror_con->java_mirror_type();
    if (k) {
      tty->print("Inlining %s on constant Class ", vmIntrinsics::name_at(intrinsic_id()));
      k->print_name();
      tty->cr();
    }
  }
#endif

  // Null-check the mirror, and the mirror's klass ptr (in case it is a primitive).
  RegionNode* region = new (C) RegionNode(PATH_LIMIT);
  record_for_igvn(region);
  PhiNode* phi = new (C) PhiNode(region, return_type);

  // The mirror will never be null of Reflection.getClassAccessFlags, however
  // it may be null for Class.isInstance or Class.getModifiers. Throw a NPE
  // if it is. See bug 4774291.

  // For Reflection.getClassAccessFlags(), the null check occurs in
  // the wrong place; see inline_unsafe_access(), above, for a similar
  // situation.
  mirror = null_check(mirror);
  // If mirror or obj is dead, only null-path is taken.
  if (stopped())  return true;

  if (expect_prim)  never_see_null = false;  // expect nulls (meaning prims)

  // Now load the mirror's klass metaobject, and null-check it.
  // Side-effects region with the control path if the klass is null.
  Node* kls = load_klass_from_mirror(mirror, never_see_null, region, _prim_path);
  // If kls is null, we have a primitive mirror.
  phi->init_req(_prim_path, prim_return_value);
  if (stopped()) { set_result(region, phi); return true; }
  bool safe_for_replace = (region->in(_prim_path) == top());

  Node* p;  // handy temp
  Node* null_ctl;

  // Now that we have the non-null klass, we can perform the real query.
  // For constant classes, the query will constant-fold in LoadNode::Value.
  Node* query_value = top();
  switch (id) {
  case vmIntrinsics::_isInstance:
    // nothing is an instance of a primitive type
    query_value = gen_instanceof(obj, kls, safe_for_replace);
    break;

  case vmIntrinsics::_getModifiers:
    p = basic_plus_adr(kls, in_bytes(Klass::modifier_flags_offset()));
    query_value = make_load(NULL, p, TypeInt::INT, T_INT, MemNode::unordered);
    break;

  case vmIntrinsics::_isInterface:
    // (To verify this code sequence, check the asserts in JVM_IsInterface.)
    if (generate_interface_guard(kls, region) != NULL)
      // A guard was added.  If the guard is taken, it was an interface.
      phi->add_req(intcon(1));
    // If we fall through, it's a plain class.
    query_value = intcon(0);
    break;

  case vmIntrinsics::_isArray:
    // (To verify this code sequence, check the asserts in JVM_IsArrayClass.)
    if (generate_array_guard(kls, region) != NULL)
      // A guard was added.  If the guard is taken, it was an array.
      phi->add_req(intcon(1));
    // If we fall through, it's a plain class.
    query_value = intcon(0);
    break;

  case vmIntrinsics::_isPrimitive:
    query_value = intcon(0); // "normal" path produces false
    break;

  case vmIntrinsics::_getSuperclass:
    // The rules here are somewhat unfortunate, but we can still do better
    // with random logic than with a JNI call.
    // Interfaces store null or Object as _super, but must report null.
    // Arrays store an intermediate super as _super, but must report Object.
    // Other types can report the actual _super.
    // (To verify this code sequence, check the asserts in JVM_IsInterface.)
    if (generate_interface_guard(kls, region) != NULL)
      // A guard was added.  If the guard is taken, it was an interface.
      phi->add_req(null());
    if (generate_array_guard(kls, region) != NULL)
      // A guard was added.  If the guard is taken, it was an array.
      phi->add_req(makecon(TypeInstPtr::make(env()->Object_klass()->java_mirror())));
    // If we fall through, it's a plain class.  Get its _super.
    p = basic_plus_adr(kls, in_bytes(Klass::super_offset()));
    kls = _gvn.transform(LoadKlassNode::make(_gvn, NULL, immutable_memory(), p, TypeRawPtr::BOTTOM, TypeKlassPtr::OBJECT_OR_NULL));
    null_ctl = top();
    kls = null_check_oop(kls, &null_ctl);
    if (null_ctl != top()) {
      // If the guard is taken, Object.superClass is null (both klass and mirror).
      region->add_req(null_ctl);
      phi   ->add_req(null());
    }
    if (!stopped()) {
      query_value = load_mirror_from_klass(kls);
    }
    break;

  case vmIntrinsics::_getComponentType:
    if (generate_array_guard(kls, region) != NULL) {
      // Be sure to pin the oop load to the guard edge just created:
      Node* is_array_ctrl = region->in(region->req()-1);
      Node* cma = basic_plus_adr(kls, in_bytes(ArrayKlass::component_mirror_offset()));
      Node* cmo = make_load(is_array_ctrl, cma, TypeInstPtr::MIRROR, T_OBJECT, MemNode::unordered);
      phi->add_req(cmo);
    }
    query_value = null();  // non-array case is null
    break;

  case vmIntrinsics::_getClassAccessFlags:
    p = basic_plus_adr(kls, in_bytes(Klass::access_flags_offset()));
    query_value = make_load(NULL, p, TypeInt::INT, T_INT, MemNode::unordered);
    break;

  default:
    fatal_unexpected_iid(id);
    break;
  }

  // Fall-through is the normal case of a query to a real class.
  phi->init_req(1, query_value);
  region->init_req(1, control());

  C->set_has_split_ifs(true); // Has chance for split-if optimization
  set_result(region, phi);
  return true;
}

//--------------------------inline_native_subtype_check------------------------
// This intrinsic takes the JNI calls out of the heart of
// UnsafeFieldAccessorImpl.set, which improves Field.set, readObject, etc.
bool LibraryCallKit::inline_native_subtype_check() {
  // Pull both arguments off the stack.
  Node* args[2];                // two java.lang.Class mirrors: superc, subc
  args[0] = argument(0);
  args[1] = argument(1);
  Node* klasses[2];             // corresponding Klasses: superk, subk
  klasses[0] = klasses[1] = top();

  enum {
    // A full decision tree on {superc is prim, subc is prim}:
    _prim_0_path = 1,           // {P,N} => false
                                // {P,P} & superc!=subc => false
    _prim_same_path,            // {P,P} & superc==subc => true
    _prim_1_path,               // {N,P} => false
    _ref_subtype_path,          // {N,N} & subtype check wins => true
    _both_ref_path,             // {N,N} & subtype check loses => false
    PATH_LIMIT
  };

  RegionNode* region = new (C) RegionNode(PATH_LIMIT);
  Node*       phi    = new (C) PhiNode(region, TypeInt::BOOL);
  record_for_igvn(region);

  const TypePtr* adr_type = TypeRawPtr::BOTTOM;   // memory type of loads
  const TypeKlassPtr* kls_type = TypeKlassPtr::OBJECT_OR_NULL;
  int class_klass_offset = java_lang_Class::klass_offset_in_bytes();

  // First null-check both mirrors and load each mirror's klass metaobject.
  int which_arg;
  for (which_arg = 0; which_arg <= 1; which_arg++) {
    Node* arg = args[which_arg];
    arg = null_check(arg);
    if (stopped())  break;
    args[which_arg] = arg;

    Node* p = basic_plus_adr(arg, class_klass_offset);
    Node* kls = LoadKlassNode::make(_gvn, NULL, immutable_memory(), p, adr_type, kls_type);
    klasses[which_arg] = _gvn.transform(kls);
  }

  // Having loaded both klasses, test each for null.
  bool never_see_null = !too_many_traps(Deoptimization::Reason_null_check);
  for (which_arg = 0; which_arg <= 1; which_arg++) {
    Node* kls = klasses[which_arg];
    Node* null_ctl = top();
    kls = null_check_oop(kls, &null_ctl, never_see_null);
    int prim_path = (which_arg == 0 ? _prim_0_path : _prim_1_path);
    region->init_req(prim_path, null_ctl);
    if (stopped())  break;
    klasses[which_arg] = kls;
  }

  if (!stopped()) {
    // now we have two reference types, in klasses[0..1]
    Node* subk   = klasses[1];  // the argument to isAssignableFrom
    Node* superk = klasses[0];  // the receiver
    region->set_req(_both_ref_path, gen_subtype_check(subk, superk));
    // now we have a successful reference subtype check
    region->set_req(_ref_subtype_path, control());
  }

  // If both operands are primitive (both klasses null), then
  // we must return true when they are identical primitives.
  // It is convenient to test this after the first null klass check.
  set_control(region->in(_prim_0_path)); // go back to first null check
  if (!stopped()) {
    // Since superc is primitive, make a guard for the superc==subc case.
    Node* cmp_eq = _gvn.transform(new (C) CmpPNode(args[0], args[1]));
    Node* bol_eq = _gvn.transform(new (C) BoolNode(cmp_eq, BoolTest::eq));
    generate_guard(bol_eq, region, PROB_FAIR);
    if (region->req() == PATH_LIMIT+1) {
      // A guard was added.  If the added guard is taken, superc==subc.
      region->swap_edges(PATH_LIMIT, _prim_same_path);
      region->del_req(PATH_LIMIT);
    }
    region->set_req(_prim_0_path, control()); // Not equal after all.
  }

  // these are the only paths that produce 'true':
  phi->set_req(_prim_same_path,   intcon(1));
  phi->set_req(_ref_subtype_path, intcon(1));

  // pull together the cases:
  assert(region->req() == PATH_LIMIT, "sane region");
  for (uint i = 1; i < region->req(); i++) {
    Node* ctl = region->in(i);
    if (ctl == NULL || ctl == top()) {
      region->set_req(i, top());
      phi   ->set_req(i, top());
    } else if (phi->in(i) == NULL) {
      phi->set_req(i, intcon(0)); // all other paths produce 'false'
    }
  }

  set_control(_gvn.transform(region));
  set_result(_gvn.transform(phi));
  return true;
}

//---------------------generate_array_guard_common------------------------
Node* LibraryCallKit::generate_array_guard_common(Node* kls, RegionNode* region,
                                                  bool obj_array, bool not_array) {
  // If obj_array/non_array==false/false:
  // Branch around if the given klass is in fact an array (either obj or prim).
  // If obj_array/non_array==false/true:
  // Branch around if the given klass is not an array klass of any kind.
  // If obj_array/non_array==true/true:
  // Branch around if the kls is not an oop array (kls is int[], String, etc.)
  // If obj_array/non_array==true/false:
  // Branch around if the kls is an oop array (Object[] or subtype)
  //
  // Like generate_guard, adds a new path onto the region.
  jint  layout_con = 0;
  Node* layout_val = get_layout_helper(kls, layout_con);
  if (layout_val == NULL) {
    bool query = (obj_array
                  ? Klass::layout_helper_is_objArray(layout_con)
                  : Klass::layout_helper_is_array(layout_con));
    if (query == not_array) {
      return NULL;                       // never a branch
    } else {                             // always a branch
      Node* always_branch = control();
      if (region != NULL)
        region->add_req(always_branch);
      set_control(top());
      return always_branch;
    }
  }
  // Now test the correct condition.
  jint  nval = (obj_array
<<<<<<< HEAD
                ? (jint)((unsigned)Klass::_lh_array_tag_type_value
=======
                ? (jint)(Klass::_lh_array_tag_type_value
>>>>>>> 1bd61b14
                   <<    Klass::_lh_array_tag_shift)
                : Klass::_lh_neutral_value);
  Node* cmp = _gvn.transform(new(C) CmpINode(layout_val, intcon(nval)));
  BoolTest::mask btest = BoolTest::lt;  // correct for testing is_[obj]array
  // invert the test if we are looking for a non-array
  if (not_array)  btest = BoolTest(btest).negate();
  Node* bol = _gvn.transform(new(C) BoolNode(cmp, btest));
  return generate_fair_guard(bol, region);
}


//-----------------------inline_native_newArray--------------------------
// private static native Object java.lang.reflect.newArray(Class<?> componentType, int length);
bool LibraryCallKit::inline_native_newArray() {
  Node* mirror    = argument(0);
  Node* count_val = argument(1);

  mirror = null_check(mirror);
  // If mirror or obj is dead, only null-path is taken.
  if (stopped())  return true;

  enum { _normal_path = 1, _slow_path = 2, PATH_LIMIT };
  RegionNode* result_reg = new(C) RegionNode(PATH_LIMIT);
  PhiNode*    result_val = new(C) PhiNode(result_reg,
                                          TypeInstPtr::NOTNULL);
  PhiNode*    result_io  = new(C) PhiNode(result_reg, Type::ABIO);
  PhiNode*    result_mem = new(C) PhiNode(result_reg, Type::MEMORY,
                                          TypePtr::BOTTOM);

  bool never_see_null = !too_many_traps(Deoptimization::Reason_null_check);
  Node* klass_node = load_array_klass_from_mirror(mirror, never_see_null,
                                                  result_reg, _slow_path);
  Node* normal_ctl   = control();
  Node* no_array_ctl = result_reg->in(_slow_path);

  // Generate code for the slow case.  We make a call to newArray().
  set_control(no_array_ctl);
  if (!stopped()) {
    // Either the input type is void.class, or else the
    // array klass has not yet been cached.  Either the
    // ensuing call will throw an exception, or else it
    // will cache the array klass for next time.
    PreserveJVMState pjvms(this);
    CallJavaNode* slow_call = generate_method_call_static(vmIntrinsics::_newArray);
    Node* slow_result = set_results_for_java_call(slow_call);
    // this->control() comes from set_results_for_java_call
    result_reg->set_req(_slow_path, control());
    result_val->set_req(_slow_path, slow_result);
    result_io ->set_req(_slow_path, i_o());
    result_mem->set_req(_slow_path, reset_memory());
  }

  set_control(normal_ctl);
  if (!stopped()) {
    // Normal case:  The array type has been cached in the java.lang.Class.
    // The following call works fine even if the array type is polymorphic.
    // It could be a dynamic mix of int[], boolean[], Object[], etc.
    Node* obj = new_array(klass_node, count_val, 0);  // no arguments to push
    result_reg->init_req(_normal_path, control());
    result_val->init_req(_normal_path, obj);
    result_io ->init_req(_normal_path, i_o());
    result_mem->init_req(_normal_path, reset_memory());
  }

  // Return the combined state.
  set_i_o(        _gvn.transform(result_io)  );
  set_all_memory( _gvn.transform(result_mem));

  C->set_has_split_ifs(true); // Has chance for split-if optimization
  set_result(result_reg, result_val);
  return true;
}

//----------------------inline_native_getLength--------------------------
// public static native int java.lang.reflect.Array.getLength(Object array);
bool LibraryCallKit::inline_native_getLength() {
  if (too_many_traps(Deoptimization::Reason_intrinsic))  return false;

  Node* array = null_check(argument(0));
  // If array is dead, only null-path is taken.
  if (stopped())  return true;

  // Deoptimize if it is a non-array.
  Node* non_array = generate_non_array_guard(load_object_klass(array), NULL);

  if (non_array != NULL) {
    PreserveJVMState pjvms(this);
    set_control(non_array);
    uncommon_trap(Deoptimization::Reason_intrinsic,
                  Deoptimization::Action_maybe_recompile);
  }

  // If control is dead, only non-array-path is taken.
  if (stopped())  return true;

  // The works fine even if the array type is polymorphic.
  // It could be a dynamic mix of int[], boolean[], Object[], etc.
  Node* result = load_array_length(array);

  C->set_has_split_ifs(true);  // Has chance for split-if optimization
  set_result(result);
  return true;
}

//------------------------inline_array_copyOf----------------------------
// public static <T,U> T[] java.util.Arrays.copyOf(     U[] original, int newLength,         Class<? extends T[]> newType);
// public static <T,U> T[] java.util.Arrays.copyOfRange(U[] original, int from,      int to, Class<? extends T[]> newType);
bool LibraryCallKit::inline_array_copyOf(bool is_copyOfRange) {
  if (too_many_traps(Deoptimization::Reason_intrinsic))  return false;

  // Get the arguments.
  Node* original          = argument(0);
  Node* start             = is_copyOfRange? argument(1): intcon(0);
  Node* end               = is_copyOfRange? argument(2): argument(1);
  Node* array_type_mirror = is_copyOfRange? argument(3): argument(2);

  Node* newcopy = NULL;

  // Set the original stack and the reexecute bit for the interpreter to reexecute
  // the bytecode that invokes Arrays.copyOf if deoptimization happens.
  { PreserveReexecuteState preexecs(this);
    jvms()->set_should_reexecute(true);

    array_type_mirror = null_check(array_type_mirror);
    original          = null_check(original);

    // Check if a null path was taken unconditionally.
    if (stopped())  return true;

    Node* orig_length = load_array_length(original);

    Node* klass_node = load_klass_from_mirror(array_type_mirror, false, NULL, 0);
    klass_node = null_check(klass_node);

    RegionNode* bailout = new (C) RegionNode(1);
    record_for_igvn(bailout);

    // Despite the generic type of Arrays.copyOf, the mirror might be int, int[], etc.
    // Bail out if that is so.
    Node* not_objArray = generate_non_objArray_guard(klass_node, bailout);
    if (not_objArray != NULL) {
      // Improve the klass node's type from the new optimistic assumption:
      ciKlass* ak = ciArrayKlass::make(env()->Object_klass());
      const Type* akls = TypeKlassPtr::make(TypePtr::NotNull, ak, 0/*offset*/);
      Node* cast = new (C) CastPPNode(klass_node, akls);
      cast->init_req(0, control());
      klass_node = _gvn.transform(cast);
    }

    // Bail out if either start or end is negative.
    generate_negative_guard(start, bailout, &start);
    generate_negative_guard(end,   bailout, &end);

    Node* length = end;
    if (_gvn.type(start) != TypeInt::ZERO) {
      length = _gvn.transform(new (C) SubINode(end, start));
    }

    // Bail out if length is negative.
    // Without this the new_array would throw
    // NegativeArraySizeException but IllegalArgumentException is what
    // should be thrown
    generate_negative_guard(length, bailout, &length);

    if (bailout->req() > 1) {
      PreserveJVMState pjvms(this);
      set_control(_gvn.transform(bailout));
      uncommon_trap(Deoptimization::Reason_intrinsic,
                    Deoptimization::Action_maybe_recompile);
    }

    if (!stopped()) {
      // How many elements will we copy from the original?
      // The answer is MinI(orig_length - start, length).
      Node* orig_tail = _gvn.transform(new (C) SubINode(orig_length, start));
      Node* moved = generate_min_max(vmIntrinsics::_min, orig_tail, length);

      newcopy = new_array(klass_node, length, 0);  // no argments to push

      // Generate a direct call to the right arraycopy function(s).
      // We know the copy is disjoint but we might not know if the
      // oop stores need checking.
      // Extreme case:  Arrays.copyOf((Integer[])x, 10, String[].class).
      // This will fail a store-check if x contains any non-nulls.
      bool disjoint_bases = true;
      // if start > orig_length then the length of the copy may be
      // negative.
      bool length_never_negative = !is_copyOfRange;
      generate_arraycopy(TypeAryPtr::OOPS, T_OBJECT,
                         original, start, newcopy, intcon(0), moved,
                         disjoint_bases, length_never_negative);
    }
  } // original reexecute is set back here

  C->set_has_split_ifs(true); // Has chance for split-if optimization
  if (!stopped()) {
    set_result(newcopy);
  }
  return true;
}


//----------------------generate_virtual_guard---------------------------
// Helper for hashCode and clone.  Peeks inside the vtable to avoid a call.
Node* LibraryCallKit::generate_virtual_guard(Node* obj_klass,
                                             RegionNode* slow_region) {
  ciMethod* method = callee();
  int vtable_index = method->vtable_index();
  assert(vtable_index >= 0 || vtable_index == Method::nonvirtual_vtable_index,
         err_msg_res("bad index %d", vtable_index));
  // Get the Method* out of the appropriate vtable entry.
  int entry_offset  = (InstanceKlass::vtable_start_offset() +
                     vtable_index*vtableEntry::size()) * wordSize +
                     vtableEntry::method_offset_in_bytes();
  Node* entry_addr  = basic_plus_adr(obj_klass, entry_offset);
  Node* target_call = make_load(NULL, entry_addr, TypePtr::NOTNULL, T_ADDRESS, MemNode::unordered);

  // Compare the target method with the expected method (e.g., Object.hashCode).
  const TypePtr* native_call_addr = TypeMetadataPtr::make(method);

  Node* native_call = makecon(native_call_addr);
  Node* chk_native  = _gvn.transform(new(C) CmpPNode(target_call, native_call));
  Node* test_native = _gvn.transform(new(C) BoolNode(chk_native, BoolTest::ne));

  return generate_slow_guard(test_native, slow_region);
}

//-----------------------generate_method_call----------------------------
// Use generate_method_call to make a slow-call to the real
// method if the fast path fails.  An alternative would be to
// use a stub like OptoRuntime::slow_arraycopy_Java.
// This only works for expanding the current library call,
// not another intrinsic.  (E.g., don't use this for making an
// arraycopy call inside of the copyOf intrinsic.)
CallJavaNode*
LibraryCallKit::generate_method_call(vmIntrinsics::ID method_id, bool is_virtual, bool is_static) {
  // When compiling the intrinsic method itself, do not use this technique.
  guarantee(callee() != C->method(), "cannot make slow-call to self");

  ciMethod* method = callee();
  // ensure the JVMS we have will be correct for this call
  guarantee(method_id == method->intrinsic_id(), "must match");

  const TypeFunc* tf = TypeFunc::make(method);
  CallJavaNode* slow_call;
  if (is_static) {
    assert(!is_virtual, "");
    slow_call = new(C) CallStaticJavaNode(C, tf,
                           SharedRuntime::get_resolve_static_call_stub(),
                           method, bci());
  } else if (is_virtual) {
    null_check_receiver();
    int vtable_index = Method::invalid_vtable_index;
    if (UseInlineCaches) {
      // Suppress the vtable call
    } else {
      // hashCode and clone are not a miranda methods,
      // so the vtable index is fixed.
      // No need to use the linkResolver to get it.
       vtable_index = method->vtable_index();
       assert(vtable_index >= 0 || vtable_index == Method::nonvirtual_vtable_index,
              err_msg_res("bad index %d", vtable_index));
    }
    slow_call = new(C) CallDynamicJavaNode(tf,
                          SharedRuntime::get_resolve_virtual_call_stub(),
                          method, vtable_index, bci());
  } else {  // neither virtual nor static:  opt_virtual
    null_check_receiver();
    slow_call = new(C) CallStaticJavaNode(C, tf,
                                SharedRuntime::get_resolve_opt_virtual_call_stub(),
                                method, bci());
    slow_call->set_optimized_virtual(true);
  }
  set_arguments_for_java_call(slow_call);
  set_edges_for_java_call(slow_call);
  return slow_call;
}


/**
 * Build special case code for calls to hashCode on an object. This call may
 * be virtual (invokevirtual) or bound (invokespecial). For each case we generate
 * slightly different code.
 */
bool LibraryCallKit::inline_native_hashcode(bool is_virtual, bool is_static) {
  assert(is_static == callee()->is_static(), "correct intrinsic selection");
  assert(!(is_virtual && is_static), "either virtual, special, or static");

  enum { _slow_path = 1, _fast_path, _null_path, PATH_LIMIT };

  RegionNode* result_reg = new(C) RegionNode(PATH_LIMIT);
  PhiNode*    result_val = new(C) PhiNode(result_reg, TypeInt::INT);
  PhiNode*    result_io  = new(C) PhiNode(result_reg, Type::ABIO);
  PhiNode*    result_mem = new(C) PhiNode(result_reg, Type::MEMORY, TypePtr::BOTTOM);
  Node* obj = NULL;
  if (!is_static) {
    // Check for hashing null object
    obj = null_check_receiver();
    if (stopped())  return true;        // unconditionally null
    result_reg->init_req(_null_path, top());
    result_val->init_req(_null_path, top());
  } else {
    // Do a null check, and return zero if null.
    // System.identityHashCode(null) == 0
    obj = argument(0);
    Node* null_ctl = top();
    obj = null_check_oop(obj, &null_ctl);
    result_reg->init_req(_null_path, null_ctl);
    result_val->init_req(_null_path, _gvn.intcon(0));
  }

  // Unconditionally null?  Then return right away.
  if (stopped()) {
    set_control( result_reg->in(_null_path));
    if (!stopped())
      set_result(result_val->in(_null_path));
    return true;
  }

  // We only go to the fast case code if we pass a number of guards.  The
  // paths which do not pass are accumulated in the slow_region.
  RegionNode* slow_region = new (C) RegionNode(1);
  record_for_igvn(slow_region);

  // If this is a virtual call, we generate a funny guard.  We pull out
  // the vtable entry corresponding to hashCode() from the target object.
  // If the target method which we are calling happens to be the native
  // Object hashCode() method, we pass the guard.  We do not need this
  // guard for non-virtual calls -- the caller is known to be the native
  // Object hashCode().
  if (is_virtual) {
    // After null check, get the object's klass.
    Node* obj_klass = load_object_klass(obj);
    generate_virtual_guard(obj_klass, slow_region);
  }

  // Get the header out of the object, use LoadMarkNode when available
  Node* header_addr = basic_plus_adr(obj, oopDesc::mark_offset_in_bytes());
  // The control of the load must be NULL. Otherwise, the load can move before
  // the null check after castPP removal.
  Node* no_ctrl = NULL;
  Node* header = make_load(no_ctrl, header_addr, TypeX_X, TypeX_X->basic_type(), MemNode::unordered);

  // Test the header to see if it is unlocked.
  Node* lock_mask      = _gvn.MakeConX(markOopDesc::biased_lock_mask_in_place);
  Node* lmasked_header = _gvn.transform(new (C) AndXNode(header, lock_mask));
  Node* unlocked_val   = _gvn.MakeConX(markOopDesc::unlocked_value);
  Node* chk_unlocked   = _gvn.transform(new (C) CmpXNode( lmasked_header, unlocked_val));
  Node* test_unlocked  = _gvn.transform(new (C) BoolNode( chk_unlocked, BoolTest::ne));

  generate_slow_guard(test_unlocked, slow_region);

  // Get the hash value and check to see that it has been properly assigned.
  // We depend on hash_mask being at most 32 bits and avoid the use of
  // hash_mask_in_place because it could be larger than 32 bits in a 64-bit
  // vm: see markOop.hpp.
  Node* hash_mask      = _gvn.intcon(markOopDesc::hash_mask);
  Node* hash_shift     = _gvn.intcon(markOopDesc::hash_shift);
  Node* hshifted_header= _gvn.transform(new (C) URShiftXNode(header, hash_shift));
  // This hack lets the hash bits live anywhere in the mark object now, as long
  // as the shift drops the relevant bits into the low 32 bits.  Note that
  // Java spec says that HashCode is an int so there's no point in capturing
  // an 'X'-sized hashcode (32 in 32-bit build or 64 in 64-bit build).
  hshifted_header      = ConvX2I(hshifted_header);
  Node* hash_val       = _gvn.transform(new (C) AndINode(hshifted_header, hash_mask));

  Node* no_hash_val    = _gvn.intcon(markOopDesc::no_hash);
  Node* chk_assigned   = _gvn.transform(new (C) CmpINode( hash_val, no_hash_val));
  Node* test_assigned  = _gvn.transform(new (C) BoolNode( chk_assigned, BoolTest::eq));

  generate_slow_guard(test_assigned, slow_region);

  Node* init_mem = reset_memory();
  // fill in the rest of the null path:
  result_io ->init_req(_null_path, i_o());
  result_mem->init_req(_null_path, init_mem);

  result_val->init_req(_fast_path, hash_val);
  result_reg->init_req(_fast_path, control());
  result_io ->init_req(_fast_path, i_o());
  result_mem->init_req(_fast_path, init_mem);

  // Generate code for the slow case.  We make a call to hashCode().
  set_control(_gvn.transform(slow_region));
  if (!stopped()) {
    // No need for PreserveJVMState, because we're using up the present state.
    set_all_memory(init_mem);
    vmIntrinsics::ID hashCode_id = is_static ? vmIntrinsics::_identityHashCode : vmIntrinsics::_hashCode;
    CallJavaNode* slow_call = generate_method_call(hashCode_id, is_virtual, is_static);
    Node* slow_result = set_results_for_java_call(slow_call);
    // this->control() comes from set_results_for_java_call
    result_reg->init_req(_slow_path, control());
    result_val->init_req(_slow_path, slow_result);
    result_io  ->set_req(_slow_path, i_o());
    result_mem ->set_req(_slow_path, reset_memory());
  }

  // Return the combined state.
  set_i_o(        _gvn.transform(result_io)  );
  set_all_memory( _gvn.transform(result_mem));

  set_result(result_reg, result_val);
  return true;
}

//---------------------------inline_native_getClass----------------------------
// public final native Class<?> java.lang.Object.getClass();
//
// Build special case code for calls to getClass on an object.
bool LibraryCallKit::inline_native_getClass() {
  Node* obj = null_check_receiver();
  if (stopped())  return true;
  set_result(load_mirror_from_klass(load_object_klass(obj)));
  return true;
}

//-----------------inline_native_Reflection_getCallerClass---------------------
// public static native Class<?> sun.reflect.Reflection.getCallerClass();
//
// In the presence of deep enough inlining, getCallerClass() becomes a no-op.
//
// NOTE: This code must perform the same logic as JVM_GetCallerClass
// in that it must skip particular security frames and checks for
// caller sensitive methods.
bool LibraryCallKit::inline_native_Reflection_getCallerClass() {
#ifndef PRODUCT
  if ((C->print_intrinsics() || C->print_inlining()) && Verbose) {
    tty->print_cr("Attempting to inline sun.reflect.Reflection.getCallerClass");
  }
#endif

  if (!jvms()->has_method()) {
#ifndef PRODUCT
    if ((C->print_intrinsics() || C->print_inlining()) && Verbose) {
      tty->print_cr("  Bailing out because intrinsic was inlined at top level");
    }
#endif
    return false;
  }

  // Walk back up the JVM state to find the caller at the required
  // depth.
  JVMState* caller_jvms = jvms();

  // Cf. JVM_GetCallerClass
  // NOTE: Start the loop at depth 1 because the current JVM state does
  // not include the Reflection.getCallerClass() frame.
  for (int n = 1; caller_jvms != NULL; caller_jvms = caller_jvms->caller(), n++) {
    ciMethod* m = caller_jvms->method();
    switch (n) {
    case 0:
      fatal("current JVM state does not include the Reflection.getCallerClass frame");
      break;
    case 1:
      // Frame 0 and 1 must be caller sensitive (see JVM_GetCallerClass).
      if (!m->caller_sensitive()) {
#ifndef PRODUCT
        if ((C->print_intrinsics() || C->print_inlining()) && Verbose) {
          tty->print_cr("  Bailing out: CallerSensitive annotation expected at frame %d", n);
        }
#endif
        return false;  // bail-out; let JVM_GetCallerClass do the work
      }
      break;
    default:
      if (!m->is_ignored_by_security_stack_walk()) {
        // We have reached the desired frame; return the holder class.
        // Acquire method holder as java.lang.Class and push as constant.
        ciInstanceKlass* caller_klass = caller_jvms->method()->holder();
        ciInstance* caller_mirror = caller_klass->java_mirror();
        set_result(makecon(TypeInstPtr::make(caller_mirror)));

#ifndef PRODUCT
        if ((C->print_intrinsics() || C->print_inlining()) && Verbose) {
          tty->print_cr("  Succeeded: caller = %d) %s.%s, JVMS depth = %d", n, caller_klass->name()->as_utf8(), caller_jvms->method()->name()->as_utf8(), jvms()->depth());
          tty->print_cr("  JVM state at this point:");
          for (int i = jvms()->depth(), n = 1; i >= 1; i--, n++) {
            ciMethod* m = jvms()->of_depth(i)->method();
            tty->print_cr("   %d) %s.%s", n, m->holder()->name()->as_utf8(), m->name()->as_utf8());
          }
        }
#endif
        return true;
      }
      break;
    }
  }

#ifndef PRODUCT
  if ((C->print_intrinsics() || C->print_inlining()) && Verbose) {
    tty->print_cr("  Bailing out because caller depth exceeded inlining depth = %d", jvms()->depth());
    tty->print_cr("  JVM state at this point:");
    for (int i = jvms()->depth(), n = 1; i >= 1; i--, n++) {
      ciMethod* m = jvms()->of_depth(i)->method();
      tty->print_cr("   %d) %s.%s", n, m->holder()->name()->as_utf8(), m->name()->as_utf8());
    }
  }
#endif

  return false;  // bail-out; let JVM_GetCallerClass do the work
}

bool LibraryCallKit::inline_fp_conversions(vmIntrinsics::ID id) {
  Node* arg = argument(0);
  Node* result = NULL;

  switch (id) {
  case vmIntrinsics::_floatToRawIntBits:    result = new (C) MoveF2INode(arg);  break;
  case vmIntrinsics::_intBitsToFloat:       result = new (C) MoveI2FNode(arg);  break;
  case vmIntrinsics::_doubleToRawLongBits:  result = new (C) MoveD2LNode(arg);  break;
  case vmIntrinsics::_longBitsToDouble:     result = new (C) MoveL2DNode(arg);  break;

  case vmIntrinsics::_doubleToLongBits: {
    // two paths (plus control) merge in a wood
    RegionNode *r = new (C) RegionNode(3);
    Node *phi = new (C) PhiNode(r, TypeLong::LONG);

    Node *cmpisnan = _gvn.transform(new (C) CmpDNode(arg, arg));
    // Build the boolean node
    Node *bolisnan = _gvn.transform(new (C) BoolNode(cmpisnan, BoolTest::ne));

    // Branch either way.
    // NaN case is less traveled, which makes all the difference.
    IfNode *ifisnan = create_and_xform_if(control(), bolisnan, PROB_STATIC_FREQUENT, COUNT_UNKNOWN);
    Node *opt_isnan = _gvn.transform(ifisnan);
    assert( opt_isnan->is_If(), "Expect an IfNode");
    IfNode *opt_ifisnan = (IfNode*)opt_isnan;
    Node *iftrue = _gvn.transform(new (C) IfTrueNode(opt_ifisnan));

    set_control(iftrue);

    static const jlong nan_bits = CONST64(0x7ff8000000000000);
    Node *slow_result = longcon(nan_bits); // return NaN
    phi->init_req(1, _gvn.transform( slow_result ));
    r->init_req(1, iftrue);

    // Else fall through
    Node *iffalse = _gvn.transform(new (C) IfFalseNode(opt_ifisnan));
    set_control(iffalse);

    phi->init_req(2, _gvn.transform(new (C) MoveD2LNode(arg)));
    r->init_req(2, iffalse);

    // Post merge
    set_control(_gvn.transform(r));
    record_for_igvn(r);

    C->set_has_split_ifs(true); // Has chance for split-if optimization
    result = phi;
    assert(result->bottom_type()->isa_long(), "must be");
    break;
  }

  case vmIntrinsics::_floatToIntBits: {
    // two paths (plus control) merge in a wood
    RegionNode *r = new (C) RegionNode(3);
    Node *phi = new (C) PhiNode(r, TypeInt::INT);

    Node *cmpisnan = _gvn.transform(new (C) CmpFNode(arg, arg));
    // Build the boolean node
    Node *bolisnan = _gvn.transform(new (C) BoolNode(cmpisnan, BoolTest::ne));

    // Branch either way.
    // NaN case is less traveled, which makes all the difference.
    IfNode *ifisnan = create_and_xform_if(control(), bolisnan, PROB_STATIC_FREQUENT, COUNT_UNKNOWN);
    Node *opt_isnan = _gvn.transform(ifisnan);
    assert( opt_isnan->is_If(), "Expect an IfNode");
    IfNode *opt_ifisnan = (IfNode*)opt_isnan;
    Node *iftrue = _gvn.transform(new (C) IfTrueNode(opt_ifisnan));

    set_control(iftrue);

    static const jint nan_bits = 0x7fc00000;
    Node *slow_result = makecon(TypeInt::make(nan_bits)); // return NaN
    phi->init_req(1, _gvn.transform( slow_result ));
    r->init_req(1, iftrue);

    // Else fall through
    Node *iffalse = _gvn.transform(new (C) IfFalseNode(opt_ifisnan));
    set_control(iffalse);

    phi->init_req(2, _gvn.transform(new (C) MoveF2INode(arg)));
    r->init_req(2, iffalse);

    // Post merge
    set_control(_gvn.transform(r));
    record_for_igvn(r);

    C->set_has_split_ifs(true); // Has chance for split-if optimization
    result = phi;
    assert(result->bottom_type()->isa_int(), "must be");
    break;
  }

  default:
    fatal_unexpected_iid(id);
    break;
  }
  set_result(_gvn.transform(result));
  return true;
}

#ifdef _LP64
#define XTOP ,top() /*additional argument*/
#else  //_LP64
#define XTOP        /*no additional argument*/
#endif //_LP64

//----------------------inline_unsafe_copyMemory-------------------------
// public native void sun.misc.Unsafe.copyMemory(Object srcBase, long srcOffset, Object destBase, long destOffset, long bytes);
bool LibraryCallKit::inline_unsafe_copyMemory() {
  if (callee()->is_static())  return false;  // caller must have the capability!
  null_check_receiver();  // null-check receiver
  if (stopped())  return true;

  C->set_has_unsafe_access(true);  // Mark eventual nmethod as "unsafe".

  Node* src_ptr =         argument(1);   // type: oop
  Node* src_off = ConvL2X(argument(2));  // type: long
  Node* dst_ptr =         argument(4);   // type: oop
  Node* dst_off = ConvL2X(argument(5));  // type: long
  Node* size    = ConvL2X(argument(7));  // type: long

  assert(Unsafe_field_offset_to_byte_offset(11) == 11,
         "fieldOffset must be byte-scaled");

  Node* src = make_unsafe_address(src_ptr, src_off);
  Node* dst = make_unsafe_address(dst_ptr, dst_off);

  // Conservatively insert a memory barrier on all memory slices.
  // Do not let writes of the copy source or destination float below the copy.
  insert_mem_bar(Op_MemBarCPUOrder);

  // Call it.  Note that the length argument is not scaled.
  make_runtime_call(RC_LEAF|RC_NO_FP,
                    OptoRuntime::fast_arraycopy_Type(),
                    StubRoutines::unsafe_arraycopy(),
                    "unsafe_arraycopy",
                    TypeRawPtr::BOTTOM,
                    src, dst, size XTOP);

  // Do not let reads of the copy destination float above the copy.
  insert_mem_bar(Op_MemBarCPUOrder);

  return true;
}

//------------------------clone_coping-----------------------------------
// Helper function for inline_native_clone.
void LibraryCallKit::copy_to_clone(Node* obj, Node* alloc_obj, Node* obj_size, bool is_array, bool card_mark) {
  assert(obj_size != NULL, "");
  Node* raw_obj = alloc_obj->in(1);
  assert(alloc_obj->is_CheckCastPP() && raw_obj->is_Proj() && raw_obj->in(0)->is_Allocate(), "");

  AllocateNode* alloc = NULL;
  if (ReduceBulkZeroing) {
    // We will be completely responsible for initializing this object -
    // mark Initialize node as complete.
    alloc = AllocateNode::Ideal_allocation(alloc_obj, &_gvn);
    // The object was just allocated - there should be no any stores!
    guarantee(alloc != NULL && alloc->maybe_set_complete(&_gvn), "");
    // Mark as complete_with_arraycopy so that on AllocateNode
    // expansion, we know this AllocateNode is initialized by an array
    // copy and a StoreStore barrier exists after the array copy.
    alloc->initialization()->set_complete_with_arraycopy();
  }

  // Copy the fastest available way.
  // TODO: generate fields copies for small objects instead.
  Node* src  = obj;
  Node* dest = alloc_obj;
  Node* size = _gvn.transform(obj_size);

  // Exclude the header but include array length to copy by 8 bytes words.
  // Can't use base_offset_in_bytes(bt) since basic type is unknown.
  int base_off = is_array ? arrayOopDesc::length_offset_in_bytes() :
                            instanceOopDesc::base_offset_in_bytes();
  // base_off:
  // 8  - 32-bit VM
  // 12 - 64-bit VM, compressed klass
  // 16 - 64-bit VM, normal klass
  if (base_off % BytesPerLong != 0) {
    assert(UseCompressedClassPointers, "");
    if (is_array) {
      // Exclude length to copy by 8 bytes words.
      base_off += sizeof(int);
    } else {
      // Include klass to copy by 8 bytes words.
      base_off = instanceOopDesc::klass_offset_in_bytes();
    }
    assert(base_off % BytesPerLong == 0, "expect 8 bytes alignment");
  }
  src  = basic_plus_adr(src,  base_off);
  dest = basic_plus_adr(dest, base_off);

  // Compute the length also, if needed:
  Node* countx = size;
  countx = _gvn.transform(new (C) SubXNode(countx, MakeConX(base_off)));
  countx = _gvn.transform(new (C) URShiftXNode(countx, intcon(LogBytesPerLong) ));

  const TypePtr* raw_adr_type = TypeRawPtr::BOTTOM;
  bool disjoint_bases = true;
  generate_unchecked_arraycopy(raw_adr_type, T_LONG, disjoint_bases,
                               src, NULL, dest, NULL, countx,
                               /*dest_uninitialized*/true);

  // If necessary, emit some card marks afterwards.  (Non-arrays only.)
  if (card_mark) {
    assert(!is_array, "");
    // Put in store barrier for any and all oops we are sticking
    // into this object.  (We could avoid this if we could prove
    // that the object type contains no oop fields at all.)
    Node* no_particular_value = NULL;
    Node* no_particular_field = NULL;
    int raw_adr_idx = Compile::AliasIdxRaw;
    post_barrier(control(),
                 memory(raw_adr_type),
                 alloc_obj,
                 no_particular_field,
                 raw_adr_idx,
                 no_particular_value,
                 T_OBJECT,
                 false);
  }

  // Do not let reads from the cloned object float above the arraycopy.
  if (alloc != NULL) {
    // Do not let stores that initialize this object be reordered with
    // a subsequent store that would make this object accessible by
    // other threads.
    // Record what AllocateNode this StoreStore protects so that
    // escape analysis can go from the MemBarStoreStoreNode to the
    // AllocateNode and eliminate the MemBarStoreStoreNode if possible
    // based on the escape status of the AllocateNode.
    insert_mem_bar(Op_MemBarStoreStore, alloc->proj_out(AllocateNode::RawAddress));
  } else {
    insert_mem_bar(Op_MemBarCPUOrder);
  }
}

//------------------------inline_native_clone----------------------------
// protected native Object java.lang.Object.clone();
//
// Here are the simple edge cases:
//  null receiver => normal trap
//  virtual and clone was overridden => slow path to out-of-line clone
//  not cloneable or finalizer => slow path to out-of-line Object.clone
//
// The general case has two steps, allocation and copying.
// Allocation has two cases, and uses GraphKit::new_instance or new_array.
//
// Copying also has two cases, oop arrays and everything else.
// Oop arrays use arrayof_oop_arraycopy (same as System.arraycopy).
// Everything else uses the tight inline loop supplied by CopyArrayNode.
//
// These steps fold up nicely if and when the cloned object's klass
// can be sharply typed as an object array, a type array, or an instance.
//
bool LibraryCallKit::inline_native_clone(bool is_virtual) {
  PhiNode* result_val;

  // Set the reexecute bit for the interpreter to reexecute
  // the bytecode that invokes Object.clone if deoptimization happens.
  { PreserveReexecuteState preexecs(this);
    jvms()->set_should_reexecute(true);

    Node* obj = null_check_receiver();
    if (stopped())  return true;

    Node* obj_klass = load_object_klass(obj);
    const TypeKlassPtr* tklass = _gvn.type(obj_klass)->isa_klassptr();
    const TypeOopPtr*   toop   = ((tklass != NULL)
                                ? tklass->as_instance_type()
                                : TypeInstPtr::NOTNULL);

    // Conservatively insert a memory barrier on all memory slices.
    // Do not let writes into the original float below the clone.
    insert_mem_bar(Op_MemBarCPUOrder);

    // paths into result_reg:
    enum {
      _slow_path = 1,     // out-of-line call to clone method (virtual or not)
      _objArray_path,     // plain array allocation, plus arrayof_oop_arraycopy
      _array_path,        // plain array allocation, plus arrayof_long_arraycopy
      _instance_path,     // plain instance allocation, plus arrayof_long_arraycopy
      PATH_LIMIT
    };
    RegionNode* result_reg = new(C) RegionNode(PATH_LIMIT);
    result_val             = new(C) PhiNode(result_reg,
                                            TypeInstPtr::NOTNULL);
    PhiNode*    result_i_o = new(C) PhiNode(result_reg, Type::ABIO);
    PhiNode*    result_mem = new(C) PhiNode(result_reg, Type::MEMORY,
                                            TypePtr::BOTTOM);
    record_for_igvn(result_reg);

    const TypePtr* raw_adr_type = TypeRawPtr::BOTTOM;
    int raw_adr_idx = Compile::AliasIdxRaw;

    Node* array_ctl = generate_array_guard(obj_klass, (RegionNode*)NULL);
    if (array_ctl != NULL) {
      // It's an array.
      PreserveJVMState pjvms(this);
      set_control(array_ctl);
      Node* obj_length = load_array_length(obj);
      Node* obj_size  = NULL;
      Node* alloc_obj = new_array(obj_klass, obj_length, 0, &obj_size);  // no arguments to push

      if (!use_ReduceInitialCardMarks()) {
        // If it is an oop array, it requires very special treatment,
        // because card marking is required on each card of the array.
        Node* is_obja = generate_objArray_guard(obj_klass, (RegionNode*)NULL);
        if (is_obja != NULL) {
          PreserveJVMState pjvms2(this);
          set_control(is_obja);
          // Generate a direct call to the right arraycopy function(s).
          bool disjoint_bases = true;
          bool length_never_negative = true;
          generate_arraycopy(TypeAryPtr::OOPS, T_OBJECT,
                             obj, intcon(0), alloc_obj, intcon(0),
                             obj_length,
                             disjoint_bases, length_never_negative);
          result_reg->init_req(_objArray_path, control());
          result_val->init_req(_objArray_path, alloc_obj);
          result_i_o ->set_req(_objArray_path, i_o());
          result_mem ->set_req(_objArray_path, reset_memory());
        }
      }
      // Otherwise, there are no card marks to worry about.
      // (We can dispense with card marks if we know the allocation
      //  comes out of eden (TLAB)...  In fact, ReduceInitialCardMarks
      //  causes the non-eden paths to take compensating steps to
      //  simulate a fresh allocation, so that no further
      //  card marks are required in compiled code to initialize
      //  the object.)

      if (!stopped()) {
        copy_to_clone(obj, alloc_obj, obj_size, true, false);

        // Present the results of the copy.
        result_reg->init_req(_array_path, control());
        result_val->init_req(_array_path, alloc_obj);
        result_i_o ->set_req(_array_path, i_o());
        result_mem ->set_req(_array_path, reset_memory());
      }
    }

    // We only go to the instance fast case code if we pass a number of guards.
    // The paths which do not pass are accumulated in the slow_region.
    RegionNode* slow_region = new (C) RegionNode(1);
    record_for_igvn(slow_region);
    if (!stopped()) {
      // It's an instance (we did array above).  Make the slow-path tests.
      // If this is a virtual call, we generate a funny guard.  We grab
      // the vtable entry corresponding to clone() from the target object.
      // If the target method which we are calling happens to be the
      // Object clone() method, we pass the guard.  We do not need this
      // guard for non-virtual calls; the caller is known to be the native
      // Object clone().
      if (is_virtual) {
        generate_virtual_guard(obj_klass, slow_region);
      }

      // The object must be cloneable and must not have a finalizer.
      // Both of these conditions may be checked in a single test.
      // We could optimize the cloneable test further, but we don't care.
      generate_access_flags_guard(obj_klass,
                                  // Test both conditions:
                                  JVM_ACC_IS_CLONEABLE | JVM_ACC_HAS_FINALIZER,
                                  // Must be cloneable but not finalizer:
                                  JVM_ACC_IS_CLONEABLE,
                                  slow_region);
    }

    if (!stopped()) {
      // It's an instance, and it passed the slow-path tests.
      PreserveJVMState pjvms(this);
      Node* obj_size  = NULL;
      // Need to deoptimize on exception from allocation since Object.clone intrinsic
      // is reexecuted if deoptimization occurs and there could be problems when merging
      // exception state between multiple Object.clone versions (reexecute=true vs reexecute=false).
      Node* alloc_obj = new_instance(obj_klass, NULL, &obj_size, /*deoptimize_on_exception=*/true);

      copy_to_clone(obj, alloc_obj, obj_size, false, !use_ReduceInitialCardMarks());

      // Present the results of the slow call.
      result_reg->init_req(_instance_path, control());
      result_val->init_req(_instance_path, alloc_obj);
      result_i_o ->set_req(_instance_path, i_o());
      result_mem ->set_req(_instance_path, reset_memory());
    }

    // Generate code for the slow case.  We make a call to clone().
    set_control(_gvn.transform(slow_region));
    if (!stopped()) {
      PreserveJVMState pjvms(this);
      CallJavaNode* slow_call = generate_method_call(vmIntrinsics::_clone, is_virtual);
      Node* slow_result = set_results_for_java_call(slow_call);
      // this->control() comes from set_results_for_java_call
      result_reg->init_req(_slow_path, control());
      result_val->init_req(_slow_path, slow_result);
      result_i_o ->set_req(_slow_path, i_o());
      result_mem ->set_req(_slow_path, reset_memory());
    }

    // Return the combined state.
    set_control(    _gvn.transform(result_reg));
    set_i_o(        _gvn.transform(result_i_o));
    set_all_memory( _gvn.transform(result_mem));
  } // original reexecute is set back here

  set_result(_gvn.transform(result_val));
  return true;
}

//------------------------------basictype2arraycopy----------------------------
address LibraryCallKit::basictype2arraycopy(BasicType t,
                                            Node* src_offset,
                                            Node* dest_offset,
                                            bool disjoint_bases,
                                            const char* &name,
                                            bool dest_uninitialized) {
  const TypeInt* src_offset_inttype  = gvn().find_int_type(src_offset);;
  const TypeInt* dest_offset_inttype = gvn().find_int_type(dest_offset);;

  bool aligned = false;
  bool disjoint = disjoint_bases;

  // if the offsets are the same, we can treat the memory regions as
  // disjoint, because either the memory regions are in different arrays,
  // or they are identical (which we can treat as disjoint.)  We can also
  // treat a copy with a destination index  less that the source index
  // as disjoint since a low->high copy will work correctly in this case.
  if (src_offset_inttype != NULL && src_offset_inttype->is_con() &&
      dest_offset_inttype != NULL && dest_offset_inttype->is_con()) {
    // both indices are constants
    int s_offs = src_offset_inttype->get_con();
    int d_offs = dest_offset_inttype->get_con();
    int element_size = type2aelembytes(t);
    aligned = ((arrayOopDesc::base_offset_in_bytes(t) + s_offs * element_size) % HeapWordSize == 0) &&
              ((arrayOopDesc::base_offset_in_bytes(t) + d_offs * element_size) % HeapWordSize == 0);
    if (s_offs >= d_offs)  disjoint = true;
  } else if (src_offset == dest_offset && src_offset != NULL) {
    // This can occur if the offsets are identical non-constants.
    disjoint = true;
  }

  return StubRoutines::select_arraycopy_function(t, aligned, disjoint, name, dest_uninitialized);
}


//------------------------------inline_arraycopy-----------------------
// public static native void java.lang.System.arraycopy(Object src,  int  srcPos,
//                                                      Object dest, int destPos,
//                                                      int length);
bool LibraryCallKit::inline_arraycopy() {
  // Get the arguments.
  Node* src         = argument(0);  // type: oop
  Node* src_offset  = argument(1);  // type: int
  Node* dest        = argument(2);  // type: oop
  Node* dest_offset = argument(3);  // type: int
  Node* length      = argument(4);  // type: int

  // Compile time checks.  If any of these checks cannot be verified at compile time,
  // we do not make a fast path for this call.  Instead, we let the call remain as it
  // is.  The checks we choose to mandate at compile time are:
  //
  // (1) src and dest are arrays.
  const Type* src_type  = src->Value(&_gvn);
  const Type* dest_type = dest->Value(&_gvn);
  const TypeAryPtr* top_src  = src_type->isa_aryptr();
  const TypeAryPtr* top_dest = dest_type->isa_aryptr();

  // Do we have the type of src?
  bool has_src = (top_src != NULL && top_src->klass() != NULL);
  // Do we have the type of dest?
  bool has_dest = (top_dest != NULL && top_dest->klass() != NULL);
  // Is the type for src from speculation?
  bool src_spec = false;
  // Is the type for dest from speculation?
  bool dest_spec = false;

  if (!has_src || !has_dest) {
    // We don't have sufficient type information, let's see if
    // speculative types can help. We need to have types for both src
    // and dest so that it pays off.

    // Do we already have or could we have type information for src
    bool could_have_src = has_src;
    // Do we already have or could we have type information for dest
    bool could_have_dest = has_dest;

    ciKlass* src_k = NULL;
    if (!has_src) {
      src_k = src_type->speculative_type();
      if (src_k != NULL && src_k->is_array_klass()) {
        could_have_src = true;
      }
    }

    ciKlass* dest_k = NULL;
    if (!has_dest) {
      dest_k = dest_type->speculative_type();
      if (dest_k != NULL && dest_k->is_array_klass()) {
        could_have_dest = true;
      }
    }

    if (could_have_src && could_have_dest) {
      // This is going to pay off so emit the required guards
      if (!has_src) {
        src = maybe_cast_profiled_obj(src, src_k);
        src_type  = _gvn.type(src);
        top_src  = src_type->isa_aryptr();
        has_src = (top_src != NULL && top_src->klass() != NULL);
        src_spec = true;
      }
      if (!has_dest) {
        dest = maybe_cast_profiled_obj(dest, dest_k);
        dest_type  = _gvn.type(dest);
        top_dest  = dest_type->isa_aryptr();
        has_dest = (top_dest != NULL && top_dest->klass() != NULL);
        dest_spec = true;
      }
    }
  }

  if (!has_src || !has_dest) {
    // Conservatively insert a memory barrier on all memory slices.
    // Do not let writes into the source float below the arraycopy.
    insert_mem_bar(Op_MemBarCPUOrder);

    // Call StubRoutines::generic_arraycopy stub.
    generate_arraycopy(TypeRawPtr::BOTTOM, T_CONFLICT,
                       src, src_offset, dest, dest_offset, length);

    // Do not let reads from the destination float above the arraycopy.
    // Since we cannot type the arrays, we don't know which slices
    // might be affected.  We could restrict this barrier only to those
    // memory slices which pertain to array elements--but don't bother.
    if (!InsertMemBarAfterArraycopy)
      // (If InsertMemBarAfterArraycopy, there is already one in place.)
      insert_mem_bar(Op_MemBarCPUOrder);
    return true;
  }

  // (2) src and dest arrays must have elements of the same BasicType
  // Figure out the size and type of the elements we will be copying.
  BasicType src_elem  =  top_src->klass()->as_array_klass()->element_type()->basic_type();
  BasicType dest_elem = top_dest->klass()->as_array_klass()->element_type()->basic_type();
  if (src_elem  == T_ARRAY)  src_elem  = T_OBJECT;
  if (dest_elem == T_ARRAY)  dest_elem = T_OBJECT;

  if (src_elem != dest_elem || dest_elem == T_VOID) {
    // The component types are not the same or are not recognized.  Punt.
    // (But, avoid the native method wrapper to JVM_ArrayCopy.)
    generate_slow_arraycopy(TypePtr::BOTTOM,
                            src, src_offset, dest, dest_offset, length,
                            /*dest_uninitialized*/false);
    return true;
  }

  if (src_elem == T_OBJECT) {
    // If both arrays are object arrays then having the exact types
    // for both will remove the need for a subtype check at runtime
    // before the call and may make it possible to pick a faster copy
    // routine (without a subtype check on every element)
    // Do we have the exact type of src?
    bool could_have_src = src_spec;
    // Do we have the exact type of dest?
    bool could_have_dest = dest_spec;
    ciKlass* src_k = top_src->klass();
    ciKlass* dest_k = top_dest->klass();
    if (!src_spec) {
      src_k = src_type->speculative_type();
      if (src_k != NULL && src_k->is_array_klass()) {
          could_have_src = true;
      }
    }
    if (!dest_spec) {
      dest_k = dest_type->speculative_type();
      if (dest_k != NULL && dest_k->is_array_klass()) {
        could_have_dest = true;
      }
    }
    if (could_have_src && could_have_dest) {
      // If we can have both exact types, emit the missing guards
      if (could_have_src && !src_spec) {
        src = maybe_cast_profiled_obj(src, src_k);
      }
      if (could_have_dest && !dest_spec) {
        dest = maybe_cast_profiled_obj(dest, dest_k);
      }
    }
  }

  //---------------------------------------------------------------------------
  // We will make a fast path for this call to arraycopy.

  // We have the following tests left to perform:
  //
  // (3) src and dest must not be null.
  // (4) src_offset must not be negative.
  // (5) dest_offset must not be negative.
  // (6) length must not be negative.
  // (7) src_offset + length must not exceed length of src.
  // (8) dest_offset + length must not exceed length of dest.
  // (9) each element of an oop array must be assignable

  RegionNode* slow_region = new (C) RegionNode(1);
  record_for_igvn(slow_region);

  // (3) operands must not be null
  // We currently perform our null checks with the null_check routine.
  // This means that the null exceptions will be reported in the caller
  // rather than (correctly) reported inside of the native arraycopy call.
  // This should be corrected, given time.  We do our null check with the
  // stack pointer restored.
  src  = null_check(src,  T_ARRAY);
  dest = null_check(dest, T_ARRAY);

  // (4) src_offset must not be negative.
  generate_negative_guard(src_offset, slow_region);

  // (5) dest_offset must not be negative.
  generate_negative_guard(dest_offset, slow_region);

  // (6) length must not be negative (moved to generate_arraycopy()).
  // generate_negative_guard(length, slow_region);

  // (7) src_offset + length must not exceed length of src.
  generate_limit_guard(src_offset, length,
                       load_array_length(src),
                       slow_region);

  // (8) dest_offset + length must not exceed length of dest.
  generate_limit_guard(dest_offset, length,
                       load_array_length(dest),
                       slow_region);

  // (9) each element of an oop array must be assignable
  // The generate_arraycopy subroutine checks this.

  // This is where the memory effects are placed:
  const TypePtr* adr_type = TypeAryPtr::get_array_body_type(dest_elem);
  generate_arraycopy(adr_type, dest_elem,
                     src, src_offset, dest, dest_offset, length,
                     false, false, slow_region);

  return true;
}

//-----------------------------generate_arraycopy----------------------
// Generate an optimized call to arraycopy.
// Caller must guard against non-arrays.
// Caller must determine a common array basic-type for both arrays.
// Caller must validate offsets against array bounds.
// The slow_region has already collected guard failure paths
// (such as out of bounds length or non-conformable array types).
// The generated code has this shape, in general:
//
//     if (length == 0)  return   // via zero_path
//     slowval = -1
//     if (types unknown) {
//       slowval = call generic copy loop
//       if (slowval == 0)  return  // via checked_path
//     } else if (indexes in bounds) {
//       if ((is object array) && !(array type check)) {
//         slowval = call checked copy loop
//         if (slowval == 0)  return  // via checked_path
//       } else {
//         call bulk copy loop
//         return  // via fast_path
//       }
//     }
//     // adjust params for remaining work:
//     if (slowval != -1) {
//       n = -1^slowval; src_offset += n; dest_offset += n; length -= n
//     }
//   slow_region:
//     call slow arraycopy(src, src_offset, dest, dest_offset, length)
//     return  // via slow_call_path
//
// This routine is used from several intrinsics:  System.arraycopy,
// Object.clone (the array subcase), and Arrays.copyOf[Range].
//
void
LibraryCallKit::generate_arraycopy(const TypePtr* adr_type,
                                   BasicType basic_elem_type,
                                   Node* src,  Node* src_offset,
                                   Node* dest, Node* dest_offset,
                                   Node* copy_length,
                                   bool disjoint_bases,
                                   bool length_never_negative,
                                   RegionNode* slow_region) {

  if (slow_region == NULL) {
    slow_region = new(C) RegionNode(1);
    record_for_igvn(slow_region);
  }

  Node* original_dest      = dest;
  AllocateArrayNode* alloc = NULL;  // used for zeroing, if needed
  bool  dest_uninitialized = false;

  // See if this is the initialization of a newly-allocated array.
  // If so, we will take responsibility here for initializing it to zero.
  // (Note:  Because tightly_coupled_allocation performs checks on the
  // out-edges of the dest, we need to avoid making derived pointers
  // from it until we have checked its uses.)
  if (ReduceBulkZeroing
      && !ZeroTLAB              // pointless if already zeroed
      && basic_elem_type != T_CONFLICT // avoid corner case
      && !src->eqv_uncast(dest)
      && ((alloc = tightly_coupled_allocation(dest, slow_region))
          != NULL)
      && _gvn.find_int_con(alloc->in(AllocateNode::ALength), 1) > 0
      && alloc->maybe_set_complete(&_gvn)) {
    // "You break it, you buy it."
    InitializeNode* init = alloc->initialization();
    assert(init->is_complete(), "we just did this");
    init->set_complete_with_arraycopy();
    assert(dest->is_CheckCastPP(), "sanity");
    assert(dest->in(0)->in(0) == init, "dest pinned");
    adr_type = TypeRawPtr::BOTTOM;  // all initializations are into raw memory
    // From this point on, every exit path is responsible for
    // initializing any non-copied parts of the object to zero.
    // Also, if this flag is set we make sure that arraycopy interacts properly
    // with G1, eliding pre-barriers. See CR 6627983.
    dest_uninitialized = true;
  } else {
    // No zeroing elimination here.
    alloc             = NULL;
    //original_dest   = dest;
    //dest_uninitialized = false;
  }

  // Results are placed here:
  enum { fast_path        = 1,  // normal void-returning assembly stub
         checked_path     = 2,  // special assembly stub with cleanup
         slow_call_path   = 3,  // something went wrong; call the VM
         zero_path        = 4,  // bypass when length of copy is zero
         bcopy_path       = 5,  // copy primitive array by 64-bit blocks
         PATH_LIMIT       = 6
  };
  RegionNode* result_region = new(C) RegionNode(PATH_LIMIT);
  PhiNode*    result_i_o    = new(C) PhiNode(result_region, Type::ABIO);
  PhiNode*    result_memory = new(C) PhiNode(result_region, Type::MEMORY, adr_type);
  record_for_igvn(result_region);
  _gvn.set_type_bottom(result_i_o);
  _gvn.set_type_bottom(result_memory);
  assert(adr_type != TypePtr::BOTTOM, "must be RawMem or a T[] slice");

  // The slow_control path:
  Node* slow_control;
  Node* slow_i_o = i_o();
  Node* slow_mem = memory(adr_type);
  debug_only(slow_control = (Node*) badAddress);

  // Checked control path:
  Node* checked_control = top();
  Node* checked_mem     = NULL;
  Node* checked_i_o     = NULL;
  Node* checked_value   = NULL;

  if (basic_elem_type == T_CONFLICT) {
    assert(!dest_uninitialized, "");
    Node* cv = generate_generic_arraycopy(adr_type,
                                          src, src_offset, dest, dest_offset,
                                          copy_length, dest_uninitialized);
    if (cv == NULL)  cv = intcon(-1);  // failure (no stub available)
    checked_control = control();
    checked_i_o     = i_o();
    checked_mem     = memory(adr_type);
    checked_value   = cv;
    set_control(top());         // no fast path
  }

  Node* not_pos = generate_nonpositive_guard(copy_length, length_never_negative);
  if (not_pos != NULL) {
    PreserveJVMState pjvms(this);
    set_control(not_pos);

    // (6) length must not be negative.
    if (!length_never_negative) {
      generate_negative_guard(copy_length, slow_region);
    }

    // copy_length is 0.
    if (!stopped() && dest_uninitialized) {
      Node* dest_length = alloc->in(AllocateNode::ALength);
      if (copy_length->eqv_uncast(dest_length)
          || _gvn.find_int_con(dest_length, 1) <= 0) {
        // There is no zeroing to do. No need for a secondary raw memory barrier.
      } else {
        // Clear the whole thing since there are no source elements to copy.
        generate_clear_array(adr_type, dest, basic_elem_type,
                             intcon(0), NULL,
                             alloc->in(AllocateNode::AllocSize));
        // Use a secondary InitializeNode as raw memory barrier.
        // Currently it is needed only on this path since other
        // paths have stub or runtime calls as raw memory barriers.
        InitializeNode* init = insert_mem_bar_volatile(Op_Initialize,
                                                       Compile::AliasIdxRaw,
                                                       top())->as_Initialize();
        init->set_complete(&_gvn);  // (there is no corresponding AllocateNode)
      }
    }

    // Present the results of the fast call.
    result_region->init_req(zero_path, control());
    result_i_o   ->init_req(zero_path, i_o());
    result_memory->init_req(zero_path, memory(adr_type));
  }

  if (!stopped() && dest_uninitialized) {
    // We have to initialize the *uncopied* part of the array to zero.
    // The copy destination is the slice dest[off..off+len].  The other slices
    // are dest_head = dest[0..off] and dest_tail = dest[off+len..dest.length].
    Node* dest_size   = alloc->in(AllocateNode::AllocSize);
    Node* dest_length = alloc->in(AllocateNode::ALength);
    Node* dest_tail   = _gvn.transform(new(C) AddINode(dest_offset,
                                                          copy_length));

    // If there is a head section that needs zeroing, do it now.
    if (find_int_con(dest_offset, -1) != 0) {
      generate_clear_array(adr_type, dest, basic_elem_type,
                           intcon(0), dest_offset,
                           NULL);
    }

    // Next, perform a dynamic check on the tail length.
    // It is often zero, and we can win big if we prove this.
    // There are two wins:  Avoid generating the ClearArray
    // with its attendant messy index arithmetic, and upgrade
    // the copy to a more hardware-friendly word size of 64 bits.
    Node* tail_ctl = NULL;
    if (!stopped() && !dest_tail->eqv_uncast(dest_length)) {
      Node* cmp_lt   = _gvn.transform(new(C) CmpINode(dest_tail, dest_length));
      Node* bol_lt   = _gvn.transform(new(C) BoolNode(cmp_lt, BoolTest::lt));
      tail_ctl = generate_slow_guard(bol_lt, NULL);
      assert(tail_ctl != NULL || !stopped(), "must be an outcome");
    }

    // At this point, let's assume there is no tail.
    if (!stopped() && alloc != NULL && basic_elem_type != T_OBJECT) {
      // There is no tail.  Try an upgrade to a 64-bit copy.
      bool didit = false;
      { PreserveJVMState pjvms(this);
        didit = generate_block_arraycopy(adr_type, basic_elem_type, alloc,
                                         src, src_offset, dest, dest_offset,
                                         dest_size, dest_uninitialized);
        if (didit) {
          // Present the results of the block-copying fast call.
          result_region->init_req(bcopy_path, control());
          result_i_o   ->init_req(bcopy_path, i_o());
          result_memory->init_req(bcopy_path, memory(adr_type));
        }
      }
      if (didit)
        set_control(top());     // no regular fast path
    }

    // Clear the tail, if any.
    if (tail_ctl != NULL) {
      Node* notail_ctl = stopped() ? NULL : control();
      set_control(tail_ctl);
      if (notail_ctl == NULL) {
        generate_clear_array(adr_type, dest, basic_elem_type,
                             dest_tail, NULL,
                             dest_size);
      } else {
        // Make a local merge.
        Node* done_ctl = new(C) RegionNode(3);
        Node* done_mem = new(C) PhiNode(done_ctl, Type::MEMORY, adr_type);
        done_ctl->init_req(1, notail_ctl);
        done_mem->init_req(1, memory(adr_type));
        generate_clear_array(adr_type, dest, basic_elem_type,
                             dest_tail, NULL,
                             dest_size);
        done_ctl->init_req(2, control());
        done_mem->init_req(2, memory(adr_type));
        set_control( _gvn.transform(done_ctl));
        set_memory(  _gvn.transform(done_mem), adr_type );
      }
    }
  }

  BasicType copy_type = basic_elem_type;
  assert(basic_elem_type != T_ARRAY, "caller must fix this");
  if (!stopped() && copy_type == T_OBJECT) {
    // If src and dest have compatible element types, we can copy bits.
    // Types S[] and D[] are compatible if D is a supertype of S.
    //
    // If they are not, we will use checked_oop_disjoint_arraycopy,
    // which performs a fast optimistic per-oop check, and backs off
    // further to JVM_ArrayCopy on the first per-oop check that fails.
    // (Actually, we don't move raw bits only; the GC requires card marks.)

    // Get the Klass* for both src and dest
    Node* src_klass  = load_object_klass(src);
    Node* dest_klass = load_object_klass(dest);

    // Generate the subtype check.
    // This might fold up statically, or then again it might not.
    //
    // Non-static example:  Copying List<String>.elements to a new String[].
    // The backing store for a List<String> is always an Object[],
    // but its elements are always type String, if the generic types
    // are correct at the source level.
    //
    // Test S[] against D[], not S against D, because (probably)
    // the secondary supertype cache is less busy for S[] than S.
    // This usually only matters when D is an interface.
    Node* not_subtype_ctrl = gen_subtype_check(src_klass, dest_klass);
    // Plug failing path into checked_oop_disjoint_arraycopy
    if (not_subtype_ctrl != top()) {
      PreserveJVMState pjvms(this);
      set_control(not_subtype_ctrl);
      // (At this point we can assume disjoint_bases, since types differ.)
      int ek_offset = in_bytes(ObjArrayKlass::element_klass_offset());
      Node* p1 = basic_plus_adr(dest_klass, ek_offset);
      Node* n1 = LoadKlassNode::make(_gvn, NULL, immutable_memory(), p1, TypeRawPtr::BOTTOM);
      Node* dest_elem_klass = _gvn.transform(n1);
      Node* cv = generate_checkcast_arraycopy(adr_type,
                                              dest_elem_klass,
                                              src, src_offset, dest, dest_offset,
                                              ConvI2X(copy_length), dest_uninitialized);
      if (cv == NULL)  cv = intcon(-1);  // failure (no stub available)
      checked_control = control();
      checked_i_o     = i_o();
      checked_mem     = memory(adr_type);
      checked_value   = cv;
    }
    // At this point we know we do not need type checks on oop stores.

    // Let's see if we need card marks:
    if (alloc != NULL && use_ReduceInitialCardMarks()) {
      // If we do not need card marks, copy using the jint or jlong stub.
      copy_type = LP64_ONLY(UseCompressedOops ? T_INT : T_LONG) NOT_LP64(T_INT);
      assert(type2aelembytes(basic_elem_type) == type2aelembytes(copy_type),
             "sizes agree");
    }
  }

  if (!stopped()) {
    // Generate the fast path, if possible.
    PreserveJVMState pjvms(this);
    generate_unchecked_arraycopy(adr_type, copy_type, disjoint_bases,
                                 src, src_offset, dest, dest_offset,
                                 ConvI2X(copy_length), dest_uninitialized);

    // Present the results of the fast call.
    result_region->init_req(fast_path, control());
    result_i_o   ->init_req(fast_path, i_o());
    result_memory->init_req(fast_path, memory(adr_type));
  }

  // Here are all the slow paths up to this point, in one bundle:
  slow_control = top();
  if (slow_region != NULL)
    slow_control = _gvn.transform(slow_region);
  DEBUG_ONLY(slow_region = (RegionNode*)badAddress);

  set_control(checked_control);
  if (!stopped()) {
    // Clean up after the checked call.
    // The returned value is either 0 or -1^K,
    // where K = number of partially transferred array elements.
    Node* cmp = _gvn.transform(new(C) CmpINode(checked_value, intcon(0)));
    Node* bol = _gvn.transform(new(C) BoolNode(cmp, BoolTest::eq));
    IfNode* iff = create_and_map_if(control(), bol, PROB_MAX, COUNT_UNKNOWN);

    // If it is 0, we are done, so transfer to the end.
    Node* checks_done = _gvn.transform(new(C) IfTrueNode(iff));
    result_region->init_req(checked_path, checks_done);
    result_i_o   ->init_req(checked_path, checked_i_o);
    result_memory->init_req(checked_path, checked_mem);

    // If it is not zero, merge into the slow call.
    set_control( _gvn.transform(new(C) IfFalseNode(iff) ));
    RegionNode* slow_reg2 = new(C) RegionNode(3);
    PhiNode*    slow_i_o2 = new(C) PhiNode(slow_reg2, Type::ABIO);
    PhiNode*    slow_mem2 = new(C) PhiNode(slow_reg2, Type::MEMORY, adr_type);
    record_for_igvn(slow_reg2);
    slow_reg2  ->init_req(1, slow_control);
    slow_i_o2  ->init_req(1, slow_i_o);
    slow_mem2  ->init_req(1, slow_mem);
    slow_reg2  ->init_req(2, control());
    slow_i_o2  ->init_req(2, checked_i_o);
    slow_mem2  ->init_req(2, checked_mem);

    slow_control = _gvn.transform(slow_reg2);
    slow_i_o     = _gvn.transform(slow_i_o2);
    slow_mem     = _gvn.transform(slow_mem2);

    if (alloc != NULL) {
      // We'll restart from the very beginning, after zeroing the whole thing.
      // This can cause double writes, but that's OK since dest is brand new.
      // So we ignore the low 31 bits of the value returned from the stub.
    } else {
      // We must continue the copy exactly where it failed, or else
      // another thread might see the wrong number of writes to dest.
      Node* checked_offset = _gvn.transform(new(C) XorINode(checked_value, intcon(-1)));
      Node* slow_offset    = new(C) PhiNode(slow_reg2, TypeInt::INT);
      slow_offset->init_req(1, intcon(0));
      slow_offset->init_req(2, checked_offset);
      slow_offset  = _gvn.transform(slow_offset);

      // Adjust the arguments by the conditionally incoming offset.
      Node* src_off_plus  = _gvn.transform(new(C) AddINode(src_offset,  slow_offset));
      Node* dest_off_plus = _gvn.transform(new(C) AddINode(dest_offset, slow_offset));
      Node* length_minus  = _gvn.transform(new(C) SubINode(copy_length, slow_offset));

      // Tweak the node variables to adjust the code produced below:
      src_offset  = src_off_plus;
      dest_offset = dest_off_plus;
      copy_length = length_minus;
    }
  }

  set_control(slow_control);
  if (!stopped()) {
    // Generate the slow path, if needed.
    PreserveJVMState pjvms(this);   // replace_in_map may trash the map

    set_memory(slow_mem, adr_type);
    set_i_o(slow_i_o);

    if (dest_uninitialized) {
      generate_clear_array(adr_type, dest, basic_elem_type,
                           intcon(0), NULL,
                           alloc->in(AllocateNode::AllocSize));
    }

    generate_slow_arraycopy(adr_type,
                            src, src_offset, dest, dest_offset,
                            copy_length, /*dest_uninitialized*/false);

    result_region->init_req(slow_call_path, control());
    result_i_o   ->init_req(slow_call_path, i_o());
    result_memory->init_req(slow_call_path, memory(adr_type));
  }

  // Remove unused edges.
  for (uint i = 1; i < result_region->req(); i++) {
    if (result_region->in(i) == NULL)
      result_region->init_req(i, top());
  }

  // Finished; return the combined state.
  set_control( _gvn.transform(result_region));
  set_i_o(     _gvn.transform(result_i_o)    );
  set_memory(  _gvn.transform(result_memory), adr_type );

  // The memory edges above are precise in order to model effects around
  // array copies accurately to allow value numbering of field loads around
  // arraycopy.  Such field loads, both before and after, are common in Java
  // collections and similar classes involving header/array data structures.
  //
  // But with low number of register or when some registers are used or killed
  // by arraycopy calls it causes registers spilling on stack. See 6544710.
  // The next memory barrier is added to avoid it. If the arraycopy can be
  // optimized away (which it can, sometimes) then we can manually remove
  // the membar also.
  //
  // Do not let reads from the cloned object float above the arraycopy.
  if (alloc != NULL) {
    // Do not let stores that initialize this object be reordered with
    // a subsequent store that would make this object accessible by
    // other threads.
    // Record what AllocateNode this StoreStore protects so that
    // escape analysis can go from the MemBarStoreStoreNode to the
    // AllocateNode and eliminate the MemBarStoreStoreNode if possible
    // based on the escape status of the AllocateNode.
    insert_mem_bar(Op_MemBarStoreStore, alloc->proj_out(AllocateNode::RawAddress));
  } else if (InsertMemBarAfterArraycopy)
    insert_mem_bar(Op_MemBarCPUOrder);
}


// Helper function which determines if an arraycopy immediately follows
// an allocation, with no intervening tests or other escapes for the object.
AllocateArrayNode*
LibraryCallKit::tightly_coupled_allocation(Node* ptr,
                                           RegionNode* slow_region) {
  if (stopped())             return NULL;  // no fast path
  if (C->AliasLevel() == 0)  return NULL;  // no MergeMems around

  AllocateArrayNode* alloc = AllocateArrayNode::Ideal_array_allocation(ptr, &_gvn);
  if (alloc == NULL)  return NULL;

  Node* rawmem = memory(Compile::AliasIdxRaw);
  // Is the allocation's memory state untouched?
  if (!(rawmem->is_Proj() && rawmem->in(0)->is_Initialize())) {
    // Bail out if there have been raw-memory effects since the allocation.
    // (Example:  There might have been a call or safepoint.)
    return NULL;
  }
  rawmem = rawmem->in(0)->as_Initialize()->memory(Compile::AliasIdxRaw);
  if (!(rawmem->is_Proj() && rawmem->in(0) == alloc)) {
    return NULL;
  }

  // There must be no unexpected observers of this allocation.
  for (DUIterator_Fast imax, i = ptr->fast_outs(imax); i < imax; i++) {
    Node* obs = ptr->fast_out(i);
    if (obs != this->map()) {
      return NULL;
    }
  }

  // This arraycopy must unconditionally follow the allocation of the ptr.
  Node* alloc_ctl = ptr->in(0);
  assert(just_allocated_object(alloc_ctl) == ptr, "most recent allo");

  Node* ctl = control();
  while (ctl != alloc_ctl) {
    // There may be guards which feed into the slow_region.
    // Any other control flow means that we might not get a chance
    // to finish initializing the allocated object.
    if ((ctl->is_IfFalse() || ctl->is_IfTrue()) && ctl->in(0)->is_If()) {
      IfNode* iff = ctl->in(0)->as_If();
      Node* not_ctl = iff->proj_out(1 - ctl->as_Proj()->_con);
      assert(not_ctl != NULL && not_ctl != ctl, "found alternate");
      if (slow_region != NULL && slow_region->find_edge(not_ctl) >= 1) {
        ctl = iff->in(0);       // This test feeds the known slow_region.
        continue;
      }
      // One more try:  Various low-level checks bottom out in
      // uncommon traps.  If the debug-info of the trap omits
      // any reference to the allocation, as we've already
      // observed, then there can be no objection to the trap.
      bool found_trap = false;
      for (DUIterator_Fast jmax, j = not_ctl->fast_outs(jmax); j < jmax; j++) {
        Node* obs = not_ctl->fast_out(j);
        if (obs->in(0) == not_ctl && obs->is_Call() &&
            (obs->as_Call()->entry_point() == SharedRuntime::uncommon_trap_blob()->entry_point())) {
          found_trap = true; break;
        }
      }
      if (found_trap) {
        ctl = iff->in(0);       // This test feeds a harmless uncommon trap.
        continue;
      }
    }
    return NULL;
  }

  // If we get this far, we have an allocation which immediately
  // precedes the arraycopy, and we can take over zeroing the new object.
  // The arraycopy will finish the initialization, and provide
  // a new control state to which we will anchor the destination pointer.

  return alloc;
}

// Helper for initialization of arrays, creating a ClearArray.
// It writes zero bits in [start..end), within the body of an array object.
// The memory effects are all chained onto the 'adr_type' alias category.
//
// Since the object is otherwise uninitialized, we are free
// to put a little "slop" around the edges of the cleared area,
// as long as it does not go back into the array's header,
// or beyond the array end within the heap.
//
// The lower edge can be rounded down to the nearest jint and the
// upper edge can be rounded up to the nearest MinObjAlignmentInBytes.
//
// Arguments:
//   adr_type           memory slice where writes are generated
//   dest               oop of the destination array
//   basic_elem_type    element type of the destination
//   slice_idx          array index of first element to store
//   slice_len          number of elements to store (or NULL)
//   dest_size          total size in bytes of the array object
//
// Exactly one of slice_len or dest_size must be non-NULL.
// If dest_size is non-NULL, zeroing extends to the end of the object.
// If slice_len is non-NULL, the slice_idx value must be a constant.
void
LibraryCallKit::generate_clear_array(const TypePtr* adr_type,
                                     Node* dest,
                                     BasicType basic_elem_type,
                                     Node* slice_idx,
                                     Node* slice_len,
                                     Node* dest_size) {
  // one or the other but not both of slice_len and dest_size:
  assert((slice_len != NULL? 1: 0) + (dest_size != NULL? 1: 0) == 1, "");
  if (slice_len == NULL)  slice_len = top();
  if (dest_size == NULL)  dest_size = top();

  // operate on this memory slice:
  Node* mem = memory(adr_type); // memory slice to operate on

  // scaling and rounding of indexes:
  int scale = exact_log2(type2aelembytes(basic_elem_type));
  int abase = arrayOopDesc::base_offset_in_bytes(basic_elem_type);
  int clear_low = (-1 << scale) & (BytesPerInt  - 1);
  int bump_bit  = (-1 << scale) & BytesPerInt;

  // determine constant starts and ends
  const intptr_t BIG_NEG = -128;
  assert(BIG_NEG + 2*abase < 0, "neg enough");
  intptr_t slice_idx_con = (intptr_t) find_int_con(slice_idx, BIG_NEG);
  intptr_t slice_len_con = (intptr_t) find_int_con(slice_len, BIG_NEG);
  if (slice_len_con == 0) {
    return;                     // nothing to do here
  }
  intptr_t start_con = (abase + (slice_idx_con << scale)) & ~clear_low;
  intptr_t end_con   = find_intptr_t_con(dest_size, -1);
  if (slice_idx_con >= 0 && slice_len_con >= 0) {
    assert(end_con < 0, "not two cons");
    end_con = round_to(abase + ((slice_idx_con + slice_len_con) << scale),
                       BytesPerLong);
  }

  if (start_con >= 0 && end_con >= 0) {
    // Constant start and end.  Simple.
    mem = ClearArrayNode::clear_memory(control(), mem, dest,
                                       start_con, end_con, &_gvn);
  } else if (start_con >= 0 && dest_size != top()) {
    // Constant start, pre-rounded end after the tail of the array.
    Node* end = dest_size;
    mem = ClearArrayNode::clear_memory(control(), mem, dest,
                                       start_con, end, &_gvn);
  } else if (start_con >= 0 && slice_len != top()) {
    // Constant start, non-constant end.  End needs rounding up.
    // End offset = round_up(abase + ((slice_idx_con + slice_len) << scale), 8)
    intptr_t end_base  = abase + (slice_idx_con << scale);
    int      end_round = (-1 << scale) & (BytesPerLong  - 1);
    Node*    end       = ConvI2X(slice_len);
    if (scale != 0)
      end = _gvn.transform(new(C) LShiftXNode(end, intcon(scale) ));
    end_base += end_round;
    end = _gvn.transform(new(C) AddXNode(end, MakeConX(end_base)));
    end = _gvn.transform(new(C) AndXNode(end, MakeConX(~end_round)));
    mem = ClearArrayNode::clear_memory(control(), mem, dest,
                                       start_con, end, &_gvn);
  } else if (start_con < 0 && dest_size != top()) {
    // Non-constant start, pre-rounded end after the tail of the array.
    // This is almost certainly a "round-to-end" operation.
    Node* start = slice_idx;
    start = ConvI2X(start);
    if (scale != 0)
      start = _gvn.transform(new(C) LShiftXNode( start, intcon(scale) ));
    start = _gvn.transform(new(C) AddXNode(start, MakeConX(abase)));
    if ((bump_bit | clear_low) != 0) {
      int to_clear = (bump_bit | clear_low);
      // Align up mod 8, then store a jint zero unconditionally
      // just before the mod-8 boundary.
      if (((abase + bump_bit) & ~to_clear) - bump_bit
          < arrayOopDesc::length_offset_in_bytes() + BytesPerInt) {
        bump_bit = 0;
        assert((abase & to_clear) == 0, "array base must be long-aligned");
      } else {
        // Bump 'start' up to (or past) the next jint boundary:
        start = _gvn.transform(new(C) AddXNode(start, MakeConX(bump_bit)));
        assert((abase & clear_low) == 0, "array base must be int-aligned");
      }
      // Round bumped 'start' down to jlong boundary in body of array.
      start = _gvn.transform(new(C) AndXNode(start, MakeConX(~to_clear)));
      if (bump_bit != 0) {
        // Store a zero to the immediately preceding jint:
        Node* x1 = _gvn.transform(new(C) AddXNode(start, MakeConX(-bump_bit)));
        Node* p1 = basic_plus_adr(dest, x1);
        mem = StoreNode::make(_gvn, control(), mem, p1, adr_type, intcon(0), T_INT, MemNode::unordered);
        mem = _gvn.transform(mem);
      }
    }
    Node* end = dest_size; // pre-rounded
    mem = ClearArrayNode::clear_memory(control(), mem, dest,
                                       start, end, &_gvn);
  } else {
    // Non-constant start, unrounded non-constant end.
    // (Nobody zeroes a random midsection of an array using this routine.)
    ShouldNotReachHere();       // fix caller
  }

  // Done.
  set_memory(mem, adr_type);
}


bool
LibraryCallKit::generate_block_arraycopy(const TypePtr* adr_type,
                                         BasicType basic_elem_type,
                                         AllocateNode* alloc,
                                         Node* src,  Node* src_offset,
                                         Node* dest, Node* dest_offset,
                                         Node* dest_size, bool dest_uninitialized) {
  // See if there is an advantage from block transfer.
  int scale = exact_log2(type2aelembytes(basic_elem_type));
  if (scale >= LogBytesPerLong)
    return false;               // it is already a block transfer

  // Look at the alignment of the starting offsets.
  int abase = arrayOopDesc::base_offset_in_bytes(basic_elem_type);

  intptr_t src_off_con  = (intptr_t) find_int_con(src_offset, -1);
  intptr_t dest_off_con = (intptr_t) find_int_con(dest_offset, -1);
  if (src_off_con < 0 || dest_off_con < 0)
    // At present, we can only understand constants.
    return false;

  intptr_t src_off  = abase + (src_off_con  << scale);
  intptr_t dest_off = abase + (dest_off_con << scale);

  if (((src_off | dest_off) & (BytesPerLong-1)) != 0) {
    // Non-aligned; too bad.
    // One more chance:  Pick off an initial 32-bit word.
    // This is a common case, since abase can be odd mod 8.
    if (((src_off | dest_off) & (BytesPerLong-1)) == BytesPerInt &&
        ((src_off ^ dest_off) & (BytesPerLong-1)) == 0) {
      Node* sptr = basic_plus_adr(src,  src_off);
      Node* dptr = basic_plus_adr(dest, dest_off);
      Node* sval = make_load(control(), sptr, TypeInt::INT, T_INT, adr_type, MemNode::unordered);
      store_to_memory(control(), dptr, sval, T_INT, adr_type, MemNode::unordered);
      src_off += BytesPerInt;
      dest_off += BytesPerInt;
    } else {
      return false;
    }
  }
  assert(src_off % BytesPerLong == 0, "");
  assert(dest_off % BytesPerLong == 0, "");

  // Do this copy by giant steps.
  Node* sptr  = basic_plus_adr(src,  src_off);
  Node* dptr  = basic_plus_adr(dest, dest_off);
  Node* countx = dest_size;
  countx = _gvn.transform(new (C) SubXNode(countx, MakeConX(dest_off)));
  countx = _gvn.transform(new (C) URShiftXNode(countx, intcon(LogBytesPerLong)));

  bool disjoint_bases = true;   // since alloc != NULL
  generate_unchecked_arraycopy(adr_type, T_LONG, disjoint_bases,
                               sptr, NULL, dptr, NULL, countx, dest_uninitialized);

  return true;
}


// Helper function; generates code for the slow case.
// We make a call to a runtime method which emulates the native method,
// but without the native wrapper overhead.
void
LibraryCallKit::generate_slow_arraycopy(const TypePtr* adr_type,
                                        Node* src,  Node* src_offset,
                                        Node* dest, Node* dest_offset,
                                        Node* copy_length, bool dest_uninitialized) {
  assert(!dest_uninitialized, "Invariant");
  Node* call = make_runtime_call(RC_NO_LEAF | RC_UNCOMMON,
                                 OptoRuntime::slow_arraycopy_Type(),
                                 OptoRuntime::slow_arraycopy_Java(),
                                 "slow_arraycopy", adr_type,
                                 src, src_offset, dest, dest_offset,
                                 copy_length);

  // Handle exceptions thrown by this fellow:
  make_slow_call_ex(call, env()->Throwable_klass(), false);
}

// Helper function; generates code for cases requiring runtime checks.
Node*
LibraryCallKit::generate_checkcast_arraycopy(const TypePtr* adr_type,
                                             Node* dest_elem_klass,
                                             Node* src,  Node* src_offset,
                                             Node* dest, Node* dest_offset,
                                             Node* copy_length, bool dest_uninitialized) {
  if (stopped())  return NULL;

  address copyfunc_addr = StubRoutines::checkcast_arraycopy(dest_uninitialized);
  if (copyfunc_addr == NULL) { // Stub was not generated, go slow path.
    return NULL;
  }

  // Pick out the parameters required to perform a store-check
  // for the target array.  This is an optimistic check.  It will
  // look in each non-null element's class, at the desired klass's
  // super_check_offset, for the desired klass.
  int sco_offset = in_bytes(Klass::super_check_offset_offset());
  Node* p3 = basic_plus_adr(dest_elem_klass, sco_offset);
  Node* n3 = new(C) LoadINode(NULL, memory(p3), p3, _gvn.type(p3)->is_ptr(), TypeInt::INT, MemNode::unordered);
  Node* check_offset = ConvI2X(_gvn.transform(n3));
  Node* check_value  = dest_elem_klass;

  Node* src_start  = array_element_address(src,  src_offset,  T_OBJECT);
  Node* dest_start = array_element_address(dest, dest_offset, T_OBJECT);

  // (We know the arrays are never conjoint, because their types differ.)
  Node* call = make_runtime_call(RC_LEAF|RC_NO_FP,
                                 OptoRuntime::checkcast_arraycopy_Type(),
                                 copyfunc_addr, "checkcast_arraycopy", adr_type,
                                 // five arguments, of which two are
                                 // intptr_t (jlong in LP64)
                                 src_start, dest_start,
                                 copy_length XTOP,
                                 check_offset XTOP,
                                 check_value);

  return _gvn.transform(new (C) ProjNode(call, TypeFunc::Parms));
}


// Helper function; generates code for cases requiring runtime checks.
Node*
LibraryCallKit::generate_generic_arraycopy(const TypePtr* adr_type,
                                           Node* src,  Node* src_offset,
                                           Node* dest, Node* dest_offset,
                                           Node* copy_length, bool dest_uninitialized) {
  assert(!dest_uninitialized, "Invariant");
  if (stopped())  return NULL;
  address copyfunc_addr = StubRoutines::generic_arraycopy();
  if (copyfunc_addr == NULL) { // Stub was not generated, go slow path.
    return NULL;
  }

  Node* call = make_runtime_call(RC_LEAF|RC_NO_FP,
                    OptoRuntime::generic_arraycopy_Type(),
                    copyfunc_addr, "generic_arraycopy", adr_type,
                    src, src_offset, dest, dest_offset, copy_length);

  return _gvn.transform(new (C) ProjNode(call, TypeFunc::Parms));
}

// Helper function; generates the fast out-of-line call to an arraycopy stub.
void
LibraryCallKit::generate_unchecked_arraycopy(const TypePtr* adr_type,
                                             BasicType basic_elem_type,
                                             bool disjoint_bases,
                                             Node* src,  Node* src_offset,
                                             Node* dest, Node* dest_offset,
                                             Node* copy_length, bool dest_uninitialized) {
  if (stopped())  return;               // nothing to do

  Node* src_start  = src;
  Node* dest_start = dest;
  if (src_offset != NULL || dest_offset != NULL) {
    assert(src_offset != NULL && dest_offset != NULL, "");
    src_start  = array_element_address(src,  src_offset,  basic_elem_type);
    dest_start = array_element_address(dest, dest_offset, basic_elem_type);
  }

  // Figure out which arraycopy runtime method to call.
  const char* copyfunc_name = "arraycopy";
  address     copyfunc_addr =
      basictype2arraycopy(basic_elem_type, src_offset, dest_offset,
                          disjoint_bases, copyfunc_name, dest_uninitialized);

  // Call it.  Note that the count_ix value is not scaled to a byte-size.
  make_runtime_call(RC_LEAF|RC_NO_FP,
                    OptoRuntime::fast_arraycopy_Type(),
                    copyfunc_addr, copyfunc_name, adr_type,
                    src_start, dest_start, copy_length XTOP);
}

//-------------inline_encodeISOArray-----------------------------------
// encode char[] to byte[] in ISO_8859_1
bool LibraryCallKit::inline_encodeISOArray() {
  assert(callee()->signature()->size() == 5, "encodeISOArray has 5 parameters");
  // no receiver since it is static method
  Node *src         = argument(0);
  Node *src_offset  = argument(1);
  Node *dst         = argument(2);
  Node *dst_offset  = argument(3);
  Node *length      = argument(4);

  const Type* src_type = src->Value(&_gvn);
  const Type* dst_type = dst->Value(&_gvn);
  const TypeAryPtr* top_src = src_type->isa_aryptr();
  const TypeAryPtr* top_dest = dst_type->isa_aryptr();
  if (top_src  == NULL || top_src->klass()  == NULL ||
      top_dest == NULL || top_dest->klass() == NULL) {
    // failed array check
    return false;
  }

  // Figure out the size and type of the elements we will be copying.
  BasicType src_elem = src_type->isa_aryptr()->klass()->as_array_klass()->element_type()->basic_type();
  BasicType dst_elem = dst_type->isa_aryptr()->klass()->as_array_klass()->element_type()->basic_type();
  if (src_elem != T_CHAR || dst_elem != T_BYTE) {
    return false;
  }
  Node* src_start = array_element_address(src, src_offset, src_elem);
  Node* dst_start = array_element_address(dst, dst_offset, dst_elem);
  // 'src_start' points to src array + scaled offset
  // 'dst_start' points to dst array + scaled offset

  const TypeAryPtr* mtype = TypeAryPtr::BYTES;
  Node* enc = new (C) EncodeISOArrayNode(control(), memory(mtype), src_start, dst_start, length);
  enc = _gvn.transform(enc);
  Node* res_mem = _gvn.transform(new (C) SCMemProjNode(enc));
  set_memory(res_mem, mtype);
  set_result(enc);
  return true;
}

//-------------inline_multiplyToLen-----------------------------------
bool LibraryCallKit::inline_multiplyToLen() {
  assert(UseMultiplyToLenIntrinsic, "not implementated on this platform");

  address stubAddr = StubRoutines::multiplyToLen();
  if (stubAddr == NULL) {
    return false; // Intrinsic's stub is not implemented on this platform
  }
  const char* stubName = "multiplyToLen";

  assert(callee()->signature()->size() == 5, "multiplyToLen has 5 parameters");

  // no receiver because it is a static method
  Node* x    = argument(0);
  Node* xlen = argument(1);
  Node* y    = argument(2);
  Node* ylen = argument(3);
  Node* z    = argument(4);

  const Type* x_type = x->Value(&_gvn);
  const Type* y_type = y->Value(&_gvn);
  const TypeAryPtr* top_x = x_type->isa_aryptr();
  const TypeAryPtr* top_y = y_type->isa_aryptr();
  if (top_x  == NULL || top_x->klass()  == NULL ||
      top_y == NULL || top_y->klass() == NULL) {
    // failed array check
    return false;
  }

  BasicType x_elem = x_type->isa_aryptr()->klass()->as_array_klass()->element_type()->basic_type();
  BasicType y_elem = y_type->isa_aryptr()->klass()->as_array_klass()->element_type()->basic_type();
  if (x_elem != T_INT || y_elem != T_INT) {
    return false;
  }

  // Set the original stack and the reexecute bit for the interpreter to reexecute
  // the bytecode that invokes BigInteger.multiplyToLen() if deoptimization happens
  // on the return from z array allocation in runtime.
  { PreserveReexecuteState preexecs(this);
    jvms()->set_should_reexecute(true);

    Node* x_start = array_element_address(x, intcon(0), x_elem);
    Node* y_start = array_element_address(y, intcon(0), y_elem);
    // 'x_start' points to x array + scaled xlen
    // 'y_start' points to y array + scaled ylen

    // Allocate the result array
    Node* zlen = _gvn.transform(new(C) AddINode(xlen, ylen));
    ciKlass* klass = ciTypeArrayKlass::make(T_INT);
    Node* klass_node = makecon(TypeKlassPtr::make(klass));

    IdealKit ideal(this);

#define __ ideal.
     Node* one = __ ConI(1);
     Node* zero = __ ConI(0);
     IdealVariable need_alloc(ideal), z_alloc(ideal);  __ declarations_done();
     __ set(need_alloc, zero);
     __ set(z_alloc, z);
     __ if_then(z, BoolTest::eq, null()); {
       __ increment (need_alloc, one);
     } __ else_(); {
       // Update graphKit memory and control from IdealKit.
       sync_kit(ideal);
       Node* zlen_arg = load_array_length(z);
       // Update IdealKit memory and control from graphKit.
       __ sync_kit(this);
       __ if_then(zlen_arg, BoolTest::lt, zlen); {
         __ increment (need_alloc, one);
       } __ end_if();
     } __ end_if();

     __ if_then(__ value(need_alloc), BoolTest::ne, zero); {
       // Update graphKit memory and control from IdealKit.
       sync_kit(ideal);
       Node * narr = new_array(klass_node, zlen, 1);
       // Update IdealKit memory and control from graphKit.
       __ sync_kit(this);
       __ set(z_alloc, narr);
     } __ end_if();

     sync_kit(ideal);
     z = __ value(z_alloc);
     // Can't use TypeAryPtr::INTS which uses Bottom offset.
     _gvn.set_type(z, TypeOopPtr::make_from_klass(klass));
     // Final sync IdealKit and GraphKit.
     final_sync(ideal);
#undef __

    Node* z_start = array_element_address(z, intcon(0), T_INT);

    Node* call = make_runtime_call(RC_LEAF|RC_NO_FP,
                                   OptoRuntime::multiplyToLen_Type(),
                                   stubAddr, stubName, TypePtr::BOTTOM,
                                   x_start, xlen, y_start, ylen, z_start, zlen);
  } // original reexecute is set back here

  C->set_has_split_ifs(true); // Has chance for split-if optimization
  set_result(z);
  return true;
}

//-------------inline_squareToLen------------------------------------
bool LibraryCallKit::inline_squareToLen() {
  assert(UseSquareToLenIntrinsic, "not implementated on this platform");

  address stubAddr = StubRoutines::squareToLen();
  if (stubAddr == NULL) {
    return false; // Intrinsic's stub is not implemented on this platform
  }
  const char* stubName = "squareToLen";

  assert(callee()->signature()->size() == 4, "implSquareToLen has 4 parameters");

  Node* x    = argument(0);
  Node* len  = argument(1);
  Node* z    = argument(2);
  Node* zlen = argument(3);

  const Type* x_type = x->Value(&_gvn);
  const Type* z_type = z->Value(&_gvn);
  const TypeAryPtr* top_x = x_type->isa_aryptr();
  const TypeAryPtr* top_z = z_type->isa_aryptr();
  if (top_x  == NULL || top_x->klass()  == NULL ||
      top_z  == NULL || top_z->klass()  == NULL) {
    // failed array check
    return false;
  }

  BasicType x_elem = x_type->isa_aryptr()->klass()->as_array_klass()->element_type()->basic_type();
  BasicType z_elem = z_type->isa_aryptr()->klass()->as_array_klass()->element_type()->basic_type();
  if (x_elem != T_INT || z_elem != T_INT) {
    return false;
  }


  Node* x_start = array_element_address(x, intcon(0), x_elem);
  Node* z_start = array_element_address(z, intcon(0), z_elem);

  Node*  call = make_runtime_call(RC_LEAF|RC_NO_FP,
                                  OptoRuntime::squareToLen_Type(),
                                  stubAddr, stubName, TypePtr::BOTTOM,
                                  x_start, len, z_start, zlen);

  set_result(z);
  return true;
}

//-------------inline_mulAdd------------------------------------------
bool LibraryCallKit::inline_mulAdd() {
  assert(UseMulAddIntrinsic, "not implementated on this platform");

  address stubAddr = StubRoutines::mulAdd();
  if (stubAddr == NULL) {
    return false; // Intrinsic's stub is not implemented on this platform
  }
  const char* stubName = "mulAdd";

  assert(callee()->signature()->size() == 5, "mulAdd has 5 parameters");

  Node* out      = argument(0);
  Node* in       = argument(1);
  Node* offset   = argument(2);
  Node* len      = argument(3);
  Node* k        = argument(4);

  const Type* out_type = out->Value(&_gvn);
  const Type* in_type = in->Value(&_gvn);
  const TypeAryPtr* top_out = out_type->isa_aryptr();
  const TypeAryPtr* top_in = in_type->isa_aryptr();
  if (top_out  == NULL || top_out->klass()  == NULL ||
      top_in == NULL || top_in->klass() == NULL) {
    // failed array check
    return false;
  }

  BasicType out_elem = out_type->isa_aryptr()->klass()->as_array_klass()->element_type()->basic_type();
  BasicType in_elem = in_type->isa_aryptr()->klass()->as_array_klass()->element_type()->basic_type();
  if (out_elem != T_INT || in_elem != T_INT) {
    return false;
  }

  Node* outlen = load_array_length(out);
  Node* new_offset = _gvn.transform(new (C) SubINode(outlen, offset));
  Node* out_start = array_element_address(out, intcon(0), out_elem);
  Node* in_start = array_element_address(in, intcon(0), in_elem);

  Node*  call = make_runtime_call(RC_LEAF|RC_NO_FP,
                                  OptoRuntime::mulAdd_Type(),
                                  stubAddr, stubName, TypePtr::BOTTOM,
                                  out_start,in_start, new_offset, len, k);
  Node* result = _gvn.transform(new (C) ProjNode(call, TypeFunc::Parms));
  set_result(result);
  return true;
}

//-------------inline_montgomeryMultiply-----------------------------------
bool LibraryCallKit::inline_montgomeryMultiply() {
  address stubAddr = StubRoutines::montgomeryMultiply();
  if (stubAddr == NULL) {
    return false; // Intrinsic's stub is not implemented on this platform
  }

  assert(UseMontgomeryMultiplyIntrinsic, "not implemented on this platform");
  const char* stubName = "montgomery_multiply";

  assert(callee()->signature()->size() == 7, "montgomeryMultiply has 7 parameters");

  Node* a    = argument(0);
  Node* b    = argument(1);
  Node* n    = argument(2);
  Node* len  = argument(3);
  Node* inv  = argument(4);
  Node* m    = argument(6);

  const Type* a_type = a->Value(&_gvn);
  const TypeAryPtr* top_a = a_type->isa_aryptr();
  const Type* b_type = b->Value(&_gvn);
  const TypeAryPtr* top_b = b_type->isa_aryptr();
  const Type* n_type = a->Value(&_gvn);
  const TypeAryPtr* top_n = n_type->isa_aryptr();
  const Type* m_type = a->Value(&_gvn);
  const TypeAryPtr* top_m = m_type->isa_aryptr();
  if (top_a  == NULL || top_a->klass()  == NULL ||
      top_b == NULL || top_b->klass()  == NULL ||
      top_n == NULL || top_n->klass()  == NULL ||
      top_m == NULL || top_m->klass()  == NULL) {
    // failed array check
    return false;
  }

  BasicType a_elem = a_type->isa_aryptr()->klass()->as_array_klass()->element_type()->basic_type();
  BasicType b_elem = b_type->isa_aryptr()->klass()->as_array_klass()->element_type()->basic_type();
  BasicType n_elem = n_type->isa_aryptr()->klass()->as_array_klass()->element_type()->basic_type();
  BasicType m_elem = m_type->isa_aryptr()->klass()->as_array_klass()->element_type()->basic_type();
  if (a_elem != T_INT || b_elem != T_INT || n_elem != T_INT || m_elem != T_INT) {
    return false;
  }

  // Make the call
  {
    Node* a_start = array_element_address(a, intcon(0), a_elem);
    Node* b_start = array_element_address(b, intcon(0), b_elem);
    Node* n_start = array_element_address(n, intcon(0), n_elem);
    Node* m_start = array_element_address(m, intcon(0), m_elem);

    Node* call = NULL;
    if (CCallingConventionRequiresIntsAsLongs) {
      Node* len_I2L = ConvI2L(len);
      call = make_runtime_call(RC_LEAF,
                               OptoRuntime::montgomeryMultiply_Type(),
                               stubAddr, stubName, TypePtr::BOTTOM,
                               a_start, b_start, n_start, len_I2L XTOP, inv,
                               top(), m_start);
    } else {
      call = make_runtime_call(RC_LEAF,
                               OptoRuntime::montgomeryMultiply_Type(),
                               stubAddr, stubName, TypePtr::BOTTOM,
                               a_start, b_start, n_start, len, inv, top(),
                               m_start);
    }
    set_result(m);
  }

  return true;
}

bool LibraryCallKit::inline_montgomerySquare() {
  address stubAddr = StubRoutines::montgomerySquare();
  if (stubAddr == NULL) {
    return false; // Intrinsic's stub is not implemented on this platform
  }

  assert(UseMontgomerySquareIntrinsic, "not implemented on this platform");
  const char* stubName = "montgomery_square";

  assert(callee()->signature()->size() == 6, "montgomerySquare has 6 parameters");

  Node* a    = argument(0);
  Node* n    = argument(1);
  Node* len  = argument(2);
  Node* inv  = argument(3);
  Node* m    = argument(5);

  const Type* a_type = a->Value(&_gvn);
  const TypeAryPtr* top_a = a_type->isa_aryptr();
  const Type* n_type = a->Value(&_gvn);
  const TypeAryPtr* top_n = n_type->isa_aryptr();
  const Type* m_type = a->Value(&_gvn);
  const TypeAryPtr* top_m = m_type->isa_aryptr();
  if (top_a  == NULL || top_a->klass()  == NULL ||
      top_n == NULL || top_n->klass()  == NULL ||
      top_m == NULL || top_m->klass()  == NULL) {
    // failed array check
    return false;
  }

  BasicType a_elem = a_type->isa_aryptr()->klass()->as_array_klass()->element_type()->basic_type();
  BasicType n_elem = n_type->isa_aryptr()->klass()->as_array_klass()->element_type()->basic_type();
  BasicType m_elem = m_type->isa_aryptr()->klass()->as_array_klass()->element_type()->basic_type();
  if (a_elem != T_INT || n_elem != T_INT || m_elem != T_INT) {
    return false;
  }

  // Make the call
  {
    Node* a_start = array_element_address(a, intcon(0), a_elem);
    Node* n_start = array_element_address(n, intcon(0), n_elem);
    Node* m_start = array_element_address(m, intcon(0), m_elem);

    Node* call = NULL;
    if (CCallingConventionRequiresIntsAsLongs) {
      Node* len_I2L = ConvI2L(len);
      call = make_runtime_call(RC_LEAF,
                               OptoRuntime::montgomerySquare_Type(),
                               stubAddr, stubName, TypePtr::BOTTOM,
                               a_start, n_start, len_I2L XTOP, inv, top(),
                               m_start);
    } else {
      call = make_runtime_call(RC_LEAF,
                               OptoRuntime::montgomerySquare_Type(),
                               stubAddr, stubName, TypePtr::BOTTOM,
                               a_start, n_start, len, inv, top(),
                               m_start);
    }

    set_result(m);
  }

  return true;
}


/**
 * Calculate CRC32 for byte.
 * int java.util.zip.CRC32.update(int crc, int b)
 */
bool LibraryCallKit::inline_updateCRC32() {
  assert(UseCRC32Intrinsics, "need AVX and LCMUL instructions support");
  assert(callee()->signature()->size() == 2, "update has 2 parameters");
  // no receiver since it is static method
  Node* crc  = argument(0); // type: int
  Node* b    = argument(1); // type: int

  /*
   *    int c = ~ crc;
   *    b = timesXtoThe32[(b ^ c) & 0xFF];
   *    b = b ^ (c >>> 8);
   *    crc = ~b;
   */

  Node* M1 = intcon(-1);
  crc = _gvn.transform(new (C) XorINode(crc, M1));
  Node* result = _gvn.transform(new (C) XorINode(crc, b));
  result = _gvn.transform(new (C) AndINode(result, intcon(0xFF)));

  Node* base = makecon(TypeRawPtr::make(StubRoutines::crc_table_addr()));
  Node* offset = _gvn.transform(new (C) LShiftINode(result, intcon(0x2)));
  Node* adr = basic_plus_adr(top(), base, ConvI2X(offset));
  result = make_load(control(), adr, TypeInt::INT, T_INT, MemNode::unordered);

  crc = _gvn.transform(new (C) URShiftINode(crc, intcon(8)));
  result = _gvn.transform(new (C) XorINode(crc, result));
  result = _gvn.transform(new (C) XorINode(result, M1));
  set_result(result);
  return true;
}

/**
 * Calculate CRC32 for byte[] array.
 * int java.util.zip.CRC32.updateBytes(int crc, byte[] buf, int off, int len)
 */
bool LibraryCallKit::inline_updateBytesCRC32() {
  assert(UseCRC32Intrinsics, "need AVX and LCMUL instructions support");
  assert(callee()->signature()->size() == 4, "updateBytes has 4 parameters");
  // no receiver since it is static method
  Node* crc     = argument(0); // type: int
  Node* src     = argument(1); // type: oop
  Node* offset  = argument(2); // type: int
  Node* length  = argument(3); // type: int

  const Type* src_type = src->Value(&_gvn);
  const TypeAryPtr* top_src = src_type->isa_aryptr();
  if (top_src  == NULL || top_src->klass()  == NULL) {
    // failed array check
    return false;
  }

  // Figure out the size and type of the elements we will be copying.
  BasicType src_elem = src_type->isa_aryptr()->klass()->as_array_klass()->element_type()->basic_type();
  if (src_elem != T_BYTE) {
    return false;
  }

  // 'src_start' points to src array + scaled offset
  Node* src_start = array_element_address(src, offset, src_elem);

  // We assume that range check is done by caller.
  // TODO: generate range check (offset+length < src.length) in debug VM.

  // Call the stub.
  address stubAddr = StubRoutines::updateBytesCRC32();
  const char *stubName = "updateBytesCRC32";
  Node* call;
  if (CCallingConventionRequiresIntsAsLongs) {
   call =  make_runtime_call(RC_LEAF|RC_NO_FP, OptoRuntime::updateBytesCRC32_Type(),
                             stubAddr, stubName, TypePtr::BOTTOM,
                             crc XTOP, src_start, length XTOP);
  } else {
    call = make_runtime_call(RC_LEAF|RC_NO_FP, OptoRuntime::updateBytesCRC32_Type(),
                             stubAddr, stubName, TypePtr::BOTTOM,
                             crc, src_start, length);
  }
  Node* result = _gvn.transform(new (C) ProjNode(call, TypeFunc::Parms));
  set_result(result);
  return true;
}

/**
 * Calculate CRC32 for ByteBuffer.
 * int java.util.zip.CRC32.updateByteBuffer(int crc, long buf, int off, int len)
 */
bool LibraryCallKit::inline_updateByteBufferCRC32() {
  assert(UseCRC32Intrinsics, "need AVX and LCMUL instructions support");
  assert(callee()->signature()->size() == 5, "updateByteBuffer has 4 parameters and one is long");
  // no receiver since it is static method
  Node* crc     = argument(0); // type: int
  Node* src     = argument(1); // type: long
  Node* offset  = argument(3); // type: int
  Node* length  = argument(4); // type: int

  src = ConvL2X(src);  // adjust Java long to machine word
  Node* base = _gvn.transform(new (C) CastX2PNode(src));
  offset = ConvI2X(offset);

  // 'src_start' points to src array + scaled offset
  Node* src_start = basic_plus_adr(top(), base, offset);

  // Call the stub.
  address stubAddr = StubRoutines::updateBytesCRC32();
  const char *stubName = "updateBytesCRC32";
  Node* call;
  if (CCallingConventionRequiresIntsAsLongs) {
    call = make_runtime_call(RC_LEAF|RC_NO_FP, OptoRuntime::updateBytesCRC32_Type(),
                      stubAddr, stubName, TypePtr::BOTTOM,
                      crc XTOP, src_start, length XTOP);
  } else {
    call = make_runtime_call(RC_LEAF|RC_NO_FP, OptoRuntime::updateBytesCRC32_Type(),
                             stubAddr, stubName, TypePtr::BOTTOM,
                             crc, src_start, length);
  }
  Node* result = _gvn.transform(new (C) ProjNode(call, TypeFunc::Parms));
  set_result(result);
  return true;
}

//----------------------------inline_reference_get----------------------------
// public T java.lang.ref.Reference.get();
bool LibraryCallKit::inline_reference_get() {
  const int referent_offset = java_lang_ref_Reference::referent_offset;
  guarantee(referent_offset > 0, "should have already been set");

  // Get the argument:
  Node* reference_obj = null_check_receiver();
  if (stopped()) return true;

  Node* adr = basic_plus_adr(reference_obj, reference_obj, referent_offset);

  ciInstanceKlass* klass = env()->Object_klass();
  const TypeOopPtr* object_type = TypeOopPtr::make_from_klass(klass);

  Node* no_ctrl = NULL;
  Node* result = make_load(no_ctrl, adr, object_type, T_OBJECT, MemNode::unordered);

  // Use the pre-barrier to record the value in the referent field
  pre_barrier(false /* do_load */,
              control(),
              NULL /* obj */, NULL /* adr */, max_juint /* alias_idx */, NULL /* val */, NULL /* val_type */,
              result /* pre_val */,
              T_OBJECT);

  // Add memory barrier to prevent commoning reads from this field
  // across safepoint since GC can change its value.
  insert_mem_bar(Op_MemBarCPUOrder);

  set_result(result);
  return true;
}


Node * LibraryCallKit::load_field_from_object(Node * fromObj, const char * fieldName, const char * fieldTypeString,
                                              bool is_exact=true, bool is_static=false) {

  const TypeInstPtr* tinst = _gvn.type(fromObj)->isa_instptr();
  assert(tinst != NULL, "obj is null");
  assert(tinst->klass()->is_loaded(), "obj is not loaded");
  assert(!is_exact || tinst->klass_is_exact(), "klass not exact");

  ciField* field = tinst->klass()->as_instance_klass()->get_field_by_name(ciSymbol::make(fieldName),
                                                                          ciSymbol::make(fieldTypeString),
                                                                          is_static);
  if (field == NULL) return (Node *) NULL;
  assert (field != NULL, "undefined field");

  // Next code  copied from Parse::do_get_xxx():

  // Compute address and memory type.
  int offset  = field->offset_in_bytes();
  bool is_vol = field->is_volatile();
  ciType* field_klass = field->type();
  assert(field_klass->is_loaded(), "should be loaded");
  const TypePtr* adr_type = C->alias_type(field)->adr_type();
  Node *adr = basic_plus_adr(fromObj, fromObj, offset);
  BasicType bt = field->layout_type();

  // Build the resultant type of the load
  const Type *type;
  if (bt == T_OBJECT) {
    type = TypeOopPtr::make_from_klass(field_klass->as_klass());
  } else {
    type = Type::get_const_basic_type(bt);
  }

  if (support_IRIW_for_not_multiple_copy_atomic_cpu && is_vol) {
    insert_mem_bar(Op_MemBarVolatile);   // StoreLoad barrier
  }
  // Build the load.
  MemNode::MemOrd mo = is_vol ? MemNode::acquire : MemNode::unordered;
  Node* loadedField = make_load(NULL, adr, type, bt, adr_type, mo, LoadNode::DependsOnlyOnTest, is_vol);
  // If reference is volatile, prevent following memory ops from
  // floating up past the volatile read.  Also prevents commoning
  // another volatile read.
  if (is_vol) {
    // Memory barrier includes bogus read of value to force load BEFORE membar
    insert_mem_bar(Op_MemBarAcquire, loadedField);
  }
  return loadedField;
}


//------------------------------inline_aescrypt_Block-----------------------
bool LibraryCallKit::inline_aescrypt_Block(vmIntrinsics::ID id) {
  address stubAddr = NULL;
  const char *stubName;
  assert(UseAES, "need AES instruction support");

  switch(id) {
  case vmIntrinsics::_aescrypt_encryptBlock:
    stubAddr = StubRoutines::aescrypt_encryptBlock();
    stubName = "aescrypt_encryptBlock";
    break;
  case vmIntrinsics::_aescrypt_decryptBlock:
    stubAddr = StubRoutines::aescrypt_decryptBlock();
    stubName = "aescrypt_decryptBlock";
    break;
  }
  if (stubAddr == NULL) return false;

  Node* aescrypt_object = argument(0);
  Node* src             = argument(1);
  Node* src_offset      = argument(2);
  Node* dest            = argument(3);
  Node* dest_offset     = argument(4);

  // (1) src and dest are arrays.
  const Type* src_type = src->Value(&_gvn);
  const Type* dest_type = dest->Value(&_gvn);
  const TypeAryPtr* top_src = src_type->isa_aryptr();
  const TypeAryPtr* top_dest = dest_type->isa_aryptr();
  assert (top_src  != NULL && top_src->klass()  != NULL &&  top_dest != NULL && top_dest->klass() != NULL, "args are strange");

  // for the quick and dirty code we will skip all the checks.
  // we are just trying to get the call to be generated.
  Node* src_start  = src;
  Node* dest_start = dest;
  if (src_offset != NULL || dest_offset != NULL) {
    assert(src_offset != NULL && dest_offset != NULL, "");
    src_start  = array_element_address(src,  src_offset,  T_BYTE);
    dest_start = array_element_address(dest, dest_offset, T_BYTE);
  }

  // now need to get the start of its expanded key array
  // this requires a newer class file that has this array as littleEndian ints, otherwise we revert to java
  Node* k_start = get_key_start_from_aescrypt_object(aescrypt_object);
  if (k_start == NULL) return false;

  if (Matcher::pass_original_key_for_aes()) {
    // on SPARC we need to pass the original key since key expansion needs to happen in intrinsics due to
    // compatibility issues between Java key expansion and SPARC crypto instructions
    Node* original_k_start = get_original_key_start_from_aescrypt_object(aescrypt_object);
    if (original_k_start == NULL) return false;

    // Call the stub.
    make_runtime_call(RC_LEAF|RC_NO_FP, OptoRuntime::aescrypt_block_Type(),
                      stubAddr, stubName, TypePtr::BOTTOM,
                      src_start, dest_start, k_start, original_k_start);
  } else {
    // Call the stub.
    make_runtime_call(RC_LEAF|RC_NO_FP, OptoRuntime::aescrypt_block_Type(),
                      stubAddr, stubName, TypePtr::BOTTOM,
                      src_start, dest_start, k_start);
  }

  return true;
}

//------------------------------inline_cipherBlockChaining_AESCrypt-----------------------
bool LibraryCallKit::inline_cipherBlockChaining_AESCrypt(vmIntrinsics::ID id) {
  address stubAddr = NULL;
  const char *stubName = NULL;

  assert(UseAES, "need AES instruction support");

  switch(id) {
  case vmIntrinsics::_cipherBlockChaining_encryptAESCrypt:
    stubAddr = StubRoutines::cipherBlockChaining_encryptAESCrypt();
    stubName = "cipherBlockChaining_encryptAESCrypt";
    break;
  case vmIntrinsics::_cipherBlockChaining_decryptAESCrypt:
    stubAddr = StubRoutines::cipherBlockChaining_decryptAESCrypt();
    stubName = "cipherBlockChaining_decryptAESCrypt";
    break;
  }
  if (stubAddr == NULL) return false;

  Node* cipherBlockChaining_object = argument(0);
  Node* src                        = argument(1);
  Node* src_offset                 = argument(2);
  Node* len                        = argument(3);
  Node* dest                       = argument(4);
  Node* dest_offset                = argument(5);

  // (1) src and dest are arrays.
  const Type* src_type = src->Value(&_gvn);
  const Type* dest_type = dest->Value(&_gvn);
  const TypeAryPtr* top_src = src_type->isa_aryptr();
  const TypeAryPtr* top_dest = dest_type->isa_aryptr();
  assert (top_src  != NULL && top_src->klass()  != NULL
          &&  top_dest != NULL && top_dest->klass() != NULL, "args are strange");

  // checks are the responsibility of the caller
  Node* src_start  = src;
  Node* dest_start = dest;
  if (src_offset != NULL || dest_offset != NULL) {
    assert(src_offset != NULL && dest_offset != NULL, "");
    src_start  = array_element_address(src,  src_offset,  T_BYTE);
    dest_start = array_element_address(dest, dest_offset, T_BYTE);
  }

  // if we are in this set of code, we "know" the embeddedCipher is an AESCrypt object
  // (because of the predicated logic executed earlier).
  // so we cast it here safely.
  // this requires a newer class file that has this array as littleEndian ints, otherwise we revert to java

  Node* embeddedCipherObj = load_field_from_object(cipherBlockChaining_object, "embeddedCipher", "Lcom/sun/crypto/provider/SymmetricCipher;", /*is_exact*/ false);
  if (embeddedCipherObj == NULL) return false;

  // cast it to what we know it will be at runtime
  const TypeInstPtr* tinst = _gvn.type(cipherBlockChaining_object)->isa_instptr();
  assert(tinst != NULL, "CBC obj is null");
  assert(tinst->klass()->is_loaded(), "CBC obj is not loaded");
  ciKlass* klass_AESCrypt = tinst->klass()->as_instance_klass()->find_klass(ciSymbol::make("com/sun/crypto/provider/AESCrypt"));
  assert(klass_AESCrypt->is_loaded(), "predicate checks that this class is loaded");

  ciInstanceKlass* instklass_AESCrypt = klass_AESCrypt->as_instance_klass();
  const TypeKlassPtr* aklass = TypeKlassPtr::make(instklass_AESCrypt);
  const TypeOopPtr* xtype = aklass->as_instance_type();
  Node* aescrypt_object = new(C) CheckCastPPNode(control(), embeddedCipherObj, xtype);
  aescrypt_object = _gvn.transform(aescrypt_object);

  // we need to get the start of the aescrypt_object's expanded key array
  Node* k_start = get_key_start_from_aescrypt_object(aescrypt_object);
  if (k_start == NULL) return false;

  // similarly, get the start address of the r vector
  Node* objRvec = load_field_from_object(cipherBlockChaining_object, "r", "[B", /*is_exact*/ false);
  if (objRvec == NULL) return false;
  Node* r_start = array_element_address(objRvec, intcon(0), T_BYTE);

  Node* cbcCrypt;
  if (Matcher::pass_original_key_for_aes()) {
    // on SPARC we need to pass the original key since key expansion needs to happen in intrinsics due to
    // compatibility issues between Java key expansion and SPARC crypto instructions
    Node* original_k_start = get_original_key_start_from_aescrypt_object(aescrypt_object);
    if (original_k_start == NULL) return false;

    // Call the stub, passing src_start, dest_start, k_start, r_start, src_len and original_k_start
    cbcCrypt = make_runtime_call(RC_LEAF|RC_NO_FP,
                                 OptoRuntime::cipherBlockChaining_aescrypt_Type(),
                                 stubAddr, stubName, TypePtr::BOTTOM,
                                 src_start, dest_start, k_start, r_start, len, original_k_start);
  } else {
    // Call the stub, passing src_start, dest_start, k_start, r_start and src_len
    cbcCrypt = make_runtime_call(RC_LEAF|RC_NO_FP,
                                 OptoRuntime::cipherBlockChaining_aescrypt_Type(),
                                 stubAddr, stubName, TypePtr::BOTTOM,
                                 src_start, dest_start, k_start, r_start, len);
  }

  // return cipher length (int)
  Node* retvalue = _gvn.transform(new (C) ProjNode(cbcCrypt, TypeFunc::Parms));
  set_result(retvalue);
  return true;
}

//------------------------------get_key_start_from_aescrypt_object-----------------------
Node * LibraryCallKit::get_key_start_from_aescrypt_object(Node *aescrypt_object) {
#ifdef PPC64
  // MixColumns for decryption can be reduced by preprocessing MixColumns with round keys.
  // Intel's extention is based on this optimization and AESCrypt generates round keys by preprocessing MixColumns.
  // However, ppc64 vncipher processes MixColumns and requires the same round keys with encryption.
  // The ppc64 stubs of encryption and decryption use the same round keys (sessionK[0]).
  Node* objSessionK = load_field_from_object(aescrypt_object, "sessionK", "[[I", /*is_exact*/ false);
  assert (objSessionK != NULL, "wrong version of com.sun.crypto.provider.AESCrypt");
  if (objSessionK == NULL) {
    return (Node *) NULL;
  }
  Node* objAESCryptKey = load_array_element(control(), objSessionK, intcon(0), TypeAryPtr::OOPS);
#else
  Node* objAESCryptKey = load_field_from_object(aescrypt_object, "K", "[I", /*is_exact*/ false);
#endif // PPC64
  assert (objAESCryptKey != NULL, "wrong version of com.sun.crypto.provider.AESCrypt");
  if (objAESCryptKey == NULL) return (Node *) NULL;

  // now have the array, need to get the start address of the K array
  Node* k_start = array_element_address(objAESCryptKey, intcon(0), T_INT);
  return k_start;
}

//------------------------------get_original_key_start_from_aescrypt_object-----------------------
Node * LibraryCallKit::get_original_key_start_from_aescrypt_object(Node *aescrypt_object) {
  Node* objAESCryptKey = load_field_from_object(aescrypt_object, "lastKey", "[B", /*is_exact*/ false);
  assert (objAESCryptKey != NULL, "wrong version of com.sun.crypto.provider.AESCrypt");
  if (objAESCryptKey == NULL) return (Node *) NULL;

  // now have the array, need to get the start address of the lastKey array
  Node* original_k_start = array_element_address(objAESCryptKey, intcon(0), T_BYTE);
  return original_k_start;
}

//----------------------------inline_cipherBlockChaining_AESCrypt_predicate----------------------------
// Return node representing slow path of predicate check.
// the pseudo code we want to emulate with this predicate is:
// for encryption:
//    if (embeddedCipherObj instanceof AESCrypt) do_intrinsic, else do_javapath
// for decryption:
//    if ((embeddedCipherObj instanceof AESCrypt) && (cipher!=plain)) do_intrinsic, else do_javapath
//    note cipher==plain is more conservative than the original java code but that's OK
//
Node* LibraryCallKit::inline_cipherBlockChaining_AESCrypt_predicate(bool decrypting) {
  // The receiver was checked for NULL already.
  Node* objCBC = argument(0);

  // Load embeddedCipher field of CipherBlockChaining object.
  Node* embeddedCipherObj = load_field_from_object(objCBC, "embeddedCipher", "Lcom/sun/crypto/provider/SymmetricCipher;", /*is_exact*/ false);

  // get AESCrypt klass for instanceOf check
  // AESCrypt might not be loaded yet if some other SymmetricCipher got us to this compile point
  // will have same classloader as CipherBlockChaining object
  const TypeInstPtr* tinst = _gvn.type(objCBC)->isa_instptr();
  assert(tinst != NULL, "CBCobj is null");
  assert(tinst->klass()->is_loaded(), "CBCobj is not loaded");

  // we want to do an instanceof comparison against the AESCrypt class
  ciKlass* klass_AESCrypt = tinst->klass()->as_instance_klass()->find_klass(ciSymbol::make("com/sun/crypto/provider/AESCrypt"));
  if (!klass_AESCrypt->is_loaded()) {
    // if AESCrypt is not even loaded, we never take the intrinsic fast path
    Node* ctrl = control();
    set_control(top()); // no regular fast path
    return ctrl;
  }
  ciInstanceKlass* instklass_AESCrypt = klass_AESCrypt->as_instance_klass();

  Node* instof = gen_instanceof(embeddedCipherObj, makecon(TypeKlassPtr::make(instklass_AESCrypt)));
  Node* cmp_instof  = _gvn.transform(new (C) CmpINode(instof, intcon(1)));
  Node* bool_instof  = _gvn.transform(new (C) BoolNode(cmp_instof, BoolTest::ne));

  Node* instof_false = generate_guard(bool_instof, NULL, PROB_MIN);

  // for encryption, we are done
  if (!decrypting)
    return instof_false;  // even if it is NULL

  // for decryption, we need to add a further check to avoid
  // taking the intrinsic path when cipher and plain are the same
  // see the original java code for why.
  RegionNode* region = new(C) RegionNode(3);
  region->init_req(1, instof_false);
  Node* src = argument(1);
  Node* dest = argument(4);
  Node* cmp_src_dest = _gvn.transform(new (C) CmpPNode(src, dest));
  Node* bool_src_dest = _gvn.transform(new (C) BoolNode(cmp_src_dest, BoolTest::eq));
  Node* src_dest_conjoint = generate_guard(bool_src_dest, NULL, PROB_MIN);
  region->init_req(2, src_dest_conjoint);

  record_for_igvn(region);
  return _gvn.transform(region);
}

//------------------------------inline_sha_implCompress-----------------------
//
// Calculate SHA (i.e., SHA-1) for single-block byte[] array.
// void com.sun.security.provider.SHA.implCompress(byte[] buf, int ofs)
//
// Calculate SHA2 (i.e., SHA-244 or SHA-256) for single-block byte[] array.
// void com.sun.security.provider.SHA2.implCompress(byte[] buf, int ofs)
//
// Calculate SHA5 (i.e., SHA-384 or SHA-512) for single-block byte[] array.
// void com.sun.security.provider.SHA5.implCompress(byte[] buf, int ofs)
//
bool LibraryCallKit::inline_sha_implCompress(vmIntrinsics::ID id) {
  assert(callee()->signature()->size() == 2, "sha_implCompress has 2 parameters");

  Node* sha_obj = argument(0);
  Node* src     = argument(1); // type oop
  Node* ofs     = argument(2); // type int

  const Type* src_type = src->Value(&_gvn);
  const TypeAryPtr* top_src = src_type->isa_aryptr();
  if (top_src  == NULL || top_src->klass()  == NULL) {
    // failed array check
    return false;
  }
  // Figure out the size and type of the elements we will be copying.
  BasicType src_elem = src_type->isa_aryptr()->klass()->as_array_klass()->element_type()->basic_type();
  if (src_elem != T_BYTE) {
    return false;
  }
  // 'src_start' points to src array + offset
  Node* src_start = array_element_address(src, ofs, src_elem);
  Node* state = NULL;
  address stubAddr;
  const char *stubName;

  switch(id) {
  case vmIntrinsics::_sha_implCompress:
    assert(UseSHA1Intrinsics, "need SHA1 instruction support");
    state = get_state_from_sha_object(sha_obj);
    stubAddr = StubRoutines::sha1_implCompress();
    stubName = "sha1_implCompress";
    break;
  case vmIntrinsics::_sha2_implCompress:
    assert(UseSHA256Intrinsics, "need SHA256 instruction support");
    state = get_state_from_sha_object(sha_obj);
    stubAddr = StubRoutines::sha256_implCompress();
    stubName = "sha256_implCompress";
    break;
  case vmIntrinsics::_sha5_implCompress:
    assert(UseSHA512Intrinsics, "need SHA512 instruction support");
    state = get_state_from_sha5_object(sha_obj);
    stubAddr = StubRoutines::sha512_implCompress();
    stubName = "sha512_implCompress";
    break;
  default:
    fatal_unexpected_iid(id);
    return false;
  }
  if (state == NULL) return false;

  // Call the stub.
  Node* call = make_runtime_call(RC_LEAF|RC_NO_FP, OptoRuntime::sha_implCompress_Type(),
                                 stubAddr, stubName, TypePtr::BOTTOM,
                                 src_start, state);

  return true;
}

//------------------------------inline_digestBase_implCompressMB-----------------------
//
// Calculate SHA/SHA2/SHA5 for multi-block byte[] array.
// int com.sun.security.provider.DigestBase.implCompressMultiBlock(byte[] b, int ofs, int limit)
//
bool LibraryCallKit::inline_digestBase_implCompressMB(int predicate) {
  assert(UseSHA1Intrinsics || UseSHA256Intrinsics || UseSHA512Intrinsics,
         "need SHA1/SHA256/SHA512 instruction support");
  assert((uint)predicate < 3, "sanity");
  assert(callee()->signature()->size() == 3, "digestBase_implCompressMB has 3 parameters");

  Node* digestBase_obj = argument(0); // The receiver was checked for NULL already.
  Node* src            = argument(1); // byte[] array
  Node* ofs            = argument(2); // type int
  Node* limit          = argument(3); // type int

  const Type* src_type = src->Value(&_gvn);
  const TypeAryPtr* top_src = src_type->isa_aryptr();
  if (top_src  == NULL || top_src->klass()  == NULL) {
    // failed array check
    return false;
  }
  // Figure out the size and type of the elements we will be copying.
  BasicType src_elem = src_type->isa_aryptr()->klass()->as_array_klass()->element_type()->basic_type();
  if (src_elem != T_BYTE) {
    return false;
  }
  // 'src_start' points to src array + offset
  Node* src_start = array_element_address(src, ofs, src_elem);

  const char* klass_SHA_name = NULL;
  const char* stub_name = NULL;
  address     stub_addr = NULL;
  bool        long_state = false;

  switch (predicate) {
  case 0:
    if (UseSHA1Intrinsics) {
      klass_SHA_name = "sun/security/provider/SHA";
      stub_name = "sha1_implCompressMB";
      stub_addr = StubRoutines::sha1_implCompressMB();
    }
    break;
  case 1:
    if (UseSHA256Intrinsics) {
      klass_SHA_name = "sun/security/provider/SHA2";
      stub_name = "sha256_implCompressMB";
      stub_addr = StubRoutines::sha256_implCompressMB();
    }
    break;
  case 2:
    if (UseSHA512Intrinsics) {
      klass_SHA_name = "sun/security/provider/SHA5";
      stub_name = "sha512_implCompressMB";
      stub_addr = StubRoutines::sha512_implCompressMB();
      long_state = true;
    }
    break;
  default:
    fatal(err_msg_res("unknown SHA intrinsic predicate: %d", predicate));
  }
  if (klass_SHA_name != NULL) {
    // get DigestBase klass to lookup for SHA klass
    const TypeInstPtr* tinst = _gvn.type(digestBase_obj)->isa_instptr();
    assert(tinst != NULL, "digestBase_obj is not instance???");
    assert(tinst->klass()->is_loaded(), "DigestBase is not loaded");

    ciKlass* klass_SHA = tinst->klass()->as_instance_klass()->find_klass(ciSymbol::make(klass_SHA_name));
    assert(klass_SHA->is_loaded(), "predicate checks that this class is loaded");
    ciInstanceKlass* instklass_SHA = klass_SHA->as_instance_klass();
    return inline_sha_implCompressMB(digestBase_obj, instklass_SHA, long_state, stub_addr, stub_name, src_start, ofs, limit);
  }
  return false;
}
//------------------------------inline_sha_implCompressMB-----------------------
bool LibraryCallKit::inline_sha_implCompressMB(Node* digestBase_obj, ciInstanceKlass* instklass_SHA,
                                               bool long_state, address stubAddr, const char *stubName,
                                               Node* src_start, Node* ofs, Node* limit) {
  const TypeKlassPtr* aklass = TypeKlassPtr::make(instklass_SHA);
  const TypeOopPtr* xtype = aklass->as_instance_type();
  Node* sha_obj = new (C) CheckCastPPNode(control(), digestBase_obj, xtype);
  sha_obj = _gvn.transform(sha_obj);

  Node* state;
  if (long_state) {
    state = get_state_from_sha5_object(sha_obj);
  } else {
    state = get_state_from_sha_object(sha_obj);
  }
  if (state == NULL) return false;

  // Call the stub.
  Node *call;
  if (CCallingConventionRequiresIntsAsLongs) {
    call = make_runtime_call(RC_LEAF|RC_NO_FP,
                             OptoRuntime::digestBase_implCompressMB_Type(),
                             stubAddr, stubName, TypePtr::BOTTOM,
                             src_start, state, ofs XTOP, limit XTOP);
  } else {
    call = make_runtime_call(RC_LEAF|RC_NO_FP,
                             OptoRuntime::digestBase_implCompressMB_Type(),
                             stubAddr, stubName, TypePtr::BOTTOM,
                             src_start, state, ofs, limit);
  }
  // return ofs (int)
  Node* result = _gvn.transform(new (C) ProjNode(call, TypeFunc::Parms));
  set_result(result);

  return true;
}

//------------------------------get_state_from_sha_object-----------------------
Node * LibraryCallKit::get_state_from_sha_object(Node *sha_object) {
  Node* sha_state = load_field_from_object(sha_object, "state", "[I", /*is_exact*/ false);
  assert (sha_state != NULL, "wrong version of sun.security.provider.SHA/SHA2");
  if (sha_state == NULL) return (Node *) NULL;

  // now have the array, need to get the start address of the state array
  Node* state = array_element_address(sha_state, intcon(0), T_INT);
  return state;
}

//------------------------------get_state_from_sha5_object-----------------------
Node * LibraryCallKit::get_state_from_sha5_object(Node *sha_object) {
  Node* sha_state = load_field_from_object(sha_object, "state", "[J", /*is_exact*/ false);
  assert (sha_state != NULL, "wrong version of sun.security.provider.SHA5");
  if (sha_state == NULL) return (Node *) NULL;

  // now have the array, need to get the start address of the state array
  Node* state = array_element_address(sha_state, intcon(0), T_LONG);
  return state;
}

//----------------------------inline_digestBase_implCompressMB_predicate----------------------------
// Return node representing slow path of predicate check.
// the pseudo code we want to emulate with this predicate is:
//    if (digestBaseObj instanceof SHA/SHA2/SHA5) do_intrinsic, else do_javapath
//
Node* LibraryCallKit::inline_digestBase_implCompressMB_predicate(int predicate) {
  assert(UseSHA1Intrinsics || UseSHA256Intrinsics || UseSHA512Intrinsics,
         "need SHA1/SHA256/SHA512 instruction support");
  assert((uint)predicate < 3, "sanity");

  // The receiver was checked for NULL already.
  Node* digestBaseObj = argument(0);

  // get DigestBase klass for instanceOf check
  const TypeInstPtr* tinst = _gvn.type(digestBaseObj)->isa_instptr();
  assert(tinst != NULL, "digestBaseObj is null");
  assert(tinst->klass()->is_loaded(), "DigestBase is not loaded");

  const char* klass_SHA_name = NULL;
  switch (predicate) {
  case 0:
    if (UseSHA1Intrinsics) {
      // we want to do an instanceof comparison against the SHA class
      klass_SHA_name = "sun/security/provider/SHA";
    }
    break;
  case 1:
    if (UseSHA256Intrinsics) {
      // we want to do an instanceof comparison against the SHA2 class
      klass_SHA_name = "sun/security/provider/SHA2";
    }
    break;
  case 2:
    if (UseSHA512Intrinsics) {
      // we want to do an instanceof comparison against the SHA5 class
      klass_SHA_name = "sun/security/provider/SHA5";
    }
    break;
  default:
    fatal(err_msg_res("unknown SHA intrinsic predicate: %d", predicate));
  }

  ciKlass* klass_SHA = NULL;
  if (klass_SHA_name != NULL) {
    klass_SHA = tinst->klass()->as_instance_klass()->find_klass(ciSymbol::make(klass_SHA_name));
  }
  if ((klass_SHA == NULL) || !klass_SHA->is_loaded()) {
    // if none of SHA/SHA2/SHA5 is loaded, we never take the intrinsic fast path
    Node* ctrl = control();
    set_control(top()); // no intrinsic path
    return ctrl;
  }
  ciInstanceKlass* instklass_SHA = klass_SHA->as_instance_klass();

  Node* instofSHA = gen_instanceof(digestBaseObj, makecon(TypeKlassPtr::make(instklass_SHA)));
  Node* cmp_instof = _gvn.transform(new (C) CmpINode(instofSHA, intcon(1)));
  Node* bool_instof = _gvn.transform(new (C) BoolNode(cmp_instof, BoolTest::ne));
  Node* instof_false = generate_guard(bool_instof, NULL, PROB_MIN);

  return instof_false;  // even if it is NULL
}

bool LibraryCallKit::inline_profileBoolean() {
  Node* counts = argument(1);
  const TypeAryPtr* ary = NULL;
  ciArray* aobj = NULL;
  if (counts->is_Con()
      && (ary = counts->bottom_type()->isa_aryptr()) != NULL
      && (aobj = ary->const_oop()->as_array()) != NULL
      && (aobj->length() == 2)) {
    // Profile is int[2] where [0] and [1] correspond to false and true value occurrences respectively.
    jint false_cnt = aobj->element_value(0).as_int();
    jint  true_cnt = aobj->element_value(1).as_int();

    if (C->log() != NULL) {
      C->log()->elem("observe source='profileBoolean' false='%d' true='%d'",
                     false_cnt, true_cnt);
    }

    if (false_cnt + true_cnt == 0) {
      // According to profile, never executed.
      uncommon_trap_exact(Deoptimization::Reason_intrinsic,
                          Deoptimization::Action_reinterpret);
      return true;
    }

    // result is a boolean (0 or 1) and its profile (false_cnt & true_cnt)
    // is a number of each value occurrences.
    Node* result = argument(0);
    if (false_cnt == 0 || true_cnt == 0) {
      // According to profile, one value has been never seen.
      int expected_val = (false_cnt == 0) ? 1 : 0;

      Node* cmp  = _gvn.transform(new (C) CmpINode(result, intcon(expected_val)));
      Node* test = _gvn.transform(new (C) BoolNode(cmp, BoolTest::eq));

      IfNode* check = create_and_map_if(control(), test, PROB_ALWAYS, COUNT_UNKNOWN);
      Node* fast_path = _gvn.transform(new (C) IfTrueNode(check));
      Node* slow_path = _gvn.transform(new (C) IfFalseNode(check));

      { // Slow path: uncommon trap for never seen value and then reexecute
        // MethodHandleImpl::profileBoolean() to bump the count, so JIT knows
        // the value has been seen at least once.
        PreserveJVMState pjvms(this);
        PreserveReexecuteState preexecs(this);
        jvms()->set_should_reexecute(true);

        set_control(slow_path);
        set_i_o(i_o());

        uncommon_trap_exact(Deoptimization::Reason_intrinsic,
                            Deoptimization::Action_reinterpret);
      }
      // The guard for never seen value enables sharpening of the result and
      // returning a constant. It allows to eliminate branches on the same value
      // later on.
      set_control(fast_path);
      result = intcon(expected_val);
    }
    // Stop profiling.
    // MethodHandleImpl::profileBoolean() has profiling logic in its bytecode.
    // By replacing method body with profile data (represented as ProfileBooleanNode
    // on IR level) we effectively disable profiling.
    // It enables full speed execution once optimized code is generated.
    Node* profile = _gvn.transform(new (C) ProfileBooleanNode(result, false_cnt, true_cnt));
    C->record_for_igvn(profile);
    set_result(profile);
    return true;
  } else {
    // Continue profiling.
    // Profile data isn't available at the moment. So, execute method's bytecode version.
    // Usually, when GWT LambdaForms are profiled it means that a stand-alone nmethod
    // is compiled and counters aren't available since corresponding MethodHandle
    // isn't a compile-time constant.
    return false;
  }
}<|MERGE_RESOLUTION|>--- conflicted
+++ resolved
@@ -3806,11 +3806,7 @@
   }
   // Now test the correct condition.
   jint  nval = (obj_array
-<<<<<<< HEAD
                 ? (jint)((unsigned)Klass::_lh_array_tag_type_value
-=======
-                ? (jint)(Klass::_lh_array_tag_type_value
->>>>>>> 1bd61b14
                    <<    Klass::_lh_array_tag_shift)
                 : Klass::_lh_neutral_value);
   Node* cmp = _gvn.transform(new(C) CmpINode(layout_val, intcon(nval)));
