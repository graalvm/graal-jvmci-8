--- conflicted
+++ resolved
@@ -484,17 +484,13 @@
         return UNSAFE.getInt(getMetaspaceKlass() + config.klassLayoutHelperOffset);
     }
 
-<<<<<<< HEAD
+    @Override
+    public long getFingerprint() {
+        return compilerToVM().getFingerprint(getMetaspaceKlass());
+    }
+
     synchronized HotSpotResolvedJavaMethod createMethod(long metaspaceHandle) {
         long metaspaceMethod = UNSAFE.getLong(metaspaceHandle);
-=======
-    @Override
-    public long getFingerprint() {
-        return compilerToVM().getFingerprint(getMetaspaceKlass());
-    }
-
-    synchronized HotSpotResolvedJavaMethod createMethod(long metaspaceMethod) {
->>>>>>> 452657c6
         // Maintain cache as array.
         if (methodCacheArray == null) {
             methodCacheArray = new HotSpotResolvedJavaMethodImpl[METHOD_CACHE_ARRAY_CAPACITY];
