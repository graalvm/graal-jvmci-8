#
# Copyright (c) 2000, 2013, Oracle and/or its affiliates. All rights reserved.
# DO NOT ALTER OR REMOVE COPYRIGHT NOTICES OR THIS FILE HEADER.
#
# This code is free software; you can redistribute it and/or modify it
# under the terms of the GNU General Public License version 2 only, as
# published by the Free Software Foundation.
#
# This code is distributed in the hope that it will be useful, but WITHOUT
# ANY WARRANTY; without even the implied warranty of MERCHANTABILITY or
# FITNESS FOR A PARTICULAR PURPOSE.  See the GNU General Public License
# version 2 for more details (a copy is included in the LICENSE file that
# accompanied this code).
#
# You should have received a copy of the GNU General Public License version
# 2 along with this work; if not, write to the Free Software Foundation,
# Inc., 51 Franklin St, Fifth Floor, Boston, MA 02110-1301 USA.
#
# Please contact Oracle, 500 Oracle Parkway, Redwood Shores, CA 94065 USA
# or visit www.oracle.com if you need additional information or have any
# questions.
#
#

# Usage:
#
# $(MAKE) -f buildtree.make ARCH=arch BUILDARCH=buildarch LIBARCH=libarch
#         GAMMADIR=dir OS_FAMILY=os VARIANT=variant
#
# The macros ARCH, GAMMADIR, OS_FAMILY and VARIANT must be defined in the
# environment or on the command-line:
#
# ARCH		- sparc, i486, ... HotSpot cpu and os_cpu source directory
# BUILDARCH     - build directory
# LIBARCH       - the corresponding directory in JDK/JRE
# GAMMADIR	- top of workspace
# OS_FAMILY	- operating system
# VARIANT	- core, compiler1, compiler2, or tiered
# HOTSPOT_RELEASE_VERSION - <major>.<minor>-b<nn> (11.0-b07)
# HOTSPOT_BUILD_VERSION   - internal, internal-$(USER_RELEASE_SUFFIX) or empty
# JRE_RELEASE_VERSION     - <major>.<minor>.<micro> (1.7.0)
#
# Builds the directory trees with makefiles plus some convenience files in
# each directory:
#
# Makefile	- for "make foo"
# flags.make	- with macro settings
# vm.make	- to support making "$(MAKE) -v vm.make" in makefiles
# adlc.make	-
# trace.make	- generate tracing event and type definitions
# jvmti.make	- generate JVMTI bindings from the spec (JSR-163)
# sa.make	- generate SA jar file and natives
#
# The makefiles are split this way so that "make foo" will run faster by not
# having to read the dependency files for the vm.

-include $(SPEC)
include $(GAMMADIR)/make/scm.make
include $(GAMMADIR)/make/defs.make
include $(GAMMADIR)/make/altsrc.make


# 'gmake MAKE_VERBOSE=y' or 'gmake QUIETLY=' gives all the gory details.
QUIETLY$(MAKE_VERBOSE)	= @

### maye ARCH_XXX instead?
ifdef USE_GCC
PLATFORM_FILE	= $(GAMMADIR)/make/$(OS_FAMILY)/platform_$(BUILDARCH).gcc
GCC_LIB         = /usr/local/lib
else
PLATFORM_FILE	= $(GAMMADIR)/make/$(OS_FAMILY)/platform_$(BUILDARCH)
GCC_LIB         =
endif

ifdef FORCE_TIERED
ifeq		($(VARIANT),tiered)
PLATFORM_DIR	= $(OS_FAMILY)_$(BUILDARCH)_compiler2
else
PLATFORM_DIR	= $(OS_FAMILY)_$(BUILDARCH)_$(VARIANT)
endif
else
PLATFORM_DIR    = $(OS_FAMILY)_$(BUILDARCH)_$(VARIANT)
endif

#
# We do two levels of exclusion in the shared directory.
# TOPLEVEL excludes are pruned, they are not recursively searched,
# but lower level directories can be named without fear of collision.
# ALWAYS excludes are excluded at any level in the directory tree.
#

ALWAYS_EXCLUDE_DIRS     = $(SCM_DIRS)

ifeq		($(VARIANT),tiered)
TOPLEVEL_EXCLUDE_DIRS	= $(ALWAYS_EXCLUDE_DIRS) -o -name adlc -o -name agent
else
ifeq		($(VARIANT),compiler2)
TOPLEVEL_EXCLUDE_DIRS	= $(ALWAYS_EXCLUDE_DIRS) -o -name adlc -o -name c1 -o -name agent
else
# compiler1 and core use the same exclude list
TOPLEVEL_EXCLUDE_DIRS	= $(ALWAYS_EXCLUDE_DIRS) -o -name adlc -o -name opto -o -name libadt -o -name agent
endif
endif

# Get things from the platform file.
COMPILER	= $(shell sed -n 's/^compiler[ 	]*=[ 	]*//p' $(PLATFORM_FILE))

SIMPLE_DIRS	= \
	$(PLATFORM_DIR)/generated/dependencies \
	$(PLATFORM_DIR)/generated/adfiles \
	$(PLATFORM_DIR)/generated/jvmtifiles \
	$(PLATFORM_DIR)/generated/tracefiles

TARGETS      = debug fastdebug optimized product
SUBMAKE_DIRS = $(addprefix $(PLATFORM_DIR)/,$(TARGETS))

# For dependencies and recursive makes.
BUILDTREE_MAKE	= $(GAMMADIR)/make/$(OS_FAMILY)/makefiles/buildtree.make

BUILDTREE_TARGETS = Makefile flags.make flags_vm.make vm.make adlc.make jvmti.make trace.make sa.make

BUILDTREE_VARS	= GAMMADIR=$(GAMMADIR) OS_FAMILY=$(OS_FAMILY) \
	ARCH=$(ARCH) BUILDARCH=$(BUILDARCH) LIBARCH=$(LIBARCH) VARIANT=$(VARIANT)

# Define variables to be set in flags.make.
# Default values are set in make/defs.make.
ifeq ($(HOTSPOT_BUILD_VERSION),)
  HS_BUILD_VER=$(HOTSPOT_RELEASE_VERSION)
else
  HS_BUILD_VER=$(HOTSPOT_RELEASE_VERSION)-$(HOTSPOT_BUILD_VERSION)
endif
# Set BUILD_USER from system-dependent hints:  $LOGNAME, $(whoami)
ifndef HOTSPOT_BUILD_USER
  HOTSPOT_BUILD_USER := $(shell echo $$LOGNAME)
endif
ifndef HOTSPOT_BUILD_USER
  HOTSPOT_BUILD_USER := $(shell whoami)
endif
# Define HOTSPOT_VM_DISTRO based on settings in make/openjdk_distro
# or make/hotspot_distro.
ifndef HOTSPOT_VM_DISTRO
  ifeq ($(call if-has-altsrc,$(HS_COMMON_SRC)/,true,false),true)
    include $(GAMMADIR)/make/hotspot_distro
  else
    include $(GAMMADIR)/make/openjdk_distro
  endif
endif

# if hotspot-only build and/or OPENJDK isn't passed down, need to set OPENJDK
ifndef OPENJDK
  ifneq ($(call if-has-altsrc,$(HS_COMMON_SRC)/,true,false),true)
    OPENJDK=true
  endif
endif

BUILDTREE_VARS += HOTSPOT_RELEASE_VERSION=$(HS_BUILD_VER) HOTSPOT_BUILD_VERSION= JRE_RELEASE_VERSION=$(JRE_RELEASE_VERSION)

BUILDTREE	= \
	$(MAKE) -f $(BUILDTREE_MAKE) $(BUILDTREE_TARGETS) $(BUILDTREE_VARS)

BUILDTREE_COMMENT	= echo "\# Generated by $(BUILDTREE_MAKE)"

all:  $(SUBMAKE_DIRS)

# Run make in each subdirectory recursively.
$(SUBMAKE_DIRS): $(SIMPLE_DIRS) FORCE
	$(QUIETLY) [ -d $@ ] || { mkdir -p $@; }
	$(QUIETLY) cd $@ && $(BUILDTREE) TARGET=$(@F)
	$(QUIETLY) touch $@

$(SIMPLE_DIRS):
	$(QUIETLY) mkdir -p $@

# Convenience macro which takes a source relative path, applies $(1) to the
# absolute path, and then replaces $(GAMMADIR) in the result with a
# literal "$(GAMMADIR)/" suitable for inclusion in a Makefile.
gamma-path=$(subst $(GAMMADIR),\$$(GAMMADIR),$(call $(1),$(HS_COMMON_SRC)/$(2)))

# This bit is needed to enable local rebuilds.
# Unless the makefile itself sets LP64, any environmental
# setting of LP64 will interfere with the build.
LP64_SETTING/32 = LP64 = \#empty
LP64_SETTING/64 = LP64 = 1

DATA_MODE/i486 = 32
DATA_MODE/sparc = 32
DATA_MODE/sparcv9 = 64
DATA_MODE/amd64 = 64

DATA_MODE = $(DATA_MODE/$(BUILDARCH))

flags.make: $(BUILDTREE_MAKE) ../shared_dirs.lst
	@echo Creating $@ ...
	$(QUIETLY) ( \
	$(BUILDTREE_COMMENT); \
	echo; \
	echo "Platform_file = $(PLATFORM_FILE)" | sed 's|$(GAMMADIR)|$$(GAMMADIR)|'; \
	sed -n '/=/s/^ */Platform_/p' < $(PLATFORM_FILE); \
	echo; \
	echo "GAMMADIR = $(GAMMADIR)"; \
	echo "SYSDEFS = \$$(Platform_sysdefs)"; \
	echo "SRCARCH = $(ARCH)"; \
	echo "BUILDARCH = $(BUILDARCH)"; \
	echo "LIBARCH = $(LIBARCH)"; \
	echo "TARGET = $(TARGET)"; \
	echo "HS_BUILD_VER = $(HS_BUILD_VER)"; \
	echo "JRE_RELEASE_VER = $(JRE_RELEASE_VERSION)"; \
	echo "SA_BUILD_VERSION = $(HS_BUILD_VER)"; \
	echo "HOTSPOT_BUILD_USER = $(HOTSPOT_BUILD_USER)"; \
	echo "HOTSPOT_VM_DISTRO = $(HOTSPOT_VM_DISTRO)"; \
	echo "OPENJDK = $(OPENJDK)"; \
	echo "$(LP64_SETTING/$(DATA_MODE))"; \
	echo; \
	echo "# Used for platform dispatching"; \
	echo "TARGET_DEFINES  = -DTARGET_OS_FAMILY_\$$(Platform_os_family)"; \
	echo "TARGET_DEFINES += -DTARGET_ARCH_\$$(Platform_arch)"; \
	echo "TARGET_DEFINES += -DTARGET_ARCH_MODEL_\$$(Platform_arch_model)"; \
	echo "TARGET_DEFINES += -DTARGET_OS_ARCH_\$$(Platform_os_arch)"; \
	echo "TARGET_DEFINES += -DTARGET_OS_ARCH_MODEL_\$$(Platform_os_arch_model)"; \
	echo "TARGET_DEFINES += -DTARGET_COMPILER_\$$(Platform_compiler)"; \
	echo "CFLAGS += \$$(TARGET_DEFINES)"; \
	echo; \
	echo "Src_Dirs_V = \\"; \
	sed 's/$$/ \\/;s|$(GAMMADIR)|$$(GAMMADIR)|' ../shared_dirs.lst; \
	echo "$(call gamma-path,altsrc,cpu/$(ARCH)/vm) \\"; \
	echo "$(call gamma-path,commonsrc,cpu/$(ARCH)/vm) \\"; \
	echo "$(call gamma-path,altsrc,os_cpu/$(OS_FAMILY)_$(ARCH)/vm) \\"; \
	echo "$(call gamma-path,commonsrc,os_cpu/$(OS_FAMILY)_$(ARCH)/vm) \\"; \
	echo "$(call gamma-path,altsrc,os/$(OS_FAMILY)/vm) \\"; \
	echo "$(call gamma-path,commonsrc,os/$(OS_FAMILY)/vm) \\"; \
	echo "$(call gamma-path,altsrc,os/posix/vm) \\"; \
	echo "$(call gamma-path,commonsrc,os/posix/vm) \\"; \
	echo "$(call gamma-path,altsrc,gpu/ptx) \\"; \
	echo "$(call gamma-path,commonsrc,gpu/ptx)"; \
	echo; \
	echo "Src_Dirs_I = \\"; \
	echo "$(call gamma-path,altsrc,share/vm/prims) \\"; \
	echo "$(call gamma-path,commonsrc,share/vm/prims) \\"; \
	echo "$(call gamma-path,altsrc,share/vm) \\"; \
	echo "$(call gamma-path,commonsrc,share/vm) \\"; \
	echo "$(call gamma-path,altsrc,share/vm/precompiled) \\"; \
	echo "$(call gamma-path,commonsrc,share/vm/precompiled) \\"; \
	echo "$(call gamma-path,altsrc,cpu/$(ARCH)/vm) \\"; \
	echo "$(call gamma-path,commonsrc,cpu/$(ARCH)/vm) \\"; \
	echo "$(call gamma-path,altsrc,os_cpu/$(OS_FAMILY)_$(ARCH)/vm) \\"; \
	echo "$(call gamma-path,commonsrc,os_cpu/$(OS_FAMILY)_$(ARCH)/vm) \\"; \
	echo "$(call gamma-path,altsrc,os/$(OS_FAMILY)/vm) \\"; \
	echo "$(call gamma-path,commonsrc,os/$(OS_FAMILY)/vm) \\"; \
	echo "$(call gamma-path,commonsrc,os/posix/vm) \\"; \
	echo "$(call gamma-path,altsrc,gpu) \\"; \
	echo "$(call gamma-path,commonsrc,gpu)"; \
	[ -n "$(CFLAGS_BROWSE)" ] && \
	    echo && echo "CFLAGS_BROWSE = $(CFLAGS_BROWSE)"; \
	[ -n "$(ENABLE_FULL_DEBUG_SYMBOLS)" ] && \
	    echo && echo "ENABLE_FULL_DEBUG_SYMBOLS = $(ENABLE_FULL_DEBUG_SYMBOLS)"; \
	[ -n "$(OBJCOPY)" ] && \
	    echo && echo "OBJCOPY = $(OBJCOPY)"; \
	[ -n "$(STRIP_POLICY)" ] && \
	    echo && echo "STRIP_POLICY = $(STRIP_POLICY)"; \
	[ -n "$(ZIP_DEBUGINFO_FILES)" ] && \
	    echo && echo "ZIP_DEBUGINFO_FILES = $(ZIP_DEBUGINFO_FILES)"; \
	[ -n "$(ZIPEXE)" ] && \
	    echo && echo "ZIPEXE = $(ZIPEXE)"; \
	[ -n "$(HOTSPOT_EXTRA_SYSDEFS)" ] && \
	    echo && \
	    echo "HOTSPOT_EXTRA_SYSDEFS\$$(HOTSPOT_EXTRA_SYSDEFS) = $(HOTSPOT_EXTRA_SYSDEFS)" && \
	    echo "SYSDEFS += \$$(HOTSPOT_EXTRA_SYSDEFS)"; \
	echo; \
	[ -n "$(SPEC)" ] && \
	    echo "include $(SPEC)"; \
	echo "include \$$(GAMMADIR)/make/$(OS_FAMILY)/makefiles/$(VARIANT).make"; \
	echo "include \$$(GAMMADIR)/make/$(OS_FAMILY)/makefiles/$(COMPILER).make"; \
	) > $@

flags_vm.make: $(BUILDTREE_MAKE) ../shared_dirs.lst
	@echo Creating $@ ...
	$(QUIETLY) ( \
	$(BUILDTREE_COMMENT); \
	echo; \
	echo "include \$$(GAMMADIR)/make/$(OS_FAMILY)/makefiles/$(TARGET).make"; \
	) > $@

../shared_dirs.lst:  $(BUILDTREE_MAKE) $(GAMMADIR)/src/share/vm
	@echo Creating directory list $@
	$(QUIETLY) if [ -d $(HS_ALT_SRC)/share/vm ]; then \
          find $(HS_ALT_SRC)/share/vm/* -prune \
	  -type d \! \( $(TOPLEVEL_EXCLUDE_DIRS) \) -exec find {} \
          \( $(ALWAYS_EXCLUDE_DIRS) \) -prune -o -type d -print \; > $@; \
        fi;
	$(QUIETLY) find $(HS_COMMON_SRC)/share/vm/* -prune \
	-type d \! \( $(TOPLEVEL_EXCLUDE_DIRS) \) -exec find {} \
        \( $(ALWAYS_EXCLUDE_DIRS) \) -prune -o -type d -print \; >> $@

Makefile: $(BUILDTREE_MAKE)
	@echo Creating $@ ...
	$(QUIETLY) ( \
	$(BUILDTREE_COMMENT); \
	echo; \
	echo include flags.make; \
	echo; \
	echo "include \$$(GAMMADIR)/make/$(OS_FAMILY)/makefiles/top.make"; \
	) > $@

vm.make: $(BUILDTREE_MAKE)
	@echo Creating $@ ...
	$(QUIETLY) ( \
	$(BUILDTREE_COMMENT); \
	echo; \
	echo include flags.make; \
	echo include flags_vm.make; \
	echo; \
	echo "include \$$(GAMMADIR)/make/$(OS_FAMILY)/makefiles/$(@F)"; \
	) > $@

adlc.make: $(BUILDTREE_MAKE)
	@echo Creating $@ ...
	$(QUIETLY) ( \
	$(BUILDTREE_COMMENT); \
	echo; \
	echo include flags.make; \
	echo; \
	echo "include \$$(GAMMADIR)/make/$(OS_FAMILY)/makefiles/$(@F)"; \
	) > $@

jvmti.make: $(BUILDTREE_MAKE)
	@echo Creating $@ ...
	$(QUIETLY) ( \
	$(BUILDTREE_COMMENT); \
	echo; \
	echo include flags.make; \
	echo; \
	echo "include \$$(GAMMADIR)/make/$(OS_FAMILY)/makefiles/$(@F)"; \
	) > $@

trace.make: $(BUILDTREE_MAKE)
	@echo Creating $@ ...
	$(QUIETLY) ( \
	$(BUILDTREE_COMMENT); \
	echo; \
	echo include flags.make; \
	echo; \
	echo "include \$$(GAMMADIR)/make/$(OS_FAMILY)/makefiles/$(@F)"; \
	) > $@

<<<<<<< HEAD
env.sh: $(BUILDTREE_MAKE)
	@echo Creating $@ ...
	$(QUIETLY) ( \
	$(BUILDTREE_COMMENT); \
	{ echo "JAVA_HOME=$(JDK_IMPORT_PATH)"; }; \
	{ \
	echo "CLASSPATH=$${CLASSPATH:+$$CLASSPATH:}.:\$${JAVA_HOME}/jre/lib/rt.jar:$(OUTPUTDIR)/shared/graal.jar:\$${JAVA_HOME}/jre/lib/i18n.jar"; \
	} | sed s:$${JAVA_HOME:--------}:\$${JAVA_HOME}:g; \
	echo "HOTSPOT_BUILD_USER=\"$${LOGNAME:-$$USER} in `basename $(GAMMADIR)`\""; \
	echo "export JAVA_HOME LD_LIBRARY_PATH CLASSPATH HOTSPOT_BUILD_USER"; \
	) > $@

env.csh: env.sh
	@echo Creating $@ ...
	$(QUIETLY) ( \
	$(BUILDTREE_COMMENT); \
	{ echo "setenv JAVA_HOME \"$(JDK_IMPORT_PATH)\""; }; \
	sed -n 's/^\([A-Za-z_][A-Za-z0-9_]*\)=/setenv \1 /p' $?; \
	) > $@

jdkpath.sh: $(BUILDTREE_MAKE)
=======
sa.make: $(BUILDTREE_MAKE)
>>>>>>> 7c0c6017
	@echo Creating $@ ...
	$(QUIETLY) ( \
	$(BUILDTREE_COMMENT); \
	echo; \
	echo include flags.make; \
	echo; \
	echo "include \$$(GAMMADIR)/make/$(OS_FAMILY)/makefiles/$(@F)"; \
	) > $@

FORCE:

.PHONY:  all FORCE<|MERGE_RESOLUTION|>--- conflicted
+++ resolved
@@ -342,31 +342,7 @@
 	echo "include \$$(GAMMADIR)/make/$(OS_FAMILY)/makefiles/$(@F)"; \
 	) > $@
 
-<<<<<<< HEAD
-env.sh: $(BUILDTREE_MAKE)
-	@echo Creating $@ ...
-	$(QUIETLY) ( \
-	$(BUILDTREE_COMMENT); \
-	{ echo "JAVA_HOME=$(JDK_IMPORT_PATH)"; }; \
-	{ \
-	echo "CLASSPATH=$${CLASSPATH:+$$CLASSPATH:}.:\$${JAVA_HOME}/jre/lib/rt.jar:$(OUTPUTDIR)/shared/graal.jar:\$${JAVA_HOME}/jre/lib/i18n.jar"; \
-	} | sed s:$${JAVA_HOME:--------}:\$${JAVA_HOME}:g; \
-	echo "HOTSPOT_BUILD_USER=\"$${LOGNAME:-$$USER} in `basename $(GAMMADIR)`\""; \
-	echo "export JAVA_HOME LD_LIBRARY_PATH CLASSPATH HOTSPOT_BUILD_USER"; \
-	) > $@
-
-env.csh: env.sh
-	@echo Creating $@ ...
-	$(QUIETLY) ( \
-	$(BUILDTREE_COMMENT); \
-	{ echo "setenv JAVA_HOME \"$(JDK_IMPORT_PATH)\""; }; \
-	sed -n 's/^\([A-Za-z_][A-Za-z0-9_]*\)=/setenv \1 /p' $?; \
-	) > $@
-
-jdkpath.sh: $(BUILDTREE_MAKE)
-=======
 sa.make: $(BUILDTREE_MAKE)
->>>>>>> 7c0c6017
 	@echo Creating $@ ...
 	$(QUIETLY) ( \
 	$(BUILDTREE_COMMENT); \
