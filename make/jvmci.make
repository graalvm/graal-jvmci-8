--- conflicted
+++ resolved
@@ -85,7 +85,6 @@
     $(QUIETLY) rm -r $(TMP)
 endef
 
-<<<<<<< HEAD
 # Verifies that make/defs.make contains an appropriate line for each JVMCI service or option
 # and that only existing JVMCI services and options are exported.
 # Arguments:
@@ -96,15 +95,6 @@
     $(eval exports := $(shell grep '$(2)' make/defs.make | sed 's:.*$(2)::g'))
     $(foreach file,$(1),$(if $(findstring $(file),$(exports)), ,$(error "Pattern '$(2)$(file)' not found in $(defs)")))
     $(foreach export,$(exports),$(if $(findstring $(export),$(1)), ,$(error "The line '$(2)$(export)' should not be in $(defs)")))
-=======
-# Verifies if the defs.make contain the exported files of services/ or options/
-# Arguments:
-#  1: files to check
-#  2: prefix for pattern to check
-#  3: path to defs.make file
-define verify_export_def_make
-    $(foreach file,$(1),$(if $(shell grep '$(2)$(file)' $(3) > /dev/null && echo found), , $(error "Pattern '$(2)$(file)' not found in $(3)")))
->>>>>>> 6e14ced0
 endef
 
 all: default
