#
# Copyright (c) 2005, 2014, Oracle and/or its affiliates. All rights reserved.
# DO NOT ALTER OR REMOVE COPYRIGHT NOTICES OR THIS FILE HEADER.
#
# This code is free software; you can redistribute it and/or modify it
# under the terms of the GNU General Public License version 2 only, as
# published by the Free Software Foundation.
#
# This code is distributed in the hope that it will be useful, but WITHOUT
# ANY WARRANTY; without even the implied warranty of MERCHANTABILITY or
# FITNESS FOR A PARTICULAR PURPOSE.  See the GNU General Public License
# version 2 for more details (a copy is included in the LICENSE file that
# accompanied this code).
#
# You should have received a copy of the GNU General Public License version
# 2 along with this work; if not, write to the Free Software Foundation,
# Inc., 51 Franklin St, Fifth Floor, Boston, MA 02110-1301 USA.
#
# Please contact Oracle, 500 Oracle Parkway, Redwood Shores, CA 94065 USA
# or visit www.oracle.com if you need additional information or have any
# questions.
#  
#

# Rules to build signal interposition library, used by vm.make

# libjsig.so: signal interposition library
JSIG   = jsig

ifeq ($(OS_VENDOR), Darwin)
  LIBJSIG   = lib$(JSIG).dylib

  LIBJSIG_DEBUGINFO   = lib$(JSIG).dylib.dSYM
  LIBJSIG_DIZ         = lib$(JSIG).diz
else
  LIBJSIG   = lib$(JSIG).so

  LIBJSIG_DEBUGINFO   = lib$(JSIG).debuginfo
  LIBJSIG_DIZ         = lib$(JSIG).diz
endif

JSIGSRCDIR = $(GAMMADIR)/src/os/$(Platform_os_family)/vm

DEST_JSIG           = $(JDK_LIBDIR)/$(LIBJSIG)
DEST_JSIG_DEBUGINFO = $(JDK_LIBDIR)/$(LIBJSIG_DEBUGINFO)
DEST_JSIG_DIZ       = $(JDK_LIBDIR)/$(LIBJSIG_DIZ)

LIBJSIG_MAPFILE = $(MAKEFILES_DIR)/mapfile-vers-jsig

# On Bsd we really dont want a mapfile, as this library is small 
# and preloaded using LD_PRELOAD, making functions private will 
# cause problems with interposing. See CR: 6466665
# LFLAGS_JSIG += $(MAPFLAG:FILENAME=$(LIBJSIG_MAPFILE))

LFLAGS_JSIG += -D_GNU_SOURCE -pthread $(LDFLAGS_HASH_STYLE)

# DEBUG_BINARIES overrides everything, use full -g debug information
ifeq ($(DEBUG_BINARIES), true)
  JSIG_DEBUG_CFLAGS = -g
endif

$(LIBJSIG): $(JSIGSRCDIR)/jsig.c $(LIBJSIG_MAPFILE)
	@echo Making signal interposition lib...
	$(QUIETLY) $(CC) $(SYMFLAG) $(ARCHFLAG) $(SHARED_FLAG) $(PICFLAG) \
                         $(LFLAGS_JSIG) $(JSIG_DEBUG_CFLAGS) -o $@ $<
ifeq ($(ENABLE_FULL_DEBUG_SYMBOLS),1)
  ifeq ($(OS_VENDOR), Darwin)
	$(DSYMUTIL) $@
    ifeq ($(ZIP_DEBUGINFO_FILES),1)
	$(ZIPEXE) -q -r -y $(LIBJSIG_DIZ) $(LIBJSIG_DEBUGINFO)
	$(RM) -r $(LIBJSIG_DEBUGINFO)
    endif
  else
	$(QUIETLY) $(OBJCOPY) --only-keep-debug $@ $(LIBJSIG_DEBUGINFO)
	$(QUIETLY) $(OBJCOPY) --add-gnu-debuglink=$(LIBJSIG_DEBUGINFO) $@
    ifeq ($(STRIP_POLICY),all_strip)
	$(QUIETLY) $(STRIP) $@
    else
      ifeq ($(STRIP_POLICY),min_strip)
	$(QUIETLY) $(STRIP) -g $@
      # implied else here is no stripping at all
      endif
    endif
    ifeq ($(ZIP_DEBUGINFO_FILES),1)
	$(ZIPEXE) -q -y $(LIBJSIG_DIZ) $(LIBJSIG_DEBUGINFO)
	$(RM) $(LIBJSIG_DEBUGINFO)
    endif
  endif
endif

install_jsig: $(LIBJSIG)
	@echo "Copying $(LIBJSIG) to $(DEST_JSIG)"
ifeq ($(OS_VENDOR), Darwin)
<<<<<<< HEAD
	-$(QUIETLY) test -d $(LIBJSIG_DEBUGINFO) && \
=======
	$(QUIETLY) test ! -d $(LIBJSIG_DEBUGINFO) || \
>>>>>>> ee6ec429
	    cp -f -r $(LIBJSIG_DEBUGINFO) $(DEST_JSIG_DEBUGINFO)
else
	$(QUIETLY) test ! -f $(LIBJSIG_DEBUGINFO) || \
	    cp -f $(LIBJSIG_DEBUGINFO) $(DEST_JSIG_DEBUGINFO)
endif
	$(QUIETLY) test ! -f $(LIBJSIG_DIZ) || \
	    cp -f $(LIBJSIG_DIZ) $(DEST_JSIG_DIZ)
	$(QUIETLY) cp -f $(LIBJSIG) $(DEST_JSIG) && echo "Done"

.PHONY: install_jsig<|MERGE_RESOLUTION|>--- conflicted
+++ resolved
@@ -91,11 +91,7 @@
 install_jsig: $(LIBJSIG)
 	@echo "Copying $(LIBJSIG) to $(DEST_JSIG)"
 ifeq ($(OS_VENDOR), Darwin)
-<<<<<<< HEAD
-	-$(QUIETLY) test -d $(LIBJSIG_DEBUGINFO) && \
-=======
 	$(QUIETLY) test ! -d $(LIBJSIG_DEBUGINFO) || \
->>>>>>> ee6ec429
 	    cp -f -r $(LIBJSIG_DEBUGINFO) $(DEST_JSIG_DEBUGINFO)
 else
 	$(QUIETLY) test ! -f $(LIBJSIG_DEBUGINFO) || \
