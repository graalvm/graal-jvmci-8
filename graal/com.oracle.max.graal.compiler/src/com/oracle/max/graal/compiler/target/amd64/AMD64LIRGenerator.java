/*
 * Copyright (c) 2009, 2011, Oracle and/or its affiliates. All rights reserved.
 * DO NOT ALTER OR REMOVE COPYRIGHT NOTICES OR THIS FILE HEADER.
 *
 * This code is free software; you can redistribute it and/or modify it
 * under the terms of the GNU General Public License version 2 only, as
 * published by the Free Software Foundation.
 *
 * This code is distributed in the hope that it will be useful, but WITHOUT
 * ANY WARRANTY; without even the implied warranty of MERCHANTABILITY or
 * FITNESS FOR A PARTICULAR PURPOSE.  See the GNU General Public License
 * version 2 for more details (a copy is included in the LICENSE file that
 * accompanied this code).
 *
 * You should have received a copy of the GNU General Public License version
 * 2 along with this work; if not, write to the Free Software Foundation,
 * Inc., 51 Franklin St, Fifth Floor, Boston, MA 02110-1301 USA.
 *
 * Please contact Oracle, 500 Oracle Parkway, Redwood Shores, CA 94065 USA
 * or visit www.oracle.com if you need additional information or have any
 * questions.
 */

package com.oracle.max.graal.compiler.target.amd64;

import com.oracle.max.asm.*;
import com.oracle.max.asm.target.amd64.*;
import com.oracle.max.graal.compiler.*;
import com.oracle.max.graal.compiler.gen.*;
import com.oracle.max.graal.compiler.globalstub.*;
import com.oracle.max.graal.compiler.ir.*;
import com.oracle.max.graal.compiler.lir.*;
import com.oracle.max.graal.compiler.util.*;
import com.sun.cri.bytecode.*;
import com.sun.cri.ci.*;
import com.sun.cri.ri.*;
import com.sun.cri.ri.RiType.*;
import com.sun.cri.xir.*;

/**
 * This class implements the X86-specific portion of the LIR generator.
 */
public class AMD64LIRGenerator extends LIRGenerator {

    private static final CiRegisterValue RAX_I = AMD64.rax.asValue(CiKind.Int);
    private static final CiRegisterValue RAX_L = AMD64.rax.asValue(CiKind.Long);
    private static final CiRegisterValue RAX_W = AMD64.rax.asValue(CiKind.Word);
    private static final CiRegisterValue RDX_I = AMD64.rdx.asValue(CiKind.Int);
    private static final CiRegisterValue RDX_L = AMD64.rdx.asValue(CiKind.Long);

    private static final CiRegisterValue LDIV_TMP = RDX_L;


    /**
     * The register in which MUL puts the result for 64-bit multiplication.
     */
    private static final CiRegisterValue LMUL_OUT = RAX_L;

    private static final CiRegisterValue SHIFT_COUNT_IN = AMD64.rcx.asValue(CiKind.Int);

    protected static final CiValue ILLEGAL = CiValue.IllegalValue;

    public AMD64LIRGenerator(GraalCompilation compilation) {
        super(compilation);
    }

    @Override
    protected boolean canStoreAsConstant(Value v, CiKind kind) {
        if (kind == CiKind.Short || kind == CiKind.Char) {
            // there is no immediate move of word values in asemblerI486.?pp
            return false;
        }
        return v instanceof Constant;
    }

    @Override
    protected boolean canInlineAsConstant(Value v) {
        if (v.kind == CiKind.Long) {
            if (v.isConstant() && NumUtil.isInt(v.asConstant().asLong())) {
                return true;
            }
            return false;
        }
        return v.kind != CiKind.Object || v.isNullConstant();
    }

    @Override
    protected CiAddress genAddress(CiValue base, CiValue index, int shift, int disp, CiKind kind) {
        assert base.isVariableOrRegister();
        if (index.isConstant()) {
            return new CiAddress(kind, base, (((CiConstant) index).asInt() << shift) + disp);
        } else {
            assert index.isVariableOrRegister();
            return new CiAddress(kind, base, (index), CiAddress.Scale.fromShift(shift), disp);
        }
    }

    @Override
    protected void genCmpMemInt(Condition condition, CiValue base, int disp, int c, LIRDebugInfo info) {
        lir.cmpMemInt(condition, base, disp, c, info);
    }

    @Override
    protected void genCmpRegMem(Condition condition, CiValue reg, CiValue base, int disp, CiKind kind, LIRDebugInfo info) {
        lir.cmpRegMem(condition, reg, new CiAddress(kind, base, disp), info);
    }

    @Override
    protected boolean strengthReduceMultiply(CiValue left, int c, CiValue result, CiValue tmp) {
        if (tmp.isLegal()) {
            if (CiUtil.isPowerOf2(c + 1)) {
                lir.move(left, tmp);
                lir.shiftLeft(left, CiUtil.log2(c + 1), left);
                lir.sub(left, tmp, result);
                return true;
            } else if (CiUtil.isPowerOf2(c - 1)) {
                lir.move(left, tmp);
                lir.shiftLeft(left, CiUtil.log2(c - 1), left);
                lir.add(left, tmp, result);
                return true;
            }
        }
        return false;
    }

    @Override
    public void visitNegate(Negate x) {
        LIRItem value = new LIRItem(x.x(), this);
        value.setDestroysRegister();
        value.loadItem();
        CiVariable reg = newVariable(x.kind);
        GlobalStub globalStub = null;
        if (x.kind == CiKind.Float) {
            globalStub = stubFor(GlobalStub.Id.fneg);
        } else if (x.kind == CiKind.Double) {
            globalStub = stubFor(GlobalStub.Id.dneg);
        }
        lir.negate(value.result(), reg, globalStub);
        setResult(x, reg);
    }

    public boolean livesLonger(Value x, Value y) {
        // TODO(tw): Estimate which value will live longer.
        return false;
    }

    public void visitArithmeticOpFloat(Arithmetic x) {
        LIRItem left = new LIRItem(x.x(), this);
        LIRItem right = new LIRItem(x.y(), this);
        assert !left.isStack() || !right.isStack() : "can't both be memory operands";
        boolean mustLoadBoth = x.opcode == Bytecodes.FREM || x.opcode == Bytecodes.DREM;

        // Both are in register, swap operands such that the short-living one is on the left side.
        if (x.isCommutative() && left.isRegisterOrVariable() && right.isRegisterOrVariable()) {
            if (livesLonger(x.x(), x.y())) {
                LIRItem tmp = left;
                left = right;
                right = tmp;
            }
        }

        if (left.isRegisterOrVariable() || x.x().isConstant() || mustLoadBoth) {
            left.loadItem();
        }

        if (mustLoadBoth) {
            // frem and drem destroy also right operand, so move it to a new register
            right.setDestroysRegister();
            right.loadItem();
        } else if (right.isRegisterOrVariable()) {
            right.loadItem();
        }

        CiVariable reg;

        if (x.opcode == Bytecodes.FREM) {
            reg = callRuntimeWithResult(CiRuntimeCall.ArithmeticFrem, null, left.result(), right.result());
        } else if (x.opcode == Bytecodes.DREM) {
            reg = callRuntimeWithResult(CiRuntimeCall.ArithmeticDrem, null, left.result(), right.result());
        } else {
            reg = newVariable(x.kind);
            arithmeticOpFpu(x.opcode, reg, left.result(), right.result(), ILLEGAL);
        }

        setResult(x, reg);
    }

    public void visitArithmeticOpLong(Arithmetic x) {
        int opcode = x.opcode;
        if (opcode == Bytecodes.LDIV || opcode == Bytecodes.LREM) {
            // emit inline 64-bit code
            LIRDebugInfo info = stateFor(x);
            CiValue dividend = force(x.x(), RAX_L); // dividend must be in RAX
            CiValue divisor = load(x.y());            // divisor can be in any (other) register

            CiValue result = createResultVariable(x);
            CiValue resultReg;
            if (opcode == Bytecodes.LREM) {
                resultReg = RDX_L; // remainder result is produced in rdx
                lir.lrem(dividend, divisor, resultReg, LDIV_TMP, info);
            } else {
                resultReg = RAX_L; // division result is produced in rax
                lir.ldiv(dividend, divisor, resultReg, LDIV_TMP, info);
            }

            lir.move(resultReg, result);
        } else if (opcode == Bytecodes.LMUL) {
            LIRItem right = new LIRItem(x.y(), this);

            // right register is destroyed by the long mul, so it must be
            // copied to a new register.
            right.setDestroysRegister();

            CiValue left = load(x.x());
            right.loadItem();

            arithmeticOpLong(opcode, LMUL_OUT, left, right.result());
            CiValue result = createResultVariable(x);
            lir.move(LMUL_OUT, result);
        } else {
            LIRItem right = new LIRItem(x.y(), this);

            CiValue left = load(x.x());
            // don't load constants to save register
            right.loadNonconstant();
            createResultVariable(x);
            arithmeticOpLong(opcode, x.operand(), left, right.result());
        }
    }

    public void visitArithmeticOpInt(Arithmetic x) {
        int opcode = x.opcode;
        if (opcode == Bytecodes.IDIV || opcode == Bytecodes.IREM) {
            // emit code for integer division or modulus

            // Call 'stateFor' before 'force()' because 'stateFor()' may
            // force the evaluation of other instructions that are needed for
            // correct debug info.  Otherwise the live range of the fixed
            // register might be too long.
            LIRDebugInfo info = stateFor(x);

            CiValue dividend = force(x.x(), RAX_I); // dividend must be in RAX
            CiValue divisor = load(x.y());          // divisor can be in any (other) register

            // idiv and irem use rdx in their implementation so the
            // register allocator must not assign it to an interval that overlaps
            // this division instruction.
            CiRegisterValue tmp = RDX_I;

            CiValue result = createResultVariable(x);
            CiValue resultReg;
            if (opcode == Bytecodes.IREM) {
                resultReg = tmp; // remainder result is produced in rdx
                lir.irem(dividend, divisor, resultReg, tmp, info);
            } else {
                resultReg = RAX_I; // division result is produced in rax
                lir.idiv(dividend, divisor, resultReg, tmp, info);
            }

            lir.move(resultReg, result);
        } else {
            // emit code for other integer operations
            LIRItem left = new LIRItem(x.x(), this);
            LIRItem right = new LIRItem(x.y(), this);
            LIRItem leftArg = left;
            LIRItem rightArg = right;
            if (x.isCommutative() && left.isStack() && right.isRegisterOrVariable()) {
                // swap them if left is real stack (or cached) and right is real register(not cached)
                leftArg = right;
                rightArg = left;
            }

            leftArg.loadItem();

            // do not need to load right, as we can handle stack and constants
            if (opcode == Bytecodes.IMUL) {
                // check if we can use shift instead
                boolean useConstant = false;
                boolean useTmp = false;
                if (rightArg.result().isConstant()) {
                    int iconst = rightArg.instruction.asConstant().asInt();
                    if (iconst > 0) {
                        if (CiUtil.isPowerOf2(iconst)) {
                            useConstant = true;
                        } else if (CiUtil.isPowerOf2(iconst - 1) || CiUtil.isPowerOf2(iconst + 1)) {
                            useConstant = true;
                            useTmp = true;
                        }
                    }
                }
                if (!useConstant) {
                    rightArg.loadItem();
                }
                CiValue tmp = ILLEGAL;
                if (useTmp) {
                    tmp = newVariable(CiKind.Int);
                }
                createResultVariable(x);

                arithmeticOpInt(opcode, x.operand(), leftArg.result(), rightArg.result(), tmp);
            } else {
                createResultVariable(x);
                CiValue tmp = ILLEGAL;
                arithmeticOpInt(opcode, x.operand(), leftArg.result(), rightArg.result(), tmp);
            }
        }
    }

    public void visitArithmeticOpWord(Arithmetic x) {
        int opcode = x.opcode;
        if (opcode == Bytecodes.WDIV || opcode == Bytecodes.WREM || opcode == Bytecodes.WDIVI || opcode == Bytecodes.WREMI) {
            // emit code for long division or modulus
                // emit inline 64-bit code
                LIRDebugInfo info = stateFor(x);
                CiValue dividend = force(x.x(), RAX_L); // dividend must be in RAX
                CiValue divisor = load(x.y());            // divisor can be in any (other) register

                CiValue result = createResultVariable(x);
                CiValue resultReg;
                if (opcode == Bytecodes.WREM) {
                    resultReg = RDX_L; // remainder result is produced in rdx
                    lir.wrem(dividend, divisor, resultReg, LDIV_TMP, info);
                } else if (opcode == Bytecodes.WREMI) {
                    resultReg = RDX_L; // remainder result is produced in rdx
                    lir.wremi(dividend, divisor, resultReg, LDIV_TMP, info);
                } else if (opcode == Bytecodes.WDIV) {
                    resultReg = RAX_L; // division result is produced in rax
                    lir.wdiv(dividend, divisor, resultReg, LDIV_TMP, info);
                } else {
                    assert opcode == Bytecodes.WDIVI;
                    resultReg = RAX_L; // division result is produced in rax
                    lir.wdivi(dividend, divisor, resultReg, LDIV_TMP, info);
                }

                lir.move(resultReg, result);
        } else if (opcode == Bytecodes.LMUL) {
            LIRItem right = new LIRItem(x.y(), this);

            // right register is destroyed by the long mul, so it must be
            // copied to a new register.
            right.setDestroysRegister();

            CiValue left = load(x.x());
            right.loadItem();

            CiValue reg = LMUL_OUT;
            arithmeticOpLong(opcode, reg, left, right.result());
            CiValue result = createResultVariable(x);
            lir.move(reg, result);
        } else {
            LIRItem right = new LIRItem(x.y(), this);

            CiValue left = load(x.x());
            // don't load constants to save register
            right.loadNonconstant();
            createResultVariable(x);
            arithmeticOpLong(opcode, x.operand(), left, right.result());
        }
    }

    @Override
    public void visitArithmetic(Arithmetic x) {
        trySwap(x);

        if (x.kind.isWord() || x.opcode == Bytecodes.WREMI) {
            visitArithmeticOpWord(x);
            return;
        }

        assert Util.archKindsEqual(x.x().kind, x.kind) && Util.archKindsEqual(x.y().kind, x.kind) : "wrong parameter types: " + Bytecodes.nameOf(x.opcode);
        switch (x.kind) {
            case Float:
            case Double:
                visitArithmeticOpFloat(x);
                return;
            case Long:
                visitArithmeticOpLong(x);
                return;
            case Int:
                visitArithmeticOpInt(x);
                return;
        }
        throw Util.shouldNotReachHere();
    }

    @Override
    public void visitShift(Shift x) {
        // count must always be in rcx
        CiValue count = makeOperand(x.y());
        boolean mustLoadCount = !count.isConstant() || x.kind == CiKind.Long;
        if (mustLoadCount) {
            // count for long must be in register
            count = force(x.y(), SHIFT_COUNT_IN);
        }

        CiValue value = load(x.x());
        CiValue reg = createResultVariable(x);

        shiftOp(x.opcode, reg, value, count, ILLEGAL);
    }

    @Override
    public void visitLogic(Logic x) {
        trySwap(x);

        LIRItem right = new LIRItem(x.y(), this);

        CiValue left = load(x.x());
        right.loadNonconstant();
        CiValue reg = createResultVariable(x);

        logicOp(x.opcode, reg, left, right.result());
    }

    private void trySwap(Binary x) {
        // (tw) TODO: Check what this is for?
    }

    @Override
    public void visitMaterialize(NormalizeCompare x) {
        LIRItem left = new LIRItem(x.x(), this);
        LIRItem right = new LIRItem(x.y(), this);
        if (!x.kind.isVoid() && x.x().kind.isLong()) {
            left.setDestroysRegister();
        }
        left.loadItem();
        right.loadItem();

        if (x.kind.isVoid()) {
            lir.cmp(Condition.TRUE, left.result(), right.result());
        } else if (x.x().kind.isFloat() || x.x().kind.isDouble()) {
            CiValue reg = createResultVariable(x);
            int code = x.opcode;
            lir.fcmp2int(left.result(), right.result(), reg, code == Bytecodes.FCMPL || code == Bytecodes.DCMPL);
        } else if (x.x().kind.isLong() || x.x().kind.isWord()) {
            CiValue reg = createResultVariable(x);
            lir.lcmp2int(left.result(), right.result(), reg);
        } else {
            assert false;
        }
    }

    @Override
    public void visitConvert(Convert x) {
        CiValue input = load(x.value());
        CiVariable result = newVariable(x.kind);
        // arguments of lirConvert
        GlobalStub globalStub = null;
        // Checkstyle: off
        switch (x.opcode) {
            case Bytecodes.F2I: globalStub = stubFor(GlobalStub.Id.f2i); break;
            case Bytecodes.F2L: globalStub = stubFor(GlobalStub.Id.f2l); break;
            case Bytecodes.D2I: globalStub = stubFor(GlobalStub.Id.d2i); break;
            case Bytecodes.D2L: globalStub = stubFor(GlobalStub.Id.d2l); break;
        }
        // Checkstyle: on
        if (globalStub != null) {
            // Force result to be rax to match global stubs expectation.
            CiValue stubResult = x.kind == CiKind.Int ? RAX_I : RAX_L;
            lir.convert(x.opcode, input, stubResult, globalStub);
            lir.move(stubResult, result);
        } else {
            lir.convert(x.opcode, input, result, globalStub);
        }
        setResult(x, result);
    }

    @Override
    public void visitExceptionDispatch(ExceptionDispatch x) {
        // TODO ls: this needs some more work...

        RiType riType = x.catchType();
        assert riType.isResolved();

        XirArgument obj = toXirArgument(x.exception());
        XirArgument clazz = toXirArgument(riType.getEncoding(Representation.ObjectHub));
        XirSnippet snippet = xir.genInstanceOf(site(x), obj, clazz, riType);
        CiValue result = emitXir(snippet, x, stateFor(x), null, true);

        lir.cmp(Condition.EQ, result, CiConstant.TRUE);
        lir.branch(Condition.EQ, getLIRBlock(x.catchSuccessor()));

        lir.jump(getLIRBlock(x.otherSuccessor()));
    }

    @Override
    public void visitLoopBegin(LoopBegin x) {
        visitMerge(x);
    }

    @Override
<<<<<<< HEAD
=======
    public void visitLoopEnd(LoopEnd x) {
        setNoResult(x);
        //moveToPhi();
        //lir.jump(getLIRBlock(x.loopBegin()));
    }

    @Override
>>>>>>> 4b38c0b6
    public void visitValueAnchor(ValueAnchor valueAnchor) {
        // nothing to do for ValueAnchors
    }

}<|MERGE_RESOLUTION|>--- conflicted
+++ resolved
@@ -489,16 +489,6 @@
     }
 
     @Override
-<<<<<<< HEAD
-=======
-    public void visitLoopEnd(LoopEnd x) {
-        setNoResult(x);
-        //moveToPhi();
-        //lir.jump(getLIRBlock(x.loopBegin()));
-    }
-
-    @Override
->>>>>>> 4b38c0b6
     public void visitValueAnchor(ValueAnchor valueAnchor) {
         // nothing to do for ValueAnchors
     }
