/*
 * Copyright (c) 2011, 2013, Oracle and/or its affiliates. All rights reserved.
 * DO NOT ALTER OR REMOVE COPYRIGHT NOTICES OR THIS FILE HEADER.
 *
 * This code is free software; you can redistribute it and/or modify it
 * under the terms of the GNU General Public License version 2 only, as
 * published by the Free Software Foundation.
 *
 * This code is distributed in the hope that it will be useful, but WITHOUT
 * ANY WARRANTY; without even the implied warranty of MERCHANTABILITY or
 * FITNESS FOR A PARTICULAR PURPOSE.  See the GNU General Public License
 * version 2 for more details (a copy is included in the LICENSE file that
 * accompanied this code).
 *
 * You should have received a copy of the GNU General Public License version
 * 2 along with this work; if not, write to the Free Software Foundation,
 * Inc., 51 Franklin St, Fifth Floor, Boston, MA 02110-1301 USA.
 *
 * Please contact Oracle, 500 Oracle Parkway, Redwood Shores, CA 94065 USA
 * or visit www.oracle.com if you need additional information or have any
 * questions.
 */
package com.oracle.graal.hotspot.meta;

import static com.oracle.graal.api.meta.MetaUtil.*;
import static com.oracle.graal.graph.UnsafeAccess.*;
import static com.oracle.graal.hotspot.HotSpotGraalRuntime.*;
import static java.lang.reflect.Modifier.*;

import java.lang.annotation.*;
import java.lang.reflect.*;
import java.net.*;
import java.util.*;

import com.oracle.graal.api.meta.*;
import com.oracle.graal.graph.*;
import com.oracle.graal.hotspot.*;

/**
 * Implementation of {@link JavaType} for resolved non-primitive HotSpot classes.
 */
public final class HotSpotResolvedObjectType extends HotSpotResolvedJavaType {

    private static final long serialVersionUID = 3481514353553840471L;

    /**
     * The Java class this type represents.
     */
    private final Class<?> javaClass;

    private HashMap<Long, HotSpotResolvedJavaField> fieldCache;
    private HashMap<Long, HotSpotResolvedJavaMethod> methodCache;
    private HotSpotResolvedJavaField[] instanceFields;
    private ResolvedJavaType[] interfaces;
    private ConstantPool constantPool;
    private ResolvedJavaType arrayOfType;

    /**
     * Gets the Graal mirror from a HotSpot metaspace Klass native object.
     *
     * @param metaspaceKlass a metaspace Klass object boxed in a {@link Constant}
     * @return the {@link ResolvedJavaType} corresponding to {@code klassConstant}
     */
    public static ResolvedJavaType fromMetaspaceKlass(Constant metaspaceKlass) {
        assert metaspaceKlass.getKind() == Kind.Long;
        return fromMetaspaceKlass(metaspaceKlass.asLong());
    }

    /**
     * Gets the Graal mirror from a HotSpot metaspace Klass native object.
     *
     * @param metaspaceKlass a metaspace Klass object
     * @return the {@link ResolvedJavaType} corresponding to {@code metaspaceKlass}
     */
    public static ResolvedJavaType fromMetaspaceKlass(long metaspaceKlass) {
        assert metaspaceKlass != 0;
<<<<<<< HEAD
        Class javaClass = runtime().getCompilerToVM().getJavaMirror(metaspaceKlass);
=======
        Class<?> javaClass = (Class<?>) runtime().getCompilerToVM().readUnsafeUncompressedPointer(null, metaspaceKlass + runtime().getConfig().classMirrorOffset);
>>>>>>> a7e4bdd4
        assert javaClass != null;
        return fromClass(javaClass);
    }

    /**
     * Creates the Graal mirror for a {@link Class} object.
     *
     * <p>
     * <b>NOTE</b>: Creating an instance of this class does not install the mirror for the
     * {@link Class} type. Use {@link #fromClass(Class)}, {@link #fromMetaspaceKlass(Constant)} or
     * {@link #fromMetaspaceKlass(long)} instead.
     * </p>
     *
     * @param javaClass the Class to create the mirror for
     */
    public HotSpotResolvedObjectType(Class<?> javaClass) {
        super(getSignatureName(javaClass));
        this.javaClass = javaClass;
        assert getName().charAt(0) != '[' || isArray() : getName();
    }

    /**
     * Returns the name of this type as it would appear in a signature.
     */
    private static String getSignatureName(Class<?> javaClass) {
        if (javaClass.isArray()) {
            return javaClass.getName().replace('.', '/');
        }
        return "L" + javaClass.getName().replace('.', '/') + ";";
    }

    /**
     * Gets the metaspace Klass for this type.
     */
    private long metaspaceKlass() {
        return HotSpotGraalRuntime.unsafeReadWord(javaClass, runtime().getConfig().klassOffset);
    }

    @Override
    public int getModifiers() {
        return mirror().getModifiers();
    }

    public int getAccessFlags() {
        HotSpotVMConfig config = runtime().getConfig();
        return unsafe.getInt(metaspaceKlass() + config.klassAccessFlagsOffset);
    }

    @Override
    public ResolvedJavaType getArrayClass() {
        if (arrayOfType == null) {
            arrayOfType = fromClass(Array.newInstance(mirror(), 0).getClass());
        }
        return arrayOfType;
    }

    @Override
    public ResolvedJavaType getComponentType() {
        Class<?> javaComponentType = mirror().getComponentType();
        return javaComponentType == null ? null : fromClass(javaComponentType);
    }

    @Override
    public ResolvedJavaType findUniqueConcreteSubtype() {
        HotSpotVMConfig config = runtime().getConfig();
        if (isArray()) {
            return isFinal(getElementalType(this).getModifiers()) ? this : null;
        } else if (isInterface()) {
            final long implementorMetaspaceKlass = runtime().getCompilerToVM().getKlassImplementor(metaspaceKlass());

            // No implementor.
            if (implementorMetaspaceKlass == 0) {
                return null;
            }

            HotSpotResolvedObjectType type = (HotSpotResolvedObjectType) fromMetaspaceKlass(implementorMetaspaceKlass);

            /*
             * If the implementor field contains itself that indicates that the interface has more
             * than one implementors (see: InstanceKlass::add_implementor). The isInterface check
             * takes care of this fact since this class is an interface.
             */
            if (isAbstract(type.getModifiers()) || type.isInterface() || !type.isLeafClass()) {
                return null;
            }
            return type;
        } else {
            HotSpotResolvedObjectType type = this;
            while (isAbstract(type.getModifiers())) {
                long subklass = type.getSubklass();
                if (subklass == 0 || unsafeReadWord(subklass + config.nextSiblingOffset) != 0) {
                    return null;
                }
                type = (HotSpotResolvedObjectType) fromMetaspaceKlass(subklass);
            }
            if (isAbstract(type.getModifiers()) || type.isInterface() || !type.isLeafClass()) {
                return null;
            }
            return type;
        }
    }

    /**
     * Returns if type {@code type} is a leaf class. This is the case if the
     * {@code Klass::_subklass} field of the underlying class is zero.
     *
     * @return true if the type is a leaf class
     */
    private boolean isLeafClass() {
        return getSubklass() == 0;
    }

    /**
     * Returns the {@code Klass::_subklass} field of the underlying metaspace klass for the given
     * type {@code type}.
     *
     * @return value of the subklass field as metaspace klass pointer
     */
    private long getSubklass() {
        return unsafeReadWord(metaspaceKlass() + runtime().getConfig().subklassOffset);
    }

    @Override
    public HotSpotResolvedObjectType getSuperclass() {
        Class<?> javaSuperclass = mirror().getSuperclass();
        return javaSuperclass == null ? null : (HotSpotResolvedObjectType) fromClass(javaSuperclass);
    }

    @Override
    public ResolvedJavaType[] getInterfaces() {
        if (interfaces == null) {
            Class<?>[] javaInterfaces = mirror().getInterfaces();
            ResolvedJavaType[] result = new ResolvedJavaType[javaInterfaces.length];
            for (int i = 0; i < javaInterfaces.length; i++) {
                result[i] = fromClass(javaInterfaces[i]);
            }
            interfaces = result;
        }
        return interfaces;
    }

    public HotSpotResolvedObjectType getSupertype() {
        if (isArray()) {
            ResolvedJavaType componentType = getComponentType();
            if (mirror() == Object[].class || componentType.isPrimitive()) {
                return (HotSpotResolvedObjectType) fromClass(Object.class);
            }
            return (HotSpotResolvedObjectType) ((HotSpotResolvedObjectType) componentType).getSupertype().getArrayClass();
        }
        if (isInterface()) {
            return (HotSpotResolvedObjectType) fromClass(Object.class);
        }
        return getSuperclass();
    }

    @Override
    public ResolvedJavaType findLeastCommonAncestor(ResolvedJavaType otherType) {
        if (otherType.isPrimitive()) {
            return null;
        } else {
            HotSpotResolvedObjectType t1 = this;
            HotSpotResolvedObjectType t2 = (HotSpotResolvedObjectType) otherType;
            while (true) {
                if (t1.isAssignableFrom(t2)) {
                    return t1;
                }
                if (t2.isAssignableFrom(t1)) {
                    return t2;
                }
                t1 = t1.getSupertype();
                t2 = t2.getSupertype();
            }
        }
    }

    @Override
    public ResolvedJavaType asExactType() {
        if (isArray()) {
            return getComponentType().asExactType() != null ? this : null;
        }
        return isFinal(getModifiers()) ? this : null;
    }

    @Override
    public Constant getEncoding(Representation r) {
        switch (r) {
            case JavaClass:
                return HotSpotObjectConstant.forObject(mirror());
            case ObjectHub:
                return klass();
            default:
                throw GraalInternalError.shouldNotReachHere("unexpected representation " + r);
        }
    }

    @Override
    public boolean hasFinalizableSubclass() {
        assert !isArray();
        return runtime().getCompilerToVM().hasFinalizableSubclass(metaspaceKlass());
    }

    @Override
    public boolean hasFinalizer() {
        HotSpotVMConfig config = runtime().getConfig();
        return (getAccessFlags() & config.klassHasFinalizerFlag) != 0;
    }

    @Override
    public boolean isPrimitive() {
        return false;
    }

    @Override
    public boolean isArray() {
        return mirror().isArray();
    }

    @Override
    public boolean isInitialized() {
        final int state = getState();
        return state == runtime().getConfig().klassStateFullyInitialized;
    }

    @Override
    public boolean isLinked() {
        final int state = getState();
        return state >= runtime().getConfig().klassStateLinked;
    }

    /**
     * Returns the value of the state field {@code InstanceKlass::_init_state} of the metaspace
     * klass.
     *
     * @return state field value of this type
     */
    private int getState() {
        return unsafe.getByte(metaspaceKlass() + runtime().getConfig().klassStateOffset) & 0xFF;
    }

    @Override
    public void initialize() {
        if (!isInitialized()) {
            unsafe.ensureClassInitialized(mirror());
            assert isInitialized();
        }
    }

    @Override
    public boolean isInstance(Constant obj) {
        if (obj.getKind() == Kind.Object && !obj.isNull()) {
            return mirror().isInstance(HotSpotObjectConstant.asObject(obj));
        }
        return false;
    }

    @Override
    public boolean isInstanceClass() {
        return !isArray() && !isInterface();
    }

    @Override
    public boolean isInterface() {
        return mirror().isInterface();
    }

    @Override
    public boolean isAssignableFrom(ResolvedJavaType other) {
        assert other != null;
        if (other instanceof HotSpotResolvedObjectType) {
            HotSpotResolvedObjectType otherType = (HotSpotResolvedObjectType) other;
            return mirror().isAssignableFrom(otherType.mirror());
        }
        return false;
    }

    @Override
    public Kind getKind() {
        return Kind.Object;
    }

    @Override
    public ResolvedJavaMethod resolveMethod(ResolvedJavaMethod method) {
        assert method instanceof HotSpotMethod;
        if (!isAbstract(method.getModifiers()) && method.getDeclaringClass().equals(this)) {
            return method;
        }

        final long resolvedMetaspaceMethod = runtime().getCompilerToVM().resolveMethod(metaspaceKlass(), method.getName(), ((HotSpotSignature) method.getSignature()).getMethodDescriptor());
        if (resolvedMetaspaceMethod == 0) {
            return null;
        }
        HotSpotResolvedJavaMethod resolvedMethod = HotSpotResolvedJavaMethod.fromMetaspace(resolvedMetaspaceMethod);
        if (isAbstract(resolvedMethod.getModifiers())) {
            return null;
        }
        return resolvedMethod;
    }

    public ConstantPool constantPool() {
        if (constantPool == null) {
            final long metaspaceConstantPool = unsafe.getAddress(metaspaceKlass() + runtime().getConfig().instanceKlassConstantsOffset);
            constantPool = new HotSpotConstantPool(metaspaceConstantPool);
        }
        return constantPool;
    }

    /**
     * Gets the instance size of this type. If an instance of this type cannot be fast path
     * allocated, then the returned value is negative (its absolute value gives the size). Must not
     * be called if this is an array or interface type.
     */
    public int instanceSize() {
        assert !isArray();
        assert !isInterface();

        HotSpotVMConfig config = runtime().getConfig();
        final int layoutHelper = unsafe.getInt(metaspaceKlass() + config.klassLayoutHelperOffset);
        assert layoutHelper > config.klassLayoutHelperNeutralValue : "must be instance";

        // See: Klass::layout_helper_size_in_bytes
        int size = layoutHelper & ~config.klassLayoutHelperInstanceSlowPathBit;

        // See: Klass::layout_helper_needs_slow_path
        boolean needsSlowPath = (layoutHelper & config.klassLayoutHelperInstanceSlowPathBit) != 0;

        return needsSlowPath ? -size : size;
    }

    public synchronized HotSpotResolvedJavaMethod createMethod(long metaspaceMethod) {
        HotSpotResolvedJavaMethod method = null;
        if (methodCache == null) {
            methodCache = new HashMap<>(8);
        } else {
            method = methodCache.get(metaspaceMethod);
        }
        if (method == null) {
            method = new HotSpotResolvedJavaMethod(this, metaspaceMethod);
            methodCache.put(metaspaceMethod, method);
        }
        return method;
    }

    /**
     * Gets the mask used to filter out HotSpot internal flags for fields when a {@link Field}
     * object is created. This is the value of {@code JVM_RECOGNIZED_FIELD_MODIFIERS} in
     * {@code jvm.h}, <b>not</b> {@link Modifier#fieldModifiers()}.
     */
    public static int getReflectionFieldModifiers() {
        return runtime().getConfig().recognizedFieldModifiers;
    }

    public synchronized HotSpotResolvedJavaField createField(String fieldName, JavaType type, long offset, int rawFlags) {
        HotSpotResolvedJavaField result = null;

        final int flags = rawFlags & getReflectionFieldModifiers();

        final long id = offset + ((long) flags << 32);

        // (thomaswue) Must cache the fields, because the local load elimination only works if the
        // objects from two field lookups are identical.
        if (fieldCache == null) {
            fieldCache = new HashMap<>(8);
        } else {
            result = fieldCache.get(id);
        }

        if (result == null) {
            result = new HotSpotResolvedJavaField(this, fieldName, type, offset, rawFlags);
            fieldCache.put(id, result);
        } else {
            assert result.getName().equals(fieldName);
            // assert result.getType().equals(type);
            assert result.offset() == offset;
            assert result.getModifiers() == flags;
        }

        return result;
    }

    @Override
    public ResolvedJavaMethod findUniqueConcreteMethod(ResolvedJavaMethod method) {
        return ((HotSpotResolvedJavaMethod) method).uniqueConcreteMethod();
    }

    /**
     * This class represents the field information for one field contained in the fields array of an
     * {@code InstanceKlass}. The implementation is similar to the native {@code FieldInfo} class.
     */
    private class FieldInfo {
        /**
         * Native pointer into the array of Java shorts.
         */
        private final long metaspaceData;

        /**
         * Creates a field info for the field in the fields array at index {@code index}.
         *
         * @param index index to the fields array
         */
        public FieldInfo(int index) {
            HotSpotVMConfig config = runtime().getConfig();
            // Get Klass::_fields
            final long metaspaceFields = unsafe.getAddress(metaspaceKlass() + config.instanceKlassFieldsOffset);
            assert config.fieldInfoFieldSlots == 6 : "revisit the field parsing code";
            metaspaceData = metaspaceFields + config.arrayU2DataOffset + config.fieldInfoFieldSlots * Short.BYTES * index;
        }

        private int getAccessFlags() {
            return readFieldSlot(runtime().getConfig().fieldInfoAccessFlagsOffset);
        }

        private int getNameIndex() {
            return readFieldSlot(runtime().getConfig().fieldInfoNameIndexOffset);
        }

        private int getSignatureIndex() {
            return readFieldSlot(runtime().getConfig().fieldInfoSignatureIndexOffset);
        }

        public int getOffset() {
            HotSpotVMConfig config = runtime().getConfig();
            final int lowPacked = readFieldSlot(config.fieldInfoLowPackedOffset);
            final int highPacked = readFieldSlot(config.fieldInfoHighPackedOffset);
            final int offset = ((highPacked << Short.SIZE) | lowPacked) >> config.fieldInfoTagSize;
            return offset;
        }

        /**
         * Helper method to read an entry (slot) from the field array. Currently field info is laid
         * on top an array of Java shorts.
         */
        private int readFieldSlot(int index) {
            return unsafe.getChar(metaspaceData + Short.BYTES * index);
        }

        /**
         * Returns the name of this field as a {@link String}. If the field is an internal field the
         * name index is pointing into the vmSymbols table.
         */
        public String getName() {
            final int nameIndex = getNameIndex();
            return isInternal() ? HotSpotVmSymbols.symbolAt(nameIndex) : constantPool().lookupUtf8(nameIndex);
        }

        /**
         * Returns the signature of this field as {@link String}. If the field is an internal field
         * the signature index is pointing into the vmSymbols table.
         */
        public String getSignature() {
            final int signatureIndex = getSignatureIndex();
            return isInternal() ? HotSpotVmSymbols.symbolAt(signatureIndex) : constantPool().lookupUtf8(signatureIndex);
        }

        public JavaType getType() {
            String signature = getSignature();
            return runtime().lookupType(signature, HotSpotResolvedObjectType.this, false);
        }

        private boolean isInternal() {
            return (getAccessFlags() & runtime().getConfig().jvmAccFieldInternal) != 0;
        }

        public boolean isStatic() {
            return Modifier.isStatic(getAccessFlags());
        }

        public boolean hasGenericSignature() {
            return (getAccessFlags() & runtime().getConfig().jvmAccFieldHasGenericSignature) != 0;
        }
    }

    private static class OffsetComparator implements Comparator<HotSpotResolvedJavaField> {
        @Override
        public int compare(HotSpotResolvedJavaField o1, HotSpotResolvedJavaField o2) {
            return o1.offset() - o2.offset();
        }
    }

    @Override
    public ResolvedJavaField[] getInstanceFields(boolean includeSuperclasses) {
        if (instanceFields == null) {
            if (isArray() || isInterface()) {
                instanceFields = new HotSpotResolvedJavaField[0];
            } else {
                final int fieldCount = getFieldCount();
                ArrayList<HotSpotResolvedJavaField> fieldsArray = new ArrayList<>(fieldCount);

                for (int i = 0; i < fieldCount; i++) {
                    FieldInfo field = new FieldInfo(i);

                    // We are only interested in instance fields.
                    if (!field.isStatic()) {
                        HotSpotResolvedJavaField resolvedJavaField = createField(field.getName(), field.getType(), field.getOffset(), field.getAccessFlags());
                        fieldsArray.add(resolvedJavaField);
                    }
                }

                fieldsArray.sort(new OffsetComparator());

                HotSpotResolvedJavaField[] myFields = fieldsArray.toArray(new HotSpotResolvedJavaField[0]);

                if (mirror() != Object.class) {
                    HotSpotResolvedJavaField[] superFields = (HotSpotResolvedJavaField[]) getSuperclass().getInstanceFields(true);
                    HotSpotResolvedJavaField[] fields = Arrays.copyOf(superFields, superFields.length + myFields.length);
                    System.arraycopy(myFields, 0, fields, superFields.length, myFields.length);
                    instanceFields = fields;
                } else {
                    assert myFields.length == 0 : "java.lang.Object has fields!";
                    instanceFields = myFields;
                }

            }
        }
        if (!includeSuperclasses) {
            int myFieldsStart = 0;
            while (myFieldsStart < instanceFields.length && !instanceFields[myFieldsStart].getDeclaringClass().equals(this)) {
                myFieldsStart++;
            }
            if (myFieldsStart == 0) {
                return instanceFields;
            }
            if (myFieldsStart == instanceFields.length) {
                return new HotSpotResolvedJavaField[0];
            }
            return Arrays.copyOfRange(instanceFields, myFieldsStart, instanceFields.length);
        }
        return instanceFields;
    }

    /**
     * Returns the actual field count of this class's internal {@code InstanceKlass::_fields} array
     * by walking the array and discounting the generic signature slots at the end of the array.
     *
     * <p>
     * See {@code FieldStreamBase::init_generic_signature_start_slot}
     */
    private int getFieldCount() {
        HotSpotVMConfig config = runtime().getConfig();
        final long metaspaceFields = unsafe.getAddress(metaspaceKlass() + config.instanceKlassFieldsOffset);
        int metaspaceFieldsLength = unsafe.getInt(metaspaceFields + config.arrayU1LengthOffset);
        int fieldCount = 0;

        for (int i = 0, index = 0; i < metaspaceFieldsLength; i += config.fieldInfoFieldSlots, index++) {
            FieldInfo field = new FieldInfo(index);
            if (field.hasGenericSignature()) {
                metaspaceFieldsLength--;
            }
            fieldCount++;
        }
        return fieldCount;
    }

    @Override
    public Class<?> mirror() {
        return javaClass;
    }

    @Override
    public String getSourceFileName() {
        HotSpotVMConfig config = runtime().getConfig();
        final int sourceFileNameIndex = unsafe.getChar(metaspaceKlass() + config.klassSourceFileNameIndexOffset);
        if (sourceFileNameIndex == 0) {
            return null;
        }
        return constantPool().lookupUtf8(sourceFileNameIndex);
    }

    @Override
    public <T extends Annotation> T getAnnotation(Class<T> annotationClass) {
        return mirror().getAnnotation(annotationClass);
    }

    @Override
    public ResolvedJavaType resolve(ResolvedJavaType accessingClass) {
        return this;
    }

    /**
     * Gets the metaspace Klass boxed in a {@link Constant}.
     */
    public Constant klass() {
        return HotSpotMetaspaceConstant.forMetaspaceObject(runtime().getTarget().wordKind, metaspaceKlass(), this);
    }

    public boolean isPrimaryType() {
        return runtime().getConfig().secondarySuperCacheOffset != superCheckOffset();
    }

    public int superCheckOffset() {
        HotSpotVMConfig config = runtime().getConfig();
        return unsafe.getInt(metaspaceKlass() + config.superCheckOffsetOffset);
    }

    public long prototypeMarkWord() {
        HotSpotVMConfig config = runtime().getConfig();
        if (isArray()) {
            return config.arrayPrototypeMarkWord();
        } else {
            return unsafeReadWord(metaspaceKlass() + config.prototypeMarkWordOffset);
        }
    }

    @Override
    public ResolvedJavaField findInstanceFieldWithOffset(long offset) {
        ResolvedJavaField[] declaredFields = getInstanceFields(true);
        for (ResolvedJavaField field : declaredFields) {
            if (((HotSpotResolvedJavaField) field).offset() == offset) {
                return field;
            }
        }
        return null;
    }

    @Override
    public URL getClassFilePath() {
        Class<?> cls = mirror();
        return cls.getResource(MetaUtil.getSimpleName(cls, true).replace('.', '$') + ".class");
    }

    @Override
    public boolean isLocal() {
        return mirror().isLocalClass();
    }

    @Override
    public boolean isMember() {
        return mirror().isMemberClass();
    }

    @Override
    public ResolvedJavaType getEnclosingType() {
        final Class<?> encl = mirror().getEnclosingClass();
        return encl == null ? null : fromClass(encl);
    }

    @Override
    public ResolvedJavaMethod[] getDeclaredConstructors() {
        Constructor<?>[] constructors = mirror().getDeclaredConstructors();
        ResolvedJavaMethod[] result = new ResolvedJavaMethod[constructors.length];
        for (int i = 0; i < constructors.length; i++) {
            result[i] = runtime().getHostProviders().getMetaAccess().lookupJavaConstructor(constructors[i]);
            assert result[i].isConstructor();
        }
        return result;
    }

    @Override
    public ResolvedJavaMethod[] getDeclaredMethods() {
        Method[] methods = mirror().getDeclaredMethods();
        ResolvedJavaMethod[] result = new ResolvedJavaMethod[methods.length];
        for (int i = 0; i < methods.length; i++) {
            result[i] = runtime().getHostProviders().getMetaAccess().lookupJavaMethod(methods[i]);
            assert !result[i].isConstructor();
        }
        return result;
    }

    public ResolvedJavaMethod getClassInitializer() {
        final long metaspaceMethod = runtime().getCompilerToVM().getClassInitializer(metaspaceKlass());
        if (metaspaceMethod != 0L) {
            return createMethod(metaspaceMethod);
        }
        return null;
    }

    @Override
    public Constant newArray(int length) {
        return HotSpotObjectConstant.forObject(Array.newInstance(mirror(), length));
    }

    @Override
    public String toString() {
        String simpleName;
        if (isArray() || isInterface()) {
            simpleName = getName();
        } else {
            simpleName = getName().substring(1, getName().length() - 1);
        }
        return "HotSpotType<" + simpleName + ", resolved>";
    }
}<|MERGE_RESOLUTION|>--- conflicted
+++ resolved
@@ -74,11 +74,7 @@
      */
     public static ResolvedJavaType fromMetaspaceKlass(long metaspaceKlass) {
         assert metaspaceKlass != 0;
-<<<<<<< HEAD
-        Class javaClass = runtime().getCompilerToVM().getJavaMirror(metaspaceKlass);
-=======
-        Class<?> javaClass = (Class<?>) runtime().getCompilerToVM().readUnsafeUncompressedPointer(null, metaspaceKlass + runtime().getConfig().classMirrorOffset);
->>>>>>> a7e4bdd4
+        Class<?> javaClass = runtime().getCompilerToVM().getJavaMirror(metaspaceKlass);
         assert javaClass != null;
         return fromClass(javaClass);
     }
