/*
 * Copyright (c) 2011, 2012, Oracle and/or its affiliates. All rights reserved.
 * DO NOT ALTER OR REMOVE COPYRIGHT NOTICES OR THIS FILE HEADER.
 *
 * This code is free software; you can redistribute it and/or modify it
 * under the terms of the GNU General Public License version 2 only, as
 * published by the Free Software Foundation.
 *
 * This code is distributed in the hope that it will be useful, but WITHOUT
 * ANY WARRANTY; without even the implied warranty of MERCHANTABILITY or
 * FITNESS FOR A PARTICULAR PURPOSE.  See the GNU General Public License
 * version 2 for more details (a copy is included in the LICENSE file that
 * accompanied this code).
 *
 * You should have received a copy of the GNU General Public License version
 * 2 along with this work; if not, write to the Free Software Foundation,
 * Inc., 51 Franklin St, Fifth Floor, Boston, MA 02110-1301 USA.
 *
 * Please contact Oracle, 500 Oracle Parkway, Redwood Shores, CA 94065 USA
 * or visit www.oracle.com if you need additional information or have any
 * questions.
 */

package com.oracle.graal.hotspot.bridge;

import static com.oracle.graal.compiler.GraalDebugConfig.*;
import static com.oracle.graal.graph.UnsafeAccess.*;
import static com.oracle.graal.hotspot.CompilationTask.*;
import static com.oracle.graal.hotspot.HotSpotGraalRuntime.*;
import static com.oracle.graal.java.GraphBuilderPhase.*;
import static com.oracle.graal.phases.GraalOptions.*;
import static com.oracle.graal.phases.common.InliningUtil.*;

import java.io.*;
import java.lang.reflect.*;
import java.util.*;
import java.util.concurrent.*;
import java.util.concurrent.atomic.*;

import com.oracle.graal.api.code.*;
import com.oracle.graal.api.meta.*;
import com.oracle.graal.debug.*;
import com.oracle.graal.debug.internal.*;
import com.oracle.graal.graph.*;
import com.oracle.graal.hotspot.*;
import com.oracle.graal.hotspot.debug.*;
import com.oracle.graal.hotspot.meta.*;
import com.oracle.graal.hotspot.phases.*;
import com.oracle.graal.java.*;
import com.oracle.graal.nodes.*;
import com.oracle.graal.nodes.spi.*;
import com.oracle.graal.options.*;
import com.oracle.graal.phases.*;
import com.oracle.graal.phases.PhasePlan.PhasePosition;
import com.oracle.graal.printer.*;
import com.oracle.graal.replacements.*;

/**
 * Exits from the HotSpot VM into Java code.
 */
public class VMToCompilerImpl implements VMToCompiler {

    //@formatter:off
    @Option(help = "File to which compiler logging is sent")
    private static final OptionValue<String> LogFile = new OptionValue<>(null);

    @Option(help = "Print compilation queue activity periodically")
    private static final OptionValue<Boolean> PrintQueue = new OptionValue<>(false);

    @Option(help = "Time limit in milliseconds for bootstrap (-1 for no limit)")
    private static final OptionValue<Integer> TimedBootstrap = new OptionValue<>(-1);

    @Option(help = "Number of compilation threads to use")
    private static final StableOptionValue<Integer> Threads = new StableOptionValue<Integer>() {

        @Override
        public Integer initialValue() {
            return Runtime.getRuntime().availableProcessors();
        }
    };

    //@formatter:on

    private final HotSpotGraalRuntime runtime;

    public final HotSpotResolvedPrimitiveType typeBoolean;
    public final HotSpotResolvedPrimitiveType typeChar;
    public final HotSpotResolvedPrimitiveType typeFloat;
    public final HotSpotResolvedPrimitiveType typeDouble;
    public final HotSpotResolvedPrimitiveType typeByte;
    public final HotSpotResolvedPrimitiveType typeShort;
    public final HotSpotResolvedPrimitiveType typeInt;
    public final HotSpotResolvedPrimitiveType typeLong;
    public final HotSpotResolvedPrimitiveType typeVoid;

    private ThreadPoolExecutor compileQueue;
    private AtomicInteger compileTaskIds = new AtomicInteger();

    private volatile boolean bootstrapRunning;

    private PrintStream log = System.out;

    private long compilerStartTime;

    public VMToCompilerImpl(HotSpotGraalRuntime runtime) {
        this.runtime = runtime;

        typeBoolean = new HotSpotResolvedPrimitiveType(Kind.Boolean);
        typeChar = new HotSpotResolvedPrimitiveType(Kind.Char);
        typeFloat = new HotSpotResolvedPrimitiveType(Kind.Float);
        typeDouble = new HotSpotResolvedPrimitiveType(Kind.Double);
        typeByte = new HotSpotResolvedPrimitiveType(Kind.Byte);
        typeShort = new HotSpotResolvedPrimitiveType(Kind.Short);
        typeInt = new HotSpotResolvedPrimitiveType(Kind.Int);
        typeLong = new HotSpotResolvedPrimitiveType(Kind.Long);
        typeVoid = new HotSpotResolvedPrimitiveType(Kind.Void);
    }

    private static void initMirror(HotSpotResolvedPrimitiveType type, long offset) {
        Class<?> mirror = type.mirror();
        unsafe.putObject(mirror, offset, type);
        assert unsafe.getObject(mirror, offset) == type;
    }

    public void startCompiler(boolean bootstrapEnabled) throws Throwable {

        FastNodeClassRegistry.initialize();

        bootstrapRunning = bootstrapEnabled;

        HotSpotVMConfig config = runtime.getConfig();
        long offset = config.graalMirrorInClassOffset;
        initMirror(typeBoolean, offset);
        initMirror(typeChar, offset);
        initMirror(typeFloat, offset);
        initMirror(typeDouble, offset);
        initMirror(typeByte, offset);
        initMirror(typeShort, offset);
        initMirror(typeInt, offset);
        initMirror(typeLong, offset);
        initMirror(typeVoid, offset);

        if (LogFile.getValue() != null) {
            try {
                final boolean enableAutoflush = true;
                log = new PrintStream(new FileOutputStream(LogFile.getValue()), enableAutoflush);
            } catch (FileNotFoundException e) {
                throw new RuntimeException("couldn't open log file: " + LogFile.getValue(), e);
            }
        }

        TTY.initialize(log);

        if (Log.getValue() == null && Meter.getValue() == null && Time.getValue() == null && Dump.getValue() == null) {
            if (MethodFilter.getValue() != null) {
                TTY.println("WARNING: Ignoring MethodFilter option since Log, Meter, Time and Dump options are all null");
            }
        }

        if (config.ciTime) {
            BytecodesParsed.setConditional(false);
            InlinedBytecodes.setConditional(false);
            CompilationTime.setConditional(false);
        }

        if (Debug.isEnabled()) {
            DebugEnvironment.initialize(log);

            String summary = DebugValueSummary.getValue();
            if (summary != null) {
                switch (summary) {
                    case "Name":
                    case "Partial":
                    case "Complete":
                    case "Thread":
                        break;
                    default:
                        throw new GraalInternalError("Unsupported value for DebugSummaryValue: %s", summary);
                }
            }
        }

        final HotSpotProviders providers = runtime.getProviders();
        final MetaAccessProvider metaAccess = providers.getMetaAccess();
        assert VerifyOptionsPhase.checkOptions(metaAccess, providers.getForeignCalls());

        // Install intrinsics.
        if (Intrinsify.getValue()) {
            Debug.scope("RegisterReplacements", new Object[]{new DebugDumpScope("RegisterReplacements")}, new Runnable() {

                @Override
                public void run() {
                    final Replacements replacements = providers.getReplacements();
                    ServiceLoader<ReplacementsProvider> serviceLoader = ServiceLoader.loadInstalled(ReplacementsProvider.class);
                    TargetDescription target = providers.getCodeCache().getTarget();
                    HotSpotLoweringProvider lowerer = (HotSpotLoweringProvider) providers.getLowerer();
                    for (ReplacementsProvider provider : serviceLoader) {
<<<<<<< HEAD
                        provider.registerReplacements(metaAccess, providers.getLowerer(), replacements, target);
=======
                        provider.registerReplacements(metaAccess, lowerer, replacements, target);
>>>>>>> 5c6080d7
                    }
                    providers.getForeignCalls().initialize(providers);
                    lowerer.initialize();
                    if (BootstrapReplacements.getValue()) {
                        for (ResolvedJavaMethod method : replacements.getAllReplacements()) {
                            replacements.getMacroSubstitution(method);
                            replacements.getMethodSubstitution(method);
                            replacements.getSnippet(method);
                        }
                    }
                }
            });

        }

        // Create compilation queue.
        compileQueue = new ThreadPoolExecutor(Threads.getValue(), Threads.getValue(), 0L, TimeUnit.MILLISECONDS, new LinkedBlockingQueue<Runnable>(), CompilerThread.FACTORY);

        // Create queue status printing thread.
        if (PrintQueue.getValue()) {
            Thread t = new Thread() {

                @Override
                public void run() {
                    while (true) {
                        TTY.println(compileQueue.toString());
                        try {
                            Thread.sleep(1000);
                        } catch (InterruptedException e) {
                        }
                    }
                }
            };
            t.setDaemon(true);
            t.start();
        }

        BenchmarkCounters.initialize(runtime.getCompilerToVM());

        compilerStartTime = System.nanoTime();
    }

    /**
     * A fast-path for {@link NodeClass} retrieval using {@link HotSpotResolvedObjectType}.
     */
    static class FastNodeClassRegistry extends NodeClass.Registry {

        @SuppressWarnings("unused")
        static void initialize() {
            new FastNodeClassRegistry();
        }

        private static HotSpotResolvedObjectType type(Class<? extends Node> key) {
            return (HotSpotResolvedObjectType) HotSpotResolvedObjectType.fromClass(key);
        }

        @Override
        public NodeClass get(Class<? extends Node> key) {
            return type(key).getNodeClass();
        }

        @Override
        protected void registered(Class<? extends Node> key, NodeClass value) {
            type(key).setNodeClass(value);
        }
    }

    /**
     * Take action related to entering a new execution phase.
     * 
     * @param phase the execution phase being entered
     */
    protected void phaseTransition(String phase) {
        CompilationStatistics.clear(phase);
        if (runtime.getConfig().ciTime) {
            parsedBytecodesPerSecond = MetricRateInPhase.snapshot(phase, parsedBytecodesPerSecond, BytecodesParsed, CompilationTime, TimeUnit.SECONDS);
            inlinedBytecodesPerSecond = MetricRateInPhase.snapshot(phase, inlinedBytecodesPerSecond, InlinedBytecodes, CompilationTime, TimeUnit.SECONDS);
        }
    }

    /**
     * This method is the first method compiled during bootstrapping. Put any code in there that
     * warms up compiler paths that are otherwise not exercised during bootstrapping and lead to
     * later deoptimization when application code is compiled.
     */
    @SuppressWarnings("unused")
    @Deprecated
    private synchronized void compileWarmup() {
        // Method is synchronized to exercise the synchronization code in the compiler.
    }

    public void bootstrap() throws Throwable {
        TTY.print("Bootstrapping Graal");
        TTY.flush();
        long startTime = System.currentTimeMillis();

        boolean firstRun = true;
        do {
            // Initialize compile queue with a selected set of methods.
            Class<Object> objectKlass = Object.class;
            if (firstRun) {
                enqueue(getClass().getDeclaredMethod("compileWarmup"));
                enqueue(objectKlass.getDeclaredMethod("equals", Object.class));
                enqueue(objectKlass.getDeclaredMethod("toString"));
                firstRun = false;
            } else {
                for (int i = 0; i < 100; i++) {
                    enqueue(getClass().getDeclaredMethod("bootstrap"));
                }
            }

            // Compile until the queue is empty.
            int z = 0;
            while (true) {
                try {
                    assert !CompilationTask.withinEnqueue.get();
                    CompilationTask.withinEnqueue.set(Boolean.TRUE);
                    if (compileQueue.getCompletedTaskCount() >= Math.max(3, compileQueue.getTaskCount())) {
                        break;
                    }
                } finally {
                    CompilationTask.withinEnqueue.set(Boolean.FALSE);
                }

                Thread.sleep(100);
                while (z < compileQueue.getCompletedTaskCount() / 100) {
                    ++z;
                    TTY.print(".");
                    TTY.flush();
                }
            }
        } while ((System.currentTimeMillis() - startTime) <= TimedBootstrap.getValue());

        phaseTransition("bootstrap");

        bootstrapRunning = false;

        TTY.println(" in %d ms (compiled %d methods)", System.currentTimeMillis() - startTime, compileQueue.getCompletedTaskCount());
        if (runtime.getCache() != null) {
            runtime.getCache().clear();
        }
        System.gc();
        phaseTransition("bootstrap2");

        if (CompileTheWorld.getValue() != null) {
            new CompileTheWorld().compile();
            System.exit(0);
        }
    }

    private MetricRateInPhase parsedBytecodesPerSecond;
    private MetricRateInPhase inlinedBytecodesPerSecond;

    private void enqueue(Method m) throws Throwable {
        JavaMethod javaMethod = runtime.getProviders().getMetaAccess().lookupJavaMethod(m);
        assert !Modifier.isAbstract(((HotSpotResolvedJavaMethod) javaMethod).getModifiers()) && !Modifier.isNative(((HotSpotResolvedJavaMethod) javaMethod).getModifiers()) : javaMethod;
        compileMethod((HotSpotResolvedJavaMethod) javaMethod, StructuredGraph.INVOCATION_ENTRY_BCI, false);
    }

    private static void shutdownCompileQueue(ThreadPoolExecutor queue) throws InterruptedException {
        if (queue != null) {
            queue.shutdown();
            if (Debug.isEnabled() && Dump.getValue() != null) {
                // Wait 2 seconds to flush out all graph dumps that may be of interest
                queue.awaitTermination(2, TimeUnit.SECONDS);
            }
        }
    }

    public void shutdownCompiler() throws Throwable {
        try {
            assert !CompilationTask.withinEnqueue.get();
            CompilationTask.withinEnqueue.set(Boolean.TRUE);
            shutdownCompileQueue(compileQueue);
        } finally {
            CompilationTask.withinEnqueue.set(Boolean.FALSE);
        }

        if (Debug.isEnabled() && areDebugScopePatternsEnabled()) {
            List<DebugValueMap> topLevelMaps = DebugValueMap.getTopLevelMaps();
            List<DebugValue> debugValues = KeyRegistry.getDebugValues();
            if (debugValues.size() > 0) {
                ArrayList<DebugValue> sortedValues = new ArrayList<>(debugValues);
                Collections.sort(sortedValues);

                String summary = DebugValueSummary.getValue();
                if (summary == null) {
                    summary = "Complete";
                }
                switch (summary) {
                    case "Name":
                        printSummary(topLevelMaps, sortedValues);
                        break;
                    case "Partial": {
                        DebugValueMap globalMap = new DebugValueMap("Global");
                        for (DebugValueMap map : topLevelMaps) {
                            flattenChildren(map, globalMap);
                        }
                        globalMap.normalize();
                        printMap(new DebugValueScope(null, globalMap), sortedValues);
                        break;
                    }
                    case "Complete": {
                        DebugValueMap globalMap = new DebugValueMap("Global");
                        for (DebugValueMap map : topLevelMaps) {
                            globalMap.addChild(map);
                        }
                        globalMap.group();
                        globalMap.normalize();
                        printMap(new DebugValueScope(null, globalMap), sortedValues);
                        break;
                    }
                    case "Thread":
                        for (DebugValueMap map : topLevelMaps) {
                            TTY.println("Showing the results for thread: " + map.getName());
                            map.group();
                            map.normalize();
                            printMap(new DebugValueScope(null, map), sortedValues);
                        }
                        break;
                    default:
                        throw new GraalInternalError("Unknown summary type: %s", summary);
                }
            }
        }
        phaseTransition("final");

        if (runtime.getConfig().ciTime) {
            parsedBytecodesPerSecond.printAll("ParsedBytecodesPerSecond", System.out);
            inlinedBytecodesPerSecond.printAll("InlinedBytecodesPerSecond", System.out);
        }

        SnippetCounter.printGroups(TTY.out().out());
        BenchmarkCounters.shutdown(runtime.getCompilerToVM(), compilerStartTime);
    }

    private void flattenChildren(DebugValueMap map, DebugValueMap globalMap) {
        globalMap.addChild(map);
        for (DebugValueMap child : map.getChildren()) {
            flattenChildren(child, globalMap);
        }
        map.clearChildren();
    }

    private static void printSummary(List<DebugValueMap> topLevelMaps, List<DebugValue> debugValues) {
        DebugValueMap result = new DebugValueMap("Summary");
        for (int i = debugValues.size() - 1; i >= 0; i--) {
            DebugValue debugValue = debugValues.get(i);
            int index = debugValue.getIndex();
            long total = collectTotal(topLevelMaps, index);
            result.setCurrentValue(index, total);
        }
        printMap(new DebugValueScope(null, result), debugValues);
    }

    static long collectTotal(DebugValue value) {
        List<DebugValueMap> maps = DebugValueMap.getTopLevelMaps();
        long total = 0;
        for (int i = 0; i < maps.size(); i++) {
            DebugValueMap map = maps.get(i);
            int index = value.getIndex();
            total += map.getCurrentValue(index);
            total += collectTotal(map.getChildren(), index);
        }
        return total;
    }

    private static long collectTotal(List<DebugValueMap> maps, int index) {
        long total = 0;
        for (int i = 0; i < maps.size(); i++) {
            DebugValueMap map = maps.get(i);
            total += map.getCurrentValue(index);
            total += collectTotal(map.getChildren(), index);
        }
        return total;
    }

    /**
     * Tracks the scope when printing a {@link DebugValueMap}, allowing "empty" scopes to be
     * omitted. An empty scope is one in which there are no (nested) non-zero debug values.
     */
    static class DebugValueScope {

        final DebugValueScope parent;
        final int level;
        final DebugValueMap map;
        private boolean printed;

        public DebugValueScope(DebugValueScope parent, DebugValueMap map) {
            this.parent = parent;
            this.map = map;
            this.level = parent == null ? 0 : parent.level + 1;
        }

        public void print() {
            if (!printed) {
                printed = true;
                if (parent != null) {
                    parent.print();
                }
                printIndent(level);
                TTY.println("%s", map.getName());
            }
        }
    }

    private static void printMap(DebugValueScope scope, List<DebugValue> debugValues) {

        for (DebugValue value : debugValues) {
            long l = scope.map.getCurrentValue(value.getIndex());
            if (l != 0) {
                scope.print();
                printIndent(scope.level + 1);
                TTY.println(value.getName() + "=" + value.toString(l));
            }
        }

        for (DebugValueMap child : scope.map.getChildren()) {
            printMap(new DebugValueScope(scope, child), debugValues);
        }
    }

    private static void printIndent(int level) {
        for (int i = 0; i < level; ++i) {
            TTY.print("    ");
        }
        TTY.print("|-> ");
    }

    @Override
    public void compileMethod(long metaspaceMethod, final HotSpotResolvedObjectType holder, final int entryBCI, boolean blocking) throws Throwable {
        HotSpotResolvedJavaMethod method = holder.createMethod(metaspaceMethod);
        compileMethod(method, entryBCI, blocking);
    }

    /**
     * Compiles a method to machine code.
     */
    public void compileMethod(final HotSpotResolvedJavaMethod method, final int entryBCI, boolean blocking) throws Throwable {
        boolean osrCompilation = entryBCI != StructuredGraph.INVOCATION_ENTRY_BCI;
        if (osrCompilation && bootstrapRunning) {
            // no OSR compilations during bootstrap - the compiler is just too slow at this point,
            // and we know that there are no endless loops
            return;
        }

        if (CompilationTask.withinEnqueue.get()) {
            // This is required to avoid deadlocking a compiler thread. The issue is that a
            // java.util.concurrent.BlockingQueue is used to implement the compilation worker
            // queues. If a compiler thread triggers a compilation, then it may be blocked trying
            // to add something to its own queue.
            return;
        }

        CompilationTask.withinEnqueue.set(Boolean.TRUE);
        try {
            if (method.tryToQueueForCompilation()) {
                assert method.isQueuedForCompilation();

                final OptimisticOptimizations optimisticOpts = new OptimisticOptimizations(method);
                int id = compileTaskIds.incrementAndGet();
                CompilationTask task = CompilationTask.create(runtime, createPhasePlan(optimisticOpts, osrCompilation), optimisticOpts, method, entryBCI, id);

                if (blocking) {
                    task.runCompilation();
                } else {
                    try {
                        method.setCurrentTask(task);
                        compileQueue.execute(task);
                    } catch (RejectedExecutionException e) {
                        // The compile queue was already shut down.
                    }
                }
            }
        } finally {
            CompilationTask.withinEnqueue.set(Boolean.FALSE);
        }
    }

    @Override
    public JavaMethod createUnresolvedJavaMethod(String name, String signature, JavaType holder) {
        return new HotSpotMethodUnresolved(name, signature, holder);
    }

    @Override
    public JavaField createJavaField(JavaType holder, String name, JavaType type, int offset, int flags, boolean internal) {
        if (offset != -1) {
            HotSpotResolvedObjectType resolved = (HotSpotResolvedObjectType) holder;
            return resolved.createField(name, type, offset, flags, internal);
        }
        return new HotSpotUnresolvedField(holder, name, type);
    }

    @Override
    public ResolvedJavaMethod createResolvedJavaMethod(JavaType holder, long metaspaceMethod) {
        HotSpotResolvedObjectType type = (HotSpotResolvedObjectType) holder;
        return type.createMethod(metaspaceMethod);
    }

    @Override
    public ResolvedJavaType createPrimitiveJavaType(int basicType) {
        switch (basicType) {
            case 4:
                return typeBoolean;
            case 5:
                return typeChar;
            case 6:
                return typeFloat;
            case 7:
                return typeDouble;
            case 8:
                return typeByte;
            case 9:
                return typeShort;
            case 10:
                return typeInt;
            case 11:
                return typeLong;
            case 14:
                return typeVoid;
            default:
                throw new IllegalArgumentException("Unknown basic type: " + basicType);
        }
    }

    @Override
    public HotSpotUnresolvedJavaType createUnresolvedJavaType(String name) {
        int dims = 0;
        int startIndex = 0;
        while (name.charAt(startIndex) == '[') {
            startIndex++;
            dims++;
        }

        // Decode name if necessary.
        if (name.charAt(name.length() - 1) == ';') {
            assert name.charAt(startIndex) == 'L';
            return new HotSpotUnresolvedJavaType(name, name.substring(startIndex + 1, name.length() - 1), dims);
        } else {
            return new HotSpotUnresolvedJavaType(HotSpotUnresolvedJavaType.getFullName(name, dims), name, dims);
        }
    }

    @Override
    public HotSpotResolvedObjectType createResolvedJavaType(long metaspaceKlass, String name, String simpleName, Class javaMirror, int sizeOrSpecies) {
        HotSpotResolvedObjectType type = new HotSpotResolvedObjectType(metaspaceKlass, name, simpleName, javaMirror, sizeOrSpecies);

        long offset = runtime().getConfig().graalMirrorInClassOffset;
        if (!unsafe.compareAndSwapObject(javaMirror, offset, null, type)) {
            // lost the race - return the existing value instead
            type = (HotSpotResolvedObjectType) unsafe.getObject(javaMirror, offset);
        }
        return type;
    }

    @Override
    public Constant createConstant(Kind kind, long value) {
        if (kind == Kind.Long) {
            return Constant.forLong(value);
        } else if (kind == Kind.Int) {
            return Constant.forInt((int) value);
        } else if (kind == Kind.Short) {
            return Constant.forShort((short) value);
        } else if (kind == Kind.Char) {
            return Constant.forChar((char) value);
        } else if (kind == Kind.Byte) {
            return Constant.forByte((byte) value);
        } else if (kind == Kind.Boolean) {
            return (value == 0) ? Constant.FALSE : Constant.TRUE;
        } else {
            throw new IllegalArgumentException();
        }
    }

    @Override
    public Constant createConstantFloat(float value) {
        return Constant.forFloat(value);
    }

    @Override
    public Constant createConstantDouble(double value) {
        return Constant.forDouble(value);
    }

    @Override
    public Constant createConstantObject(Object object) {
        return Constant.forObject(object);
    }

    @Override
    public LocalImpl createLocalImpl(String name, String type, HotSpotResolvedObjectType holder, int bciStart, int bciEnd, int slot) {
        return new LocalImpl(name, type, holder, bciStart, bciEnd, slot);
    }

    public PhasePlan createPhasePlan(OptimisticOptimizations optimisticOpts, boolean onStackReplacement) {
        PhasePlan phasePlan = new PhasePlan();
        MetaAccessProvider metaAccess = runtime.getProviders().getMetaAccess();
        ForeignCallsProvider foreignCalls = runtime.getProviders().getForeignCalls();
        phasePlan.addPhase(PhasePosition.AFTER_PARSING, new GraphBuilderPhase(metaAccess, foreignCalls, GraphBuilderConfiguration.getDefault(), optimisticOpts));
        if (onStackReplacement) {
            phasePlan.addPhase(PhasePosition.AFTER_PARSING, new OnStackReplacementPhase());
        }
        return phasePlan;
    }

    @Override
    public PrintStream log() {
        return log;
    }
}<|MERGE_RESOLUTION|>--- conflicted
+++ resolved
@@ -195,11 +195,7 @@
                     TargetDescription target = providers.getCodeCache().getTarget();
                     HotSpotLoweringProvider lowerer = (HotSpotLoweringProvider) providers.getLowerer();
                     for (ReplacementsProvider provider : serviceLoader) {
-<<<<<<< HEAD
-                        provider.registerReplacements(metaAccess, providers.getLowerer(), replacements, target);
-=======
                         provider.registerReplacements(metaAccess, lowerer, replacements, target);
->>>>>>> 5c6080d7
                     }
                     providers.getForeignCalls().initialize(providers);
                     lowerer.initialize();
