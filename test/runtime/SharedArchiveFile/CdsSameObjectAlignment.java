/*
 * Copyright (c) 2013, Oracle and/or its affiliates. All rights reserved.
 * DO NOT ALTER OR REMOVE COPYRIGHT NOTICES OR THIS FILE HEADER.
 *
 * This code is free software; you can redistribute it and/or modify it
 * under the terms of the GNU General Public License version 2 only, as
 * published by the Free Software Foundation.
 *
 * This code is distributed in the hope that it will be useful, but WITHOUT
 * ANY WARRANTY; without even the implied warranty of MERCHANTABILITY or
 * FITNESS FOR A PARTICULAR PURPOSE.  See the GNU General Public License
 * version 2 for more details (a copy is included in the LICENSE file that
 * accompanied this code).
 *
 * You should have received a copy of the GNU General Public License version
 * 2 along with this work; if not, write to the Free Software Foundation,
 * Inc., 51 Franklin St, Fifth Floor, Boston, MA 02110-1301 USA.
 *
 * Please contact Oracle, 500 Oracle Parkway, Redwood Shores, CA 94065 USA
 * or visit www.oracle.com if you need additional information or have any
 * questions.
 */

/*
 * @test CdsSameObjectAlignment
 * @summary Testing CDS (class data sharing) using varying object alignment.
 *          Using same object alignment for each dump/load pair
 * @library /testlibrary
 */

import com.oracle.java.testlibrary.*;

public class CdsSameObjectAlignment {
    public static void main(String[] args) throws Exception {
        String nativeWordSize = System.getProperty("sun.arch.data.model");
        if (!Platform.is64bit()) {
            System.out.println("ObjectAlignmentInBytes for CDS is only " +
                "supported on 64bit platforms; this plaform is " +
                nativeWordSize);
            System.out.println("Skipping the test");
        } else {
            dumpAndLoadSharedArchive(8);
            dumpAndLoadSharedArchive(16);
            dumpAndLoadSharedArchive(32);
            dumpAndLoadSharedArchive(64);
        }
    }

    private static void
    dumpAndLoadSharedArchive(int objectAlignmentInBytes) throws Exception {
        String objectAlignmentArg = "-XX:ObjectAlignmentInBytes="
            + objectAlignmentInBytes;
        System.out.println("dumpAndLoadSharedArchive(): objectAlignmentInBytes = "
            + objectAlignmentInBytes);

        // create shared archive
        ProcessBuilder pb = ProcessTools.createJavaProcessBuilder(
            "-XX:+UnlockDiagnosticVMOptions",
            "-XX:SharedArchiveFile=./sample.jsa",
            "-Xshare:dump",
            objectAlignmentArg);

        OutputAnalyzer output = new OutputAnalyzer(pb.start());
        output.shouldContain("Loading classes to share");
        output.shouldHaveExitValue(0);


        // run using the shared archive
        pb = ProcessTools.createJavaProcessBuilder(
            "-XX:+UnlockDiagnosticVMOptions",
            "-XX:SharedArchiveFile=./sample.jsa",
            "-Xshare:on",
            objectAlignmentArg,
            "-version");

        output = new OutputAnalyzer(pb.start());

        try {
            output.shouldContain("sharing");
            output.shouldHaveExitValue(0);
        } catch (RuntimeException e) {
            // CDS uses absolute addresses for performance.
            // It will try to reserve memory at a specific address;
            // there is a chance such reservation will fail
            // If it does, it is NOT considered a failure of the feature,
            // rather a possible expected outcome, though not likely
<<<<<<< HEAD
            output.shouldContain("Could not allocate metaspace at a compatible address");
=======
            output.shouldContain("Unable to use shared archive");
>>>>>>> 36634c96
            output.shouldHaveExitValue(1);
        }
    }
}<|MERGE_RESOLUTION|>--- conflicted
+++ resolved
@@ -84,11 +84,7 @@
             // there is a chance such reservation will fail
             // If it does, it is NOT considered a failure of the feature,
             // rather a possible expected outcome, though not likely
-<<<<<<< HEAD
-            output.shouldContain("Could not allocate metaspace at a compatible address");
-=======
             output.shouldContain("Unable to use shared archive");
->>>>>>> 36634c96
             output.shouldHaveExitValue(1);
         }
     }
