--- conflicted
+++ resolved
@@ -109,11 +109,7 @@
     },
 
     # Downstream Graal branch to test against.
-<<<<<<< HEAD
-    local downstream_branch = "release/graal-vm/20.3", # Needed to pass CheckGraalIntrinsics in context of JFR backport
-=======
     local downstream_branch = "cpu/graal-vm/20.3", # Needed to pass CheckGraalIntrinsics in context of JFR backport
->>>>>>> e526ab25
 
     # Only need to test formatting and building
     # with Eclipse on one platform.
